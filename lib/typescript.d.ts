/*! *****************************************************************************
Copyright (c) Microsoft Corporation. All rights reserved. 
Licensed under the Apache License, Version 2.0 (the "License"); you may not use
this file except in compliance with the License. You may obtain a copy of the
License at http://www.apache.org/licenses/LICENSE-2.0  
 
THIS CODE IS PROVIDED ON AN *AS IS* BASIS, WITHOUT WARRANTIES OR CONDITIONS OF ANY
KIND, EITHER EXPRESS OR IMPLIED, INCLUDING WITHOUT LIMITATION ANY IMPLIED
WARRANTIES OR CONDITIONS OF TITLE, FITNESS FOR A PARTICULAR PURPOSE, 
MERCHANTABLITY OR NON-INFRINGEMENT. 
 
See the Apache Version 2.0 License for specific language governing permissions
and limitations under the License.
***************************************************************************** */

declare namespace ts {
    interface MapLike<T> {
        [index: string]: T;
    }
    interface Map<T> extends MapLike<T> {
        __mapBrand: any;
    }
    type Path = string & {
        __pathBrand: any;
    };
    interface FileMap<T> {
        get(fileName: Path): T;
        set(fileName: Path, value: T): void;
        contains(fileName: Path): boolean;
        remove(fileName: Path): void;
        forEachValue(f: (key: Path, v: T) => void): void;
        getKeys(): Path[];
        clear(): void;
    }
    interface TextRange {
        pos: number;
        end: number;
    }
    enum SyntaxKind {
        Unknown = 0,
        EndOfFileToken = 1,
        SingleLineCommentTrivia = 2,
        MultiLineCommentTrivia = 3,
        NewLineTrivia = 4,
        WhitespaceTrivia = 5,
        ShebangTrivia = 6,
        ConflictMarkerTrivia = 7,
        NumericLiteral = 8,
        StringLiteral = 9,
        JsxText = 10,
        RegularExpressionLiteral = 11,
        NoSubstitutionTemplateLiteral = 12,
        TemplateHead = 13,
        TemplateMiddle = 14,
        TemplateTail = 15,
        OpenBraceToken = 16,
        CloseBraceToken = 17,
        OpenParenToken = 18,
        CloseParenToken = 19,
        OpenBracketToken = 20,
        CloseBracketToken = 21,
        DotToken = 22,
        DotDotDotToken = 23,
        SemicolonToken = 24,
        CommaToken = 25,
        LessThanToken = 26,
        LessThanSlashToken = 27,
        GreaterThanToken = 28,
        LessThanEqualsToken = 29,
        GreaterThanEqualsToken = 30,
        EqualsEqualsToken = 31,
        ExclamationEqualsToken = 32,
        EqualsEqualsEqualsToken = 33,
        ExclamationEqualsEqualsToken = 34,
        EqualsGreaterThanToken = 35,
        PlusToken = 36,
        MinusToken = 37,
        AsteriskToken = 38,
        AsteriskAsteriskToken = 39,
        SlashToken = 40,
        PercentToken = 41,
        PlusPlusToken = 42,
        MinusMinusToken = 43,
        LessThanLessThanToken = 44,
        GreaterThanGreaterThanToken = 45,
        GreaterThanGreaterThanGreaterThanToken = 46,
        AmpersandToken = 47,
        BarToken = 48,
        CaretToken = 49,
        ExclamationToken = 50,
        TildeToken = 51,
        AmpersandAmpersandToken = 52,
        BarBarToken = 53,
        QuestionToken = 54,
        ColonToken = 55,
        AtToken = 56,
        EqualsToken = 57,
        PlusEqualsToken = 58,
        MinusEqualsToken = 59,
        AsteriskEqualsToken = 60,
        AsteriskAsteriskEqualsToken = 61,
        SlashEqualsToken = 62,
        PercentEqualsToken = 63,
        LessThanLessThanEqualsToken = 64,
        GreaterThanGreaterThanEqualsToken = 65,
        GreaterThanGreaterThanGreaterThanEqualsToken = 66,
        AmpersandEqualsToken = 67,
        BarEqualsToken = 68,
        CaretEqualsToken = 69,
        Identifier = 70,
        BreakKeyword = 71,
        CaseKeyword = 72,
        CatchKeyword = 73,
        ClassKeyword = 74,
        ConstKeyword = 75,
        ContinueKeyword = 76,
        DebuggerKeyword = 77,
        DefaultKeyword = 78,
        DeleteKeyword = 79,
        DoKeyword = 80,
        ElseKeyword = 81,
        EnumKeyword = 82,
        ExportKeyword = 83,
        ExtendsKeyword = 84,
        FalseKeyword = 85,
        FinallyKeyword = 86,
        ForKeyword = 87,
        FunctionKeyword = 88,
        IfKeyword = 89,
        ImportKeyword = 90,
        InKeyword = 91,
        InstanceOfKeyword = 92,
        NewKeyword = 93,
        NullKeyword = 94,
        ReturnKeyword = 95,
        SuperKeyword = 96,
        SwitchKeyword = 97,
        ThisKeyword = 98,
        ThrowKeyword = 99,
        TrueKeyword = 100,
        TryKeyword = 101,
        TypeOfKeyword = 102,
        VarKeyword = 103,
        VoidKeyword = 104,
        WhileKeyword = 105,
        WithKeyword = 106,
        ImplementsKeyword = 107,
        InterfaceKeyword = 108,
        LetKeyword = 109,
        PackageKeyword = 110,
        PrivateKeyword = 111,
        ProtectedKeyword = 112,
        PublicKeyword = 113,
        StaticKeyword = 114,
        YieldKeyword = 115,
        AbstractKeyword = 116,
        AsKeyword = 117,
        AnyKeyword = 118,
        AsyncKeyword = 119,
        AwaitKeyword = 120,
        BooleanKeyword = 121,
        ConstructorKeyword = 122,
        DeclareKeyword = 123,
        GetKeyword = 124,
        IsKeyword = 125,
        KeyOfKeyword = 126,
        ModuleKeyword = 127,
        NamespaceKeyword = 128,
        NeverKeyword = 129,
        ReadonlyKeyword = 130,
        RequireKeyword = 131,
        NumberKeyword = 132,
        SetKeyword = 133,
        StringKeyword = 134,
        SymbolKeyword = 135,
        TypeKeyword = 136,
        UndefinedKeyword = 137,
        FromKeyword = 138,
        GlobalKeyword = 139,
        OfKeyword = 140,
        QualifiedName = 141,
        ComputedPropertyName = 142,
        TypeParameter = 143,
        Parameter = 144,
        Decorator = 145,
        PropertySignature = 146,
        PropertyDeclaration = 147,
        MethodSignature = 148,
        MethodDeclaration = 149,
        Constructor = 150,
        GetAccessor = 151,
        SetAccessor = 152,
        CallSignature = 153,
        ConstructSignature = 154,
        IndexSignature = 155,
        TypePredicate = 156,
        TypeReference = 157,
        FunctionType = 158,
        ConstructorType = 159,
        TypeQuery = 160,
        TypeLiteral = 161,
        ArrayType = 162,
        TupleType = 163,
        UnionType = 164,
        IntersectionType = 165,
        ParenthesizedType = 166,
        ThisType = 167,
        TypeOperator = 168,
        IndexedAccessType = 169,
        MappedType = 170,
        LiteralType = 171,
        ObjectBindingPattern = 172,
        ArrayBindingPattern = 173,
        BindingElement = 174,
        ArrayLiteralExpression = 175,
        ObjectLiteralExpression = 176,
        PropertyAccessExpression = 177,
        ElementAccessExpression = 178,
        CallExpression = 179,
        NewExpression = 180,
        TaggedTemplateExpression = 181,
        TypeAssertionExpression = 182,
        ParenthesizedExpression = 183,
        FunctionExpression = 184,
        ArrowFunction = 185,
        DeleteExpression = 186,
        TypeOfExpression = 187,
        VoidExpression = 188,
        AwaitExpression = 189,
        PrefixUnaryExpression = 190,
        PostfixUnaryExpression = 191,
        BinaryExpression = 192,
        ConditionalExpression = 193,
        TemplateExpression = 194,
        YieldExpression = 195,
        SpreadElement = 196,
        ClassExpression = 197,
        OmittedExpression = 198,
        ExpressionWithTypeArguments = 199,
        AsExpression = 200,
        NonNullExpression = 201,
        TemplateSpan = 202,
        SemicolonClassElement = 203,
        Block = 204,
        VariableStatement = 205,
        EmptyStatement = 206,
        ExpressionStatement = 207,
        IfStatement = 208,
        DoStatement = 209,
        WhileStatement = 210,
        ForStatement = 211,
        ForInStatement = 212,
        ForOfStatement = 213,
        ContinueStatement = 214,
        BreakStatement = 215,
        ReturnStatement = 216,
        WithStatement = 217,
        SwitchStatement = 218,
        LabeledStatement = 219,
        ThrowStatement = 220,
        TryStatement = 221,
        DebuggerStatement = 222,
        VariableDeclaration = 223,
        VariableDeclarationList = 224,
        FunctionDeclaration = 225,
        ClassDeclaration = 226,
        InterfaceDeclaration = 227,
        TypeAliasDeclaration = 228,
        EnumDeclaration = 229,
        ModuleDeclaration = 230,
        ModuleBlock = 231,
        CaseBlock = 232,
        NamespaceExportDeclaration = 233,
        ImportEqualsDeclaration = 234,
        ImportDeclaration = 235,
        ImportClause = 236,
        NamespaceImport = 237,
        NamedImports = 238,
        ImportSpecifier = 239,
        ExportAssignment = 240,
        ExportDeclaration = 241,
        NamedExports = 242,
        ExportSpecifier = 243,
        MissingDeclaration = 244,
        ExternalModuleReference = 245,
        JsxElement = 246,
        JsxSelfClosingElement = 247,
        JsxOpeningElement = 248,
        JsxClosingElement = 249,
        JsxAttribute = 250,
        JsxSpreadAttribute = 251,
        JsxExpression = 252,
        CaseClause = 253,
        DefaultClause = 254,
        HeritageClause = 255,
        CatchClause = 256,
        PropertyAssignment = 257,
        ShorthandPropertyAssignment = 258,
        SpreadAssignment = 259,
        EnumMember = 260,
        SourceFile = 261,
        JSDocTypeExpression = 262,
        JSDocAllType = 263,
        JSDocUnknownType = 264,
        JSDocArrayType = 265,
        JSDocUnionType = 266,
        JSDocTupleType = 267,
        JSDocNullableType = 268,
        JSDocNonNullableType = 269,
        JSDocRecordType = 270,
        JSDocRecordMember = 271,
        JSDocTypeReference = 272,
        JSDocOptionalType = 273,
        JSDocFunctionType = 274,
        JSDocVariadicType = 275,
        JSDocConstructorType = 276,
        JSDocThisType = 277,
        JSDocComment = 278,
        JSDocTag = 279,
        JSDocAugmentsTag = 280,
        JSDocParameterTag = 281,
        JSDocReturnTag = 282,
        JSDocTypeTag = 283,
        JSDocTemplateTag = 284,
        JSDocTypedefTag = 285,
        JSDocPropertyTag = 286,
        JSDocTypeLiteral = 287,
        JSDocLiteralType = 288,
        JSDocNullKeyword = 289,
        JSDocUndefinedKeyword = 290,
        JSDocNeverKeyword = 291,
        SyntaxList = 292,
        NotEmittedStatement = 293,
        PartiallyEmittedExpression = 294,
        MergeDeclarationMarker = 295,
        EndOfDeclarationMarker = 296,
        RawExpression = 297,
        Count = 298,
        FirstAssignment = 57,
        LastAssignment = 69,
        FirstCompoundAssignment = 58,
        LastCompoundAssignment = 69,
        FirstReservedWord = 71,
        LastReservedWord = 106,
        FirstKeyword = 71,
        LastKeyword = 140,
        FirstFutureReservedWord = 107,
        LastFutureReservedWord = 115,
        FirstTypeNode = 156,
        LastTypeNode = 171,
        FirstPunctuation = 16,
        LastPunctuation = 69,
        FirstToken = 0,
        LastToken = 140,
        FirstTriviaToken = 2,
        LastTriviaToken = 7,
        FirstLiteralToken = 8,
        LastLiteralToken = 12,
        FirstTemplateToken = 12,
        LastTemplateToken = 15,
        FirstBinaryOperator = 26,
        LastBinaryOperator = 69,
        FirstNode = 141,
        FirstJSDocNode = 262,
        LastJSDocNode = 288,
        FirstJSDocTagNode = 278,
        LastJSDocTagNode = 291,
    }
    enum NodeFlags {
        None = 0,
        Let = 1,
        Const = 2,
        NestedNamespace = 4,
        Synthesized = 8,
        Namespace = 16,
        ExportContext = 32,
        ContainsThis = 64,
        HasImplicitReturn = 128,
        HasExplicitReturn = 256,
        GlobalAugmentation = 512,
        HasAsyncFunctions = 1024,
        DisallowInContext = 2048,
        YieldContext = 4096,
        DecoratorContext = 8192,
        AwaitContext = 16384,
        ThisNodeHasError = 32768,
        JavaScriptFile = 65536,
        ThisNodeOrAnySubNodesHasError = 131072,
        HasAggregatedChildData = 262144,
        BlockScoped = 3,
        ReachabilityCheckFlags = 384,
        ReachabilityAndEmitFlags = 1408,
        ContextFlags = 96256,
        TypeExcludesFlags = 20480,
    }
    enum ModifierFlags {
        None = 0,
        Export = 1,
        Ambient = 2,
        Public = 4,
        Private = 8,
        Protected = 16,
        Static = 32,
        Readonly = 64,
        Abstract = 128,
        Async = 256,
        Default = 512,
        Const = 2048,
        HasComputedFlags = 536870912,
        AccessibilityModifier = 28,
        ParameterPropertyModifier = 92,
        NonPublicAccessibilityModifier = 24,
        TypeScriptModifier = 2270,
        ExportDefault = 513,
    }
    enum JsxFlags {
        None = 0,
        /** An element from a named property of the JSX.IntrinsicElements interface */
        IntrinsicNamedElement = 1,
        /** An element inferred from the string index signature of the JSX.IntrinsicElements interface */
        IntrinsicIndexedElement = 2,
        IntrinsicElement = 3,
    }
    interface Node extends TextRange {
        kind: SyntaxKind;
        flags: NodeFlags;
        decorators?: NodeArray<Decorator>;
        modifiers?: ModifiersArray;
        parent?: Node;
    }
    interface NodeArray<T extends Node> extends Array<T>, TextRange {
        hasTrailingComma?: boolean;
    }
    interface Token<TKind extends SyntaxKind> extends Node {
        kind: TKind;
    }
    type DotDotDotToken = Token<SyntaxKind.DotDotDotToken>;
    type QuestionToken = Token<SyntaxKind.QuestionToken>;
    type ColonToken = Token<SyntaxKind.ColonToken>;
    type EqualsToken = Token<SyntaxKind.EqualsToken>;
    type AsteriskToken = Token<SyntaxKind.AsteriskToken>;
    type EqualsGreaterThanToken = Token<SyntaxKind.EqualsGreaterThanToken>;
    type EndOfFileToken = Token<SyntaxKind.EndOfFileToken>;
    type AtToken = Token<SyntaxKind.AtToken>;
    type ReadonlyToken = Token<SyntaxKind.ReadonlyKeyword>;
    type Modifier = Token<SyntaxKind.AbstractKeyword> | Token<SyntaxKind.AsyncKeyword> | Token<SyntaxKind.ConstKeyword> | Token<SyntaxKind.DeclareKeyword> | Token<SyntaxKind.DefaultKeyword> | Token<SyntaxKind.ExportKeyword> | Token<SyntaxKind.PublicKeyword> | Token<SyntaxKind.PrivateKeyword> | Token<SyntaxKind.ProtectedKeyword> | Token<SyntaxKind.ReadonlyKeyword> | Token<SyntaxKind.StaticKeyword>;
    type ModifiersArray = NodeArray<Modifier>;
    interface Identifier extends PrimaryExpression {
        kind: SyntaxKind.Identifier;
        text: string;
        originalKeywordKind?: SyntaxKind;
        isInJSDocNamespace?: boolean;
    }
    interface TransientIdentifier extends Identifier {
        resolvedSymbol: Symbol;
    }
    interface QualifiedName extends Node {
        kind: SyntaxKind.QualifiedName;
        left: EntityName;
        right: Identifier;
    }
    type EntityName = Identifier | QualifiedName;
    type PropertyName = Identifier | StringLiteral | NumericLiteral | ComputedPropertyName;
    type DeclarationName = Identifier | StringLiteral | NumericLiteral | ComputedPropertyName | BindingPattern;
    interface Declaration extends Node {
        _declarationBrand: any;
        name?: DeclarationName;
    }
    interface DeclarationStatement extends Declaration, Statement {
        name?: Identifier | StringLiteral | NumericLiteral;
    }
    interface ComputedPropertyName extends Node {
        kind: SyntaxKind.ComputedPropertyName;
        expression: Expression;
    }
    interface Decorator extends Node {
        kind: SyntaxKind.Decorator;
        expression: LeftHandSideExpression;
    }
    interface TypeParameterDeclaration extends Declaration {
        kind: SyntaxKind.TypeParameter;
        name: Identifier;
        constraint?: TypeNode;
        expression?: Expression;
    }
    interface SignatureDeclaration extends Declaration {
        name?: PropertyName;
        typeParameters?: NodeArray<TypeParameterDeclaration>;
        parameters: NodeArray<ParameterDeclaration>;
        type?: TypeNode;
    }
    interface CallSignatureDeclaration extends SignatureDeclaration, TypeElement {
        kind: SyntaxKind.CallSignature;
    }
    interface ConstructSignatureDeclaration extends SignatureDeclaration, TypeElement {
        kind: SyntaxKind.ConstructSignature;
    }
    type BindingName = Identifier | BindingPattern;
    interface VariableDeclaration extends Declaration {
        kind: SyntaxKind.VariableDeclaration;
        parent?: VariableDeclarationList;
        name: BindingName;
        type?: TypeNode;
        initializer?: Expression;
    }
    interface VariableDeclarationList extends Node {
        kind: SyntaxKind.VariableDeclarationList;
        declarations: NodeArray<VariableDeclaration>;
    }
    interface ParameterDeclaration extends Declaration {
        kind: SyntaxKind.Parameter;
        dotDotDotToken?: DotDotDotToken;
        name: BindingName;
        questionToken?: QuestionToken;
        type?: TypeNode;
        initializer?: Expression;
    }
    interface BindingElement extends Declaration {
        kind: SyntaxKind.BindingElement;
        propertyName?: PropertyName;
        dotDotDotToken?: DotDotDotToken;
        name: BindingName;
        initializer?: Expression;
    }
    interface PropertySignature extends TypeElement {
        kind: SyntaxKind.PropertySignature | SyntaxKind.JSDocRecordMember;
        name: PropertyName;
        questionToken?: QuestionToken;
        type?: TypeNode;
        initializer?: Expression;
    }
    interface PropertyDeclaration extends ClassElement {
        kind: SyntaxKind.PropertyDeclaration;
        questionToken?: QuestionToken;
        name: PropertyName;
        type?: TypeNode;
        initializer?: Expression;
    }
    interface ObjectLiteralElement extends Declaration {
        _objectLiteralBrandBrand: any;
        name?: PropertyName;
    }
    type ObjectLiteralElementLike = PropertyAssignment | ShorthandPropertyAssignment | MethodDeclaration | AccessorDeclaration | SpreadAssignment;
    interface PropertyAssignment extends ObjectLiteralElement {
        kind: SyntaxKind.PropertyAssignment;
        name: PropertyName;
        questionToken?: QuestionToken;
        initializer: Expression;
    }
    interface ShorthandPropertyAssignment extends ObjectLiteralElement {
        kind: SyntaxKind.ShorthandPropertyAssignment;
        name: Identifier;
        questionToken?: QuestionToken;
        equalsToken?: Token<SyntaxKind.EqualsToken>;
        objectAssignmentInitializer?: Expression;
    }
    interface SpreadAssignment extends ObjectLiteralElement {
        kind: SyntaxKind.SpreadAssignment;
        expression: Expression;
    }
    interface VariableLikeDeclaration extends Declaration {
        propertyName?: PropertyName;
        dotDotDotToken?: DotDotDotToken;
        name: DeclarationName;
        questionToken?: QuestionToken;
        type?: TypeNode;
        initializer?: Expression;
    }
    interface PropertyLikeDeclaration extends Declaration {
        name: PropertyName;
    }
    interface ObjectBindingPattern extends Node {
        kind: SyntaxKind.ObjectBindingPattern;
        elements: NodeArray<BindingElement>;
    }
    interface ArrayBindingPattern extends Node {
        kind: SyntaxKind.ArrayBindingPattern;
        elements: NodeArray<ArrayBindingElement>;
    }
    type BindingPattern = ObjectBindingPattern | ArrayBindingPattern;
    type ArrayBindingElement = BindingElement | OmittedExpression;
    /**
     * Several node kinds share function-like features such as a signature,
     * a name, and a body. These nodes should extend FunctionLikeDeclaration.
     * Examples:
     * - FunctionDeclaration
     * - MethodDeclaration
     * - AccessorDeclaration
     */
    interface FunctionLikeDeclaration extends SignatureDeclaration {
        _functionLikeDeclarationBrand: any;
        asteriskToken?: AsteriskToken;
        questionToken?: QuestionToken;
        body?: Block | Expression;
    }
    interface FunctionDeclaration extends FunctionLikeDeclaration, DeclarationStatement {
        kind: SyntaxKind.FunctionDeclaration;
        name?: Identifier;
        body?: FunctionBody;
    }
    interface MethodSignature extends SignatureDeclaration, TypeElement {
        kind: SyntaxKind.MethodSignature;
        name: PropertyName;
    }
    interface MethodDeclaration extends FunctionLikeDeclaration, ClassElement, ObjectLiteralElement {
        kind: SyntaxKind.MethodDeclaration;
        name: PropertyName;
        body?: FunctionBody;
    }
    interface ConstructorDeclaration extends FunctionLikeDeclaration, ClassElement {
        kind: SyntaxKind.Constructor;
        body?: FunctionBody;
    }
    interface SemicolonClassElement extends ClassElement {
        kind: SyntaxKind.SemicolonClassElement;
    }
    interface GetAccessorDeclaration extends FunctionLikeDeclaration, ClassElement, ObjectLiteralElement {
        kind: SyntaxKind.GetAccessor;
        name: PropertyName;
        body: FunctionBody;
    }
    interface SetAccessorDeclaration extends FunctionLikeDeclaration, ClassElement, ObjectLiteralElement {
        kind: SyntaxKind.SetAccessor;
        name: PropertyName;
        body: FunctionBody;
    }
    type AccessorDeclaration = GetAccessorDeclaration | SetAccessorDeclaration;
    interface IndexSignatureDeclaration extends SignatureDeclaration, ClassElement, TypeElement {
        kind: SyntaxKind.IndexSignature;
    }
    interface TypeNode extends Node {
        _typeNodeBrand: any;
    }
    interface KeywordTypeNode extends TypeNode {
        kind: SyntaxKind.AnyKeyword | SyntaxKind.NumberKeyword | SyntaxKind.BooleanKeyword | SyntaxKind.StringKeyword | SyntaxKind.SymbolKeyword | SyntaxKind.VoidKeyword;
    }
    interface ThisTypeNode extends TypeNode {
        kind: SyntaxKind.ThisType;
    }
    interface FunctionOrConstructorTypeNode extends TypeNode, SignatureDeclaration {
        kind: SyntaxKind.FunctionType | SyntaxKind.ConstructorType;
    }
    interface FunctionTypeNode extends FunctionOrConstructorTypeNode {
        kind: SyntaxKind.FunctionType;
    }
    interface ConstructorTypeNode extends FunctionOrConstructorTypeNode {
        kind: SyntaxKind.ConstructorType;
    }
    interface TypeReferenceNode extends TypeNode {
        kind: SyntaxKind.TypeReference;
        typeName: EntityName;
        typeArguments?: NodeArray<TypeNode>;
    }
    interface TypePredicateNode extends TypeNode {
        kind: SyntaxKind.TypePredicate;
        parameterName: Identifier | ThisTypeNode;
        type: TypeNode;
    }
    interface TypeQueryNode extends TypeNode {
        kind: SyntaxKind.TypeQuery;
        exprName: EntityName;
    }
    interface TypeLiteralNode extends TypeNode, Declaration {
        kind: SyntaxKind.TypeLiteral;
        members: NodeArray<TypeElement>;
    }
    interface ArrayTypeNode extends TypeNode {
        kind: SyntaxKind.ArrayType;
        elementType: TypeNode;
    }
    interface TupleTypeNode extends TypeNode {
        kind: SyntaxKind.TupleType;
        elementTypes: NodeArray<TypeNode>;
    }
    interface UnionOrIntersectionTypeNode extends TypeNode {
        kind: SyntaxKind.UnionType | SyntaxKind.IntersectionType;
        types: NodeArray<TypeNode>;
    }
    interface UnionTypeNode extends UnionOrIntersectionTypeNode {
        kind: SyntaxKind.UnionType;
    }
    interface IntersectionTypeNode extends UnionOrIntersectionTypeNode {
        kind: SyntaxKind.IntersectionType;
    }
    interface ParenthesizedTypeNode extends TypeNode {
        kind: SyntaxKind.ParenthesizedType;
        type: TypeNode;
    }
    interface TypeOperatorNode extends TypeNode {
        kind: SyntaxKind.TypeOperator;
        operator: SyntaxKind.KeyOfKeyword;
        type: TypeNode;
    }
    interface IndexedAccessTypeNode extends TypeNode {
        kind: SyntaxKind.IndexedAccessType;
        objectType: TypeNode;
        indexType: TypeNode;
    }
    interface MappedTypeNode extends TypeNode, Declaration {
        kind: SyntaxKind.MappedType;
        readonlyToken?: ReadonlyToken;
        typeParameter: TypeParameterDeclaration;
        questionToken?: QuestionToken;
        type?: TypeNode;
    }
    interface LiteralTypeNode extends TypeNode {
        kind: SyntaxKind.LiteralType;
        literal: Expression;
    }
    interface StringLiteral extends LiteralExpression {
        kind: SyntaxKind.StringLiteral;
    }
    interface Expression extends Node {
        _expressionBrand: any;
        contextualType?: Type;
    }
    interface OmittedExpression extends Expression {
        kind: SyntaxKind.OmittedExpression;
    }
    interface UnaryExpression extends Expression {
        _unaryExpressionBrand: any;
    }
    interface IncrementExpression extends UnaryExpression {
        _incrementExpressionBrand: any;
    }
    type PrefixUnaryOperator = SyntaxKind.PlusPlusToken | SyntaxKind.MinusMinusToken | SyntaxKind.PlusToken | SyntaxKind.MinusToken | SyntaxKind.TildeToken | SyntaxKind.ExclamationToken;
    interface PrefixUnaryExpression extends IncrementExpression {
        kind: SyntaxKind.PrefixUnaryExpression;
        operator: PrefixUnaryOperator;
        operand: UnaryExpression;
    }
    type PostfixUnaryOperator = SyntaxKind.PlusPlusToken | SyntaxKind.MinusMinusToken;
    interface PostfixUnaryExpression extends IncrementExpression {
        kind: SyntaxKind.PostfixUnaryExpression;
        operand: LeftHandSideExpression;
        operator: PostfixUnaryOperator;
    }
    interface LeftHandSideExpression extends IncrementExpression {
        _leftHandSideExpressionBrand: any;
    }
    interface MemberExpression extends LeftHandSideExpression {
        _memberExpressionBrand: any;
    }
    interface PrimaryExpression extends MemberExpression {
        _primaryExpressionBrand: any;
    }
    interface NullLiteral extends PrimaryExpression {
        kind: SyntaxKind.NullKeyword;
    }
    interface BooleanLiteral extends PrimaryExpression {
        kind: SyntaxKind.TrueKeyword | SyntaxKind.FalseKeyword;
    }
    interface ThisExpression extends PrimaryExpression {
        kind: SyntaxKind.ThisKeyword;
    }
    interface SuperExpression extends PrimaryExpression {
        kind: SyntaxKind.SuperKeyword;
    }
    interface DeleteExpression extends UnaryExpression {
        kind: SyntaxKind.DeleteExpression;
        expression: UnaryExpression;
    }
    interface TypeOfExpression extends UnaryExpression {
        kind: SyntaxKind.TypeOfExpression;
        expression: UnaryExpression;
    }
    interface VoidExpression extends UnaryExpression {
        kind: SyntaxKind.VoidExpression;
        expression: UnaryExpression;
    }
    interface AwaitExpression extends UnaryExpression {
        kind: SyntaxKind.AwaitExpression;
        expression: UnaryExpression;
    }
    interface YieldExpression extends Expression {
        kind: SyntaxKind.YieldExpression;
        asteriskToken?: AsteriskToken;
        expression?: Expression;
    }
    type ExponentiationOperator = SyntaxKind.AsteriskAsteriskToken;
    type MultiplicativeOperator = SyntaxKind.AsteriskToken | SyntaxKind.SlashToken | SyntaxKind.PercentToken;
    type MultiplicativeOperatorOrHigher = ExponentiationOperator | MultiplicativeOperator;
    type AdditiveOperator = SyntaxKind.PlusToken | SyntaxKind.MinusToken;
    type AdditiveOperatorOrHigher = MultiplicativeOperatorOrHigher | AdditiveOperator;
    type ShiftOperator = SyntaxKind.LessThanLessThanToken | SyntaxKind.GreaterThanGreaterThanToken | SyntaxKind.GreaterThanGreaterThanGreaterThanToken;
    type ShiftOperatorOrHigher = AdditiveOperatorOrHigher | ShiftOperator;
    type RelationalOperator = SyntaxKind.LessThanToken | SyntaxKind.LessThanEqualsToken | SyntaxKind.GreaterThanToken | SyntaxKind.GreaterThanEqualsToken | SyntaxKind.InstanceOfKeyword | SyntaxKind.InKeyword;
    type RelationalOperatorOrHigher = ShiftOperatorOrHigher | RelationalOperator;
    type EqualityOperator = SyntaxKind.EqualsEqualsToken | SyntaxKind.EqualsEqualsEqualsToken | SyntaxKind.ExclamationEqualsEqualsToken | SyntaxKind.ExclamationEqualsToken;
    type EqualityOperatorOrHigher = RelationalOperatorOrHigher | EqualityOperator;
    type BitwiseOperator = SyntaxKind.AmpersandToken | SyntaxKind.BarToken | SyntaxKind.CaretToken;
    type BitwiseOperatorOrHigher = EqualityOperatorOrHigher | BitwiseOperator;
    type LogicalOperator = SyntaxKind.AmpersandAmpersandToken | SyntaxKind.BarBarToken;
    type LogicalOperatorOrHigher = BitwiseOperatorOrHigher | LogicalOperator;
    type CompoundAssignmentOperator = SyntaxKind.PlusEqualsToken | SyntaxKind.MinusEqualsToken | SyntaxKind.AsteriskAsteriskEqualsToken | SyntaxKind.AsteriskEqualsToken | SyntaxKind.SlashEqualsToken | SyntaxKind.PercentEqualsToken | SyntaxKind.AmpersandEqualsToken | SyntaxKind.BarEqualsToken | SyntaxKind.CaretEqualsToken | SyntaxKind.LessThanLessThanEqualsToken | SyntaxKind.GreaterThanGreaterThanGreaterThanEqualsToken | SyntaxKind.GreaterThanGreaterThanEqualsToken;
    type AssignmentOperator = SyntaxKind.EqualsToken | CompoundAssignmentOperator;
    type AssignmentOperatorOrHigher = LogicalOperatorOrHigher | AssignmentOperator;
    type BinaryOperator = AssignmentOperatorOrHigher | SyntaxKind.CommaToken;
    type BinaryOperatorToken = Token<BinaryOperator>;
    interface BinaryExpression extends Expression, Declaration {
        kind: SyntaxKind.BinaryExpression;
        left: Expression;
        operatorToken: BinaryOperatorToken;
        right: Expression;
    }
    type AssignmentOperatorToken = Token<AssignmentOperator>;
    interface AssignmentExpression<TOperator extends AssignmentOperatorToken> extends BinaryExpression {
        left: LeftHandSideExpression;
        operatorToken: TOperator;
    }
    interface ObjectDestructuringAssignment extends AssignmentExpression<EqualsToken> {
        left: ObjectLiteralExpression;
    }
    interface ArrayDestructuringAssignment extends AssignmentExpression<EqualsToken> {
        left: ArrayLiteralExpression;
    }
    type DestructuringAssignment = ObjectDestructuringAssignment | ArrayDestructuringAssignment;
    type BindingOrAssignmentElement = VariableDeclaration | ParameterDeclaration | BindingElement | PropertyAssignment | ShorthandPropertyAssignment | SpreadAssignment | OmittedExpression | SpreadElement | ArrayLiteralExpression | ObjectLiteralExpression | AssignmentExpression<EqualsToken> | Identifier | PropertyAccessExpression | ElementAccessExpression;
    type BindingOrAssignmentElementRestIndicator = DotDotDotToken | SpreadElement | SpreadAssignment;
    type BindingOrAssignmentElementTarget = BindingOrAssignmentPattern | Expression;
    type ObjectBindingOrAssignmentPattern = ObjectBindingPattern | ObjectLiteralExpression;
    type ArrayBindingOrAssignmentPattern = ArrayBindingPattern | ArrayLiteralExpression;
    type AssignmentPattern = ObjectLiteralExpression | ArrayLiteralExpression;
    type BindingOrAssignmentPattern = ObjectBindingOrAssignmentPattern | ArrayBindingOrAssignmentPattern;
    interface ConditionalExpression extends Expression {
        kind: SyntaxKind.ConditionalExpression;
        condition: Expression;
        questionToken: QuestionToken;
        whenTrue: Expression;
        colonToken: ColonToken;
        whenFalse: Expression;
    }
    type FunctionBody = Block;
    type ConciseBody = FunctionBody | Expression;
    interface FunctionExpression extends PrimaryExpression, FunctionLikeDeclaration {
        kind: SyntaxKind.FunctionExpression;
        name?: Identifier;
        body: FunctionBody;
    }
    interface ArrowFunction extends Expression, FunctionLikeDeclaration {
        kind: SyntaxKind.ArrowFunction;
        equalsGreaterThanToken: EqualsGreaterThanToken;
        body: ConciseBody;
    }
    interface LiteralLikeNode extends Node {
        text: string;
        isUnterminated?: boolean;
        hasExtendedUnicodeEscape?: boolean;
    }
    interface LiteralExpression extends LiteralLikeNode, PrimaryExpression {
        _literalExpressionBrand: any;
    }
    interface RegularExpressionLiteral extends LiteralExpression {
        kind: SyntaxKind.RegularExpressionLiteral;
    }
    interface NoSubstitutionTemplateLiteral extends LiteralExpression {
        kind: SyntaxKind.NoSubstitutionTemplateLiteral;
    }
    interface NumericLiteral extends LiteralExpression {
        kind: SyntaxKind.NumericLiteral;
        trailingComment?: string;
    }
    interface TemplateHead extends LiteralLikeNode {
        kind: SyntaxKind.TemplateHead;
    }
    interface TemplateMiddle extends LiteralLikeNode {
        kind: SyntaxKind.TemplateMiddle;
    }
    interface TemplateTail extends LiteralLikeNode {
        kind: SyntaxKind.TemplateTail;
    }
    type TemplateLiteral = TemplateExpression | NoSubstitutionTemplateLiteral;
    interface TemplateExpression extends PrimaryExpression {
        kind: SyntaxKind.TemplateExpression;
        head: TemplateHead;
        templateSpans: NodeArray<TemplateSpan>;
    }
    interface TemplateSpan extends Node {
        kind: SyntaxKind.TemplateSpan;
        expression: Expression;
        literal: TemplateMiddle | TemplateTail;
    }
    interface ParenthesizedExpression extends PrimaryExpression {
        kind: SyntaxKind.ParenthesizedExpression;
        expression: Expression;
    }
    interface ArrayLiteralExpression extends PrimaryExpression {
        kind: SyntaxKind.ArrayLiteralExpression;
        elements: NodeArray<Expression>;
    }
    interface SpreadElement extends Expression {
        kind: SyntaxKind.SpreadElement;
        expression: Expression;
    }
    /**
      * This interface is a base interface for ObjectLiteralExpression and JSXAttributes to extend from. JSXAttributes is similar to
      * ObjectLiteralExpression in that it contains array of properties; however, JSXAttributes' properties can only be
      * JSXAttribute or JSXSpreadAttribute. ObjectLiteralExpression, on the other hand, can only have properties of type
      * ObjectLiteralElement (e.g. PropertyAssignment, ShorthandPropertyAssignment etc.)
     **/
    interface ObjectLiteralExpressionBase<T extends ObjectLiteralElement> extends PrimaryExpression, Declaration {
        properties: NodeArray<T>;
    }
    interface ObjectLiteralExpression extends ObjectLiteralExpressionBase<ObjectLiteralElementLike> {
        kind: SyntaxKind.ObjectLiteralExpression;
    }
    type EntityNameExpression = Identifier | PropertyAccessEntityNameExpression;
    type EntityNameOrEntityNameExpression = EntityName | EntityNameExpression;
    interface PropertyAccessExpression extends MemberExpression, Declaration {
        kind: SyntaxKind.PropertyAccessExpression;
        expression: LeftHandSideExpression;
        name: Identifier;
    }
    interface SuperPropertyAccessExpression extends PropertyAccessExpression {
        expression: SuperExpression;
    }
    /** Brand for a PropertyAccessExpression which, like a QualifiedName, consists of a sequence of identifiers separated by dots. */
    interface PropertyAccessEntityNameExpression extends PropertyAccessExpression {
        _propertyAccessExpressionLikeQualifiedNameBrand?: any;
        expression: EntityNameExpression;
    }
    interface ElementAccessExpression extends MemberExpression {
        kind: SyntaxKind.ElementAccessExpression;
        expression: LeftHandSideExpression;
        argumentExpression?: Expression;
    }
    interface SuperElementAccessExpression extends ElementAccessExpression {
        expression: SuperExpression;
    }
    type SuperProperty = SuperPropertyAccessExpression | SuperElementAccessExpression;
    interface CallExpression extends LeftHandSideExpression, Declaration {
        kind: SyntaxKind.CallExpression;
        expression: LeftHandSideExpression;
        typeArguments?: NodeArray<TypeNode>;
        arguments: NodeArray<Expression>;
    }
    interface SuperCall extends CallExpression {
        expression: SuperExpression;
    }
    interface ExpressionWithTypeArguments extends TypeNode {
        kind: SyntaxKind.ExpressionWithTypeArguments;
        expression: LeftHandSideExpression;
        typeArguments?: NodeArray<TypeNode>;
    }
    interface NewExpression extends PrimaryExpression, Declaration {
        kind: SyntaxKind.NewExpression;
        expression: LeftHandSideExpression;
        typeArguments?: NodeArray<TypeNode>;
        arguments: NodeArray<Expression>;
    }
    interface TaggedTemplateExpression extends MemberExpression {
        kind: SyntaxKind.TaggedTemplateExpression;
        tag: LeftHandSideExpression;
        template: TemplateLiteral;
    }
    type CallLikeExpression = CallExpression | NewExpression | TaggedTemplateExpression | Decorator;
    interface AsExpression extends Expression {
        kind: SyntaxKind.AsExpression;
        expression: Expression;
        type: TypeNode;
    }
    interface TypeAssertion extends UnaryExpression {
        kind: SyntaxKind.TypeAssertionExpression;
        type: TypeNode;
        expression: UnaryExpression;
    }
    type AssertionExpression = TypeAssertion | AsExpression;
    interface NonNullExpression extends LeftHandSideExpression {
        kind: SyntaxKind.NonNullExpression;
        expression: Expression;
    }
    interface JsxElement extends PrimaryExpression {
        kind: SyntaxKind.JsxElement;
        openingElement: JsxOpeningElement;
        children: NodeArray<JsxChild>;
        closingElement: JsxClosingElement;
    }
    type JsxTagNameExpression = PrimaryExpression | PropertyAccessExpression;
    interface JsxOpeningElement extends Expression {
        kind: SyntaxKind.JsxOpeningElement;
        tagName: JsxTagNameExpression;
        attributes: NodeArray<JsxAttribute | JsxSpreadAttribute>;
    }
    interface JsxSelfClosingElement extends PrimaryExpression {
        kind: SyntaxKind.JsxSelfClosingElement;
        tagName: JsxTagNameExpression;
        attributes: NodeArray<JsxAttribute | JsxSpreadAttribute>;
    }
    type JsxOpeningLikeElement = JsxSelfClosingElement | JsxOpeningElement;
    type JsxAttributeLike = JsxAttribute | JsxSpreadAttribute;
    interface JsxAttribute extends Node {
        kind: SyntaxKind.JsxAttribute;
        name: Identifier;
        initializer?: StringLiteral | JsxExpression;
    }
    interface JsxSpreadAttribute extends Node {
        kind: SyntaxKind.JsxSpreadAttribute;
        expression: Expression;
    }
    interface JsxClosingElement extends Node {
        kind: SyntaxKind.JsxClosingElement;
        tagName: JsxTagNameExpression;
    }
    interface JsxExpression extends Expression {
        kind: SyntaxKind.JsxExpression;
        expression?: Expression;
    }
    interface JsxText extends Node {
        kind: SyntaxKind.JsxText;
    }
    type JsxChild = JsxText | JsxExpression | JsxElement | JsxSelfClosingElement;
    interface Statement extends Node {
        _statementBrand: any;
    }
    interface EmptyStatement extends Statement {
        kind: SyntaxKind.EmptyStatement;
    }
    interface DebuggerStatement extends Statement {
        kind: SyntaxKind.DebuggerStatement;
    }
    interface MissingDeclaration extends DeclarationStatement, ClassElement, ObjectLiteralElement, TypeElement {
        kind: SyntaxKind.MissingDeclaration;
        name?: Identifier;
    }
    type BlockLike = SourceFile | Block | ModuleBlock | CaseClause;
    interface Block extends Statement {
        kind: SyntaxKind.Block;
        statements: NodeArray<Statement>;
    }
    interface VariableStatement extends Statement {
        kind: SyntaxKind.VariableStatement;
        declarationList: VariableDeclarationList;
    }
    interface ExpressionStatement extends Statement {
        kind: SyntaxKind.ExpressionStatement;
        expression: Expression;
    }
    interface IfStatement extends Statement {
        kind: SyntaxKind.IfStatement;
        expression: Expression;
        thenStatement: Statement;
        elseStatement?: Statement;
    }
    interface IterationStatement extends Statement {
        statement: Statement;
    }
    interface DoStatement extends IterationStatement {
        kind: SyntaxKind.DoStatement;
        expression: Expression;
    }
    interface WhileStatement extends IterationStatement {
        kind: SyntaxKind.WhileStatement;
        expression: Expression;
    }
    type ForInitializer = VariableDeclarationList | Expression;
    interface ForStatement extends IterationStatement {
        kind: SyntaxKind.ForStatement;
        initializer?: ForInitializer;
        condition?: Expression;
        incrementor?: Expression;
    }
    interface ForInStatement extends IterationStatement {
        kind: SyntaxKind.ForInStatement;
        initializer: ForInitializer;
        expression: Expression;
    }
    interface ForOfStatement extends IterationStatement {
        kind: SyntaxKind.ForOfStatement;
        initializer: ForInitializer;
        expression: Expression;
    }
    interface BreakStatement extends Statement {
        kind: SyntaxKind.BreakStatement;
        label?: Identifier;
    }
    interface ContinueStatement extends Statement {
        kind: SyntaxKind.ContinueStatement;
        label?: Identifier;
    }
    type BreakOrContinueStatement = BreakStatement | ContinueStatement;
    interface ReturnStatement extends Statement {
        kind: SyntaxKind.ReturnStatement;
        expression?: Expression;
    }
    interface WithStatement extends Statement {
        kind: SyntaxKind.WithStatement;
        expression: Expression;
        statement: Statement;
    }
    interface SwitchStatement extends Statement {
        kind: SyntaxKind.SwitchStatement;
        expression: Expression;
        caseBlock: CaseBlock;
        possiblyExhaustive?: boolean;
    }
    interface CaseBlock extends Node {
        kind: SyntaxKind.CaseBlock;
        clauses: NodeArray<CaseOrDefaultClause>;
    }
    interface CaseClause extends Node {
        kind: SyntaxKind.CaseClause;
        expression: Expression;
        statements: NodeArray<Statement>;
    }
    interface DefaultClause extends Node {
        kind: SyntaxKind.DefaultClause;
        statements: NodeArray<Statement>;
    }
    type CaseOrDefaultClause = CaseClause | DefaultClause;
    interface LabeledStatement extends Statement {
        kind: SyntaxKind.LabeledStatement;
        label: Identifier;
        statement: Statement;
    }
    interface ThrowStatement extends Statement {
        kind: SyntaxKind.ThrowStatement;
        expression: Expression;
    }
    interface TryStatement extends Statement {
        kind: SyntaxKind.TryStatement;
        tryBlock: Block;
        catchClause?: CatchClause;
        finallyBlock?: Block;
    }
    interface CatchClause extends Node {
        kind: SyntaxKind.CatchClause;
        variableDeclaration: VariableDeclaration;
        block: Block;
    }
    type DeclarationWithTypeParameters = SignatureDeclaration | ClassLikeDeclaration | InterfaceDeclaration | TypeAliasDeclaration;
    interface ClassLikeDeclaration extends Declaration {
        name?: Identifier;
        typeParameters?: NodeArray<TypeParameterDeclaration>;
        heritageClauses?: NodeArray<HeritageClause>;
        members: NodeArray<ClassElement>;
    }
    interface ClassDeclaration extends ClassLikeDeclaration, DeclarationStatement {
        kind: SyntaxKind.ClassDeclaration;
        name?: Identifier;
    }
    interface ClassExpression extends ClassLikeDeclaration, PrimaryExpression {
        kind: SyntaxKind.ClassExpression;
    }
    interface ClassElement extends Declaration {
        _classElementBrand: any;
        name?: PropertyName;
    }
    interface TypeElement extends Declaration {
        _typeElementBrand: any;
        name?: PropertyName;
        questionToken?: QuestionToken;
    }
    interface InterfaceDeclaration extends DeclarationStatement {
        kind: SyntaxKind.InterfaceDeclaration;
        name: Identifier;
        typeParameters?: NodeArray<TypeParameterDeclaration>;
        heritageClauses?: NodeArray<HeritageClause>;
        members: NodeArray<TypeElement>;
    }
    interface HeritageClause extends Node {
        kind: SyntaxKind.HeritageClause;
        token: SyntaxKind;
        types?: NodeArray<ExpressionWithTypeArguments>;
    }
    interface TypeAliasDeclaration extends DeclarationStatement {
        kind: SyntaxKind.TypeAliasDeclaration;
        name: Identifier;
        typeParameters?: NodeArray<TypeParameterDeclaration>;
        type: TypeNode;
    }
    interface EnumMember extends Declaration {
        kind: SyntaxKind.EnumMember;
        name: PropertyName;
        initializer?: Expression;
    }
    interface EnumDeclaration extends DeclarationStatement {
        kind: SyntaxKind.EnumDeclaration;
        name: Identifier;
        members: NodeArray<EnumMember>;
    }
    type ModuleBody = ModuleBlock | ModuleDeclaration;
    type ModuleName = Identifier | StringLiteral;
    interface ModuleDeclaration extends DeclarationStatement {
        kind: SyntaxKind.ModuleDeclaration;
        name: Identifier | StringLiteral;
        body?: ModuleBlock | NamespaceDeclaration | JSDocNamespaceDeclaration | Identifier;
    }
    interface NamespaceDeclaration extends ModuleDeclaration {
        name: Identifier;
        body: ModuleBlock | NamespaceDeclaration;
    }
    interface JSDocNamespaceDeclaration extends ModuleDeclaration {
        name: Identifier;
        body: JSDocNamespaceDeclaration | Identifier;
    }
    interface ModuleBlock extends Node, Statement {
        kind: SyntaxKind.ModuleBlock;
        statements: NodeArray<Statement>;
    }
    type ModuleReference = EntityName | ExternalModuleReference;
    interface ImportEqualsDeclaration extends DeclarationStatement {
        kind: SyntaxKind.ImportEqualsDeclaration;
        name: Identifier;
        moduleReference: ModuleReference;
    }
    interface ExternalModuleReference extends Node {
        kind: SyntaxKind.ExternalModuleReference;
        expression?: Expression;
    }
    interface ImportDeclaration extends Statement {
        kind: SyntaxKind.ImportDeclaration;
        importClause?: ImportClause;
        moduleSpecifier: Expression;
    }
    type NamedImportBindings = NamespaceImport | NamedImports;
    interface ImportClause extends Declaration {
        kind: SyntaxKind.ImportClause;
        name?: Identifier;
        namedBindings?: NamedImportBindings;
    }
    interface NamespaceImport extends Declaration {
        kind: SyntaxKind.NamespaceImport;
        name: Identifier;
    }
    interface NamespaceExportDeclaration extends DeclarationStatement {
        kind: SyntaxKind.NamespaceExportDeclaration;
        name: Identifier;
        moduleReference: LiteralLikeNode;
    }
    interface ExportDeclaration extends DeclarationStatement {
        kind: SyntaxKind.ExportDeclaration;
        exportClause?: NamedExports;
        moduleSpecifier?: Expression;
    }
    interface NamedImports extends Node {
        kind: SyntaxKind.NamedImports;
        elements: NodeArray<ImportSpecifier>;
    }
    interface NamedExports extends Node {
        kind: SyntaxKind.NamedExports;
        elements: NodeArray<ExportSpecifier>;
    }
    type NamedImportsOrExports = NamedImports | NamedExports;
    interface ImportSpecifier extends Declaration {
        kind: SyntaxKind.ImportSpecifier;
        propertyName?: Identifier;
        name: Identifier;
    }
    interface ExportSpecifier extends Declaration {
        kind: SyntaxKind.ExportSpecifier;
        propertyName?: Identifier;
        name: Identifier;
    }
    type ImportOrExportSpecifier = ImportSpecifier | ExportSpecifier;
    interface ExportAssignment extends DeclarationStatement {
        kind: SyntaxKind.ExportAssignment;
        isExportEquals?: boolean;
        expression: Expression;
    }
    interface FileReference extends TextRange {
        fileName: string;
    }
    interface CommentRange extends TextRange {
        hasTrailingNewLine?: boolean;
        kind: SyntaxKind;
    }
    interface JSDocTypeExpression extends Node {
        kind: SyntaxKind.JSDocTypeExpression;
        type: JSDocType;
    }
    interface JSDocType extends TypeNode {
        _jsDocTypeBrand: any;
    }
    interface JSDocAllType extends JSDocType {
        kind: SyntaxKind.JSDocAllType;
    }
    interface JSDocUnknownType extends JSDocType {
        kind: SyntaxKind.JSDocUnknownType;
    }
    interface JSDocArrayType extends JSDocType {
        kind: SyntaxKind.JSDocArrayType;
        elementType: JSDocType;
    }
    interface JSDocUnionType extends JSDocType {
        kind: SyntaxKind.JSDocUnionType;
        types: NodeArray<JSDocType>;
    }
    interface JSDocTupleType extends JSDocType {
        kind: SyntaxKind.JSDocTupleType;
        types: NodeArray<JSDocType>;
    }
    interface JSDocNonNullableType extends JSDocType {
        kind: SyntaxKind.JSDocNonNullableType;
        type: JSDocType;
    }
    interface JSDocNullableType extends JSDocType {
        kind: SyntaxKind.JSDocNullableType;
        type: JSDocType;
    }
    interface JSDocRecordType extends JSDocType {
        kind: SyntaxKind.JSDocRecordType;
        literal: TypeLiteralNode;
    }
    interface JSDocTypeReference extends JSDocType {
        kind: SyntaxKind.JSDocTypeReference;
        name: EntityName;
        typeArguments: NodeArray<JSDocType>;
    }
    interface JSDocOptionalType extends JSDocType {
        kind: SyntaxKind.JSDocOptionalType;
        type: JSDocType;
    }
    interface JSDocFunctionType extends JSDocType, SignatureDeclaration {
        kind: SyntaxKind.JSDocFunctionType;
        parameters: NodeArray<ParameterDeclaration>;
        type: JSDocType;
    }
    interface JSDocVariadicType extends JSDocType {
        kind: SyntaxKind.JSDocVariadicType;
        type: JSDocType;
    }
    interface JSDocConstructorType extends JSDocType {
        kind: SyntaxKind.JSDocConstructorType;
        type: JSDocType;
    }
    interface JSDocThisType extends JSDocType {
        kind: SyntaxKind.JSDocThisType;
        type: JSDocType;
    }
    interface JSDocLiteralType extends JSDocType {
        kind: SyntaxKind.JSDocLiteralType;
        literal: LiteralTypeNode;
    }
    type JSDocTypeReferencingNode = JSDocThisType | JSDocConstructorType | JSDocVariadicType | JSDocOptionalType | JSDocNullableType | JSDocNonNullableType;
    interface JSDocRecordMember extends PropertySignature {
        kind: SyntaxKind.JSDocRecordMember;
        name: Identifier | StringLiteral | NumericLiteral;
        type?: JSDocType;
    }
    interface JSDoc extends Node {
        kind: SyntaxKind.JSDocComment;
        tags: NodeArray<JSDocTag> | undefined;
        comment: string | undefined;
    }
    interface JSDocTag extends Node {
        atToken: AtToken;
        tagName: Identifier;
        comment: string | undefined;
    }
    interface JSDocUnknownTag extends JSDocTag {
        kind: SyntaxKind.JSDocTag;
    }
    interface JSDocAugmentsTag extends JSDocTag {
        kind: SyntaxKind.JSDocAugmentsTag;
        typeExpression: JSDocTypeExpression;
    }
    interface JSDocTemplateTag extends JSDocTag {
        kind: SyntaxKind.JSDocTemplateTag;
        typeParameters: NodeArray<TypeParameterDeclaration>;
    }
    interface JSDocReturnTag extends JSDocTag {
        kind: SyntaxKind.JSDocReturnTag;
        typeExpression: JSDocTypeExpression;
    }
    interface JSDocTypeTag extends JSDocTag {
        kind: SyntaxKind.JSDocTypeTag;
        typeExpression: JSDocTypeExpression;
    }
    interface JSDocTypedefTag extends JSDocTag, Declaration {
        kind: SyntaxKind.JSDocTypedefTag;
        fullName?: JSDocNamespaceDeclaration | Identifier;
        name?: Identifier;
        typeExpression?: JSDocTypeExpression;
        jsDocTypeLiteral?: JSDocTypeLiteral;
    }
    interface JSDocPropertyTag extends JSDocTag, TypeElement {
        kind: SyntaxKind.JSDocPropertyTag;
        name: Identifier;
        typeExpression: JSDocTypeExpression;
    }
    interface JSDocTypeLiteral extends JSDocType {
        kind: SyntaxKind.JSDocTypeLiteral;
        jsDocPropertyTags?: NodeArray<JSDocPropertyTag>;
        jsDocTypeTag?: JSDocTypeTag;
    }
    interface JSDocParameterTag extends JSDocTag {
        kind: SyntaxKind.JSDocParameterTag;
        /** the parameter name, if provided *before* the type (TypeScript-style) */
        preParameterName?: Identifier;
        typeExpression?: JSDocTypeExpression;
        /** the parameter name, if provided *after* the type (JSDoc-standard) */
        postParameterName?: Identifier;
        /** the parameter name, regardless of the location it was provided */
        parameterName: Identifier;
        isBracketed: boolean;
    }
    enum FlowFlags {
        Unreachable = 1,
        Start = 2,
        BranchLabel = 4,
        LoopLabel = 8,
        Assignment = 16,
        TrueCondition = 32,
        FalseCondition = 64,
        SwitchClause = 128,
        ArrayMutation = 256,
        Referenced = 512,
        Shared = 1024,
        Label = 12,
        Condition = 96,
    }
    interface FlowNode {
        flags: FlowFlags;
        id?: number;
    }
    interface FlowStart extends FlowNode {
        container?: FunctionExpression | ArrowFunction | MethodDeclaration;
    }
    interface FlowLabel extends FlowNode {
        antecedents: FlowNode[];
    }
    interface FlowAssignment extends FlowNode {
        node: Expression | VariableDeclaration | BindingElement;
        antecedent: FlowNode;
    }
    interface FlowCondition extends FlowNode {
        expression: Expression;
        antecedent: FlowNode;
    }
    interface FlowSwitchClause extends FlowNode {
        switchStatement: SwitchStatement;
        clauseStart: number;
        clauseEnd: number;
        antecedent: FlowNode;
    }
    interface FlowArrayMutation extends FlowNode {
        node: CallExpression | BinaryExpression;
        antecedent: FlowNode;
    }
    type FlowType = Type | IncompleteType;
    interface IncompleteType {
        flags: TypeFlags;
        type: Type;
    }
    interface AmdDependency {
        path: string;
        name: string;
    }
    interface SourceFile extends Declaration {
        kind: SyntaxKind.SourceFile;
        statements: NodeArray<Statement>;
        endOfFileToken: Token<SyntaxKind.EndOfFileToken>;
        fileName: string;
        path: Path;
        text: string;
        amdDependencies: AmdDependency[];
        moduleName: string;
        referencedFiles: FileReference[];
        typeReferenceDirectives: FileReference[];
        languageVariant: LanguageVariant;
        isDeclarationFile: boolean;
        /**
         * lib.d.ts should have a reference comment like
         *
         *  /// <reference no-default-lib="true"/>
         *
         * If any other file has this comment, it signals not to include lib.d.ts
         * because this containing file is intended to act as a default library.
         */
        hasNoDefaultLib: boolean;
        languageVersion: ScriptTarget;
    }
    interface ScriptReferenceHost {
        getCompilerOptions(): CompilerOptions;
        getSourceFile(fileName: string): SourceFile;
        getSourceFileByPath(path: Path): SourceFile;
        getCurrentDirectory(): string;
    }
    interface ParseConfigHost {
        useCaseSensitiveFileNames: boolean;
        readDirectory(rootDir: string, extensions: string[], excludes: string[], includes: string[]): string[];
        /**
          * Gets a value indicating whether the specified path exists and is a file.
          * @param path The path to test.
          */
        fileExists(path: string): boolean;
        readFile(path: string): string;
    }
    interface WriteFileCallback {
        (fileName: string, data: string, writeByteOrderMark: boolean, onError?: (message: string) => void, sourceFiles?: SourceFile[]): void;
    }
    class OperationCanceledException {
    }
    interface CancellationToken {
        isCancellationRequested(): boolean;
        /** @throws OperationCanceledException if isCancellationRequested is true */
        throwIfCancellationRequested(): void;
    }
    interface Program extends ScriptReferenceHost {
        /**
         * Get a list of root file names that were passed to a 'createProgram'
         */
        getRootFileNames(): string[];
        /**
         * Get a list of files in the program
         */
        getSourceFiles(): SourceFile[];
        /**
         * Emits the JavaScript and declaration files.  If targetSourceFile is not specified, then
         * the JavaScript and declaration files will be produced for all the files in this program.
         * If targetSourceFile is specified, then only the JavaScript and declaration for that
         * specific file will be generated.
         *
         * If writeFile is not specified then the writeFile callback from the compiler host will be
         * used for writing the JavaScript and declaration files.  Otherwise, the writeFile parameter
         * will be invoked when writing the JavaScript and declaration files.
         */
        emit(targetSourceFile?: SourceFile, writeFile?: WriteFileCallback, cancellationToken?: CancellationToken, emitOnlyDtsFiles?: boolean): EmitResult;
        getOptionsDiagnostics(cancellationToken?: CancellationToken): Diagnostic[];
        getGlobalDiagnostics(cancellationToken?: CancellationToken): Diagnostic[];
        getSyntacticDiagnostics(sourceFile?: SourceFile, cancellationToken?: CancellationToken): Diagnostic[];
        getSemanticDiagnostics(sourceFile?: SourceFile, cancellationToken?: CancellationToken): Diagnostic[];
        getDeclarationDiagnostics(sourceFile?: SourceFile, cancellationToken?: CancellationToken): Diagnostic[];
        /**
         * Gets a type checker that can be used to semantically analyze source fils in the program.
         */
        getTypeChecker(): TypeChecker;
    }
    interface SourceMapSpan {
        /** Line number in the .js file. */
        emittedLine: number;
        /** Column number in the .js file. */
        emittedColumn: number;
        /** Line number in the .ts file. */
        sourceLine: number;
        /** Column number in the .ts file. */
        sourceColumn: number;
        /** Optional name (index into names array) associated with this span. */
        nameIndex?: number;
        /** .ts file (index into sources array) associated with this span */
        sourceIndex: number;
    }
    interface SourceMapData {
        sourceMapFilePath: string;
        jsSourceMappingURL: string;
        sourceMapFile: string;
        sourceMapSourceRoot: string;
        sourceMapSources: string[];
        sourceMapSourcesContent?: string[];
        inputSourceFileNames: string[];
        sourceMapNames?: string[];
        sourceMapMappings: string;
        sourceMapDecodedMappings: SourceMapSpan[];
    }
    /** Return code used by getEmitOutput function to indicate status of the function */
    enum ExitStatus {
        Success = 0,
        DiagnosticsPresent_OutputsSkipped = 1,
        DiagnosticsPresent_OutputsGenerated = 2,
    }
    interface EmitResult {
        emitSkipped: boolean;
        /** Contains declaration emit diagnostics */
        diagnostics: Diagnostic[];
        emittedFiles: string[];
    }
    interface TypeChecker {
        getTypeOfSymbolAtLocation(symbol: Symbol, node: Node): Type;
        getDeclaredTypeOfSymbol(symbol: Symbol): Type;
        getPropertiesOfType(type: Type): Symbol[];
        getPropertyOfType(type: Type, propertyName: string): Symbol;
        getSignaturesOfType(type: Type, kind: SignatureKind): Signature[];
        getIndexTypeOfType(type: Type, kind: IndexKind): Type;
        getBaseTypes(type: InterfaceType): ObjectType[];
        getReturnTypeOfSignature(signature: Signature): Type;
        getNonNullableType(type: Type): Type;
        getSymbolsInScope(location: Node, meaning: SymbolFlags): Symbol[];
        getSymbolAtLocation(node: Node): Symbol;
        getSymbolsOfParameterPropertyDeclaration(parameter: ParameterDeclaration, parameterName: string): Symbol[];
        getShorthandAssignmentValueSymbol(location: Node): Symbol;
        getExportSpecifierLocalTargetSymbol(location: ExportSpecifier): Symbol;
        getPropertySymbolOfDestructuringAssignment(location: Identifier): Symbol;
        getTypeAtLocation(node: Node): Type;
        typeToString(type: Type, enclosingDeclaration?: Node, flags?: TypeFormatFlags): string;
        symbolToString(symbol: Symbol, enclosingDeclaration?: Node, meaning?: SymbolFlags): string;
        getSymbolDisplayBuilder(): SymbolDisplayBuilder;
        getFullyQualifiedName(symbol: Symbol): string;
        getAugmentedPropertiesOfType(type: Type): Symbol[];
        getRootSymbols(symbol: Symbol): Symbol[];
        getContextualType(node: Expression): Type;
        getResolvedSignature(node: CallLikeExpression, candidatesOutArray?: Signature[]): Signature;
        getSignatureFromDeclaration(declaration: SignatureDeclaration): Signature;
        isImplementationOfOverload(node: FunctionLikeDeclaration): boolean;
        isUndefinedSymbol(symbol: Symbol): boolean;
        isArgumentsSymbol(symbol: Symbol): boolean;
        isUnknownSymbol(symbol: Symbol): boolean;
        getConstantValue(node: EnumMember | PropertyAccessExpression | ElementAccessExpression): number;
        isValidPropertyAccess(node: PropertyAccessExpression | QualifiedName, propertyName: string): boolean;
        getAliasedSymbol(symbol: Symbol): Symbol;
        getExportsOfModule(moduleSymbol: Symbol): Symbol[];
        getJsxElementAttributesType(elementNode: JsxOpeningLikeElement): Type;
        getJsxIntrinsicTagNames(): Symbol[];
        isOptionalParameter(node: ParameterDeclaration): boolean;
        getAmbientModules(): Symbol[];
        tryGetMemberInModuleExports(memberName: string, moduleSymbol: Symbol): Symbol | undefined;
    }
    interface SymbolDisplayBuilder {
        buildTypeDisplay(type: Type, writer: SymbolWriter, enclosingDeclaration?: Node, flags?: TypeFormatFlags): void;
        buildSymbolDisplay(symbol: Symbol, writer: SymbolWriter, enclosingDeclaration?: Node, meaning?: SymbolFlags, flags?: SymbolFormatFlags): void;
        buildSignatureDisplay(signatures: Signature, writer: SymbolWriter, enclosingDeclaration?: Node, flags?: TypeFormatFlags, kind?: SignatureKind): void;
        buildParameterDisplay(parameter: Symbol, writer: SymbolWriter, enclosingDeclaration?: Node, flags?: TypeFormatFlags): void;
        buildTypeParameterDisplay(tp: TypeParameter, writer: SymbolWriter, enclosingDeclaration?: Node, flags?: TypeFormatFlags): void;
        buildTypePredicateDisplay(predicate: TypePredicate, writer: SymbolWriter, enclosingDeclaration?: Node, flags?: TypeFormatFlags): void;
        buildTypeParameterDisplayFromSymbol(symbol: Symbol, writer: SymbolWriter, enclosingDeclaration?: Node, flags?: TypeFormatFlags): void;
        buildDisplayForParametersAndDelimiters(thisParameter: Symbol, parameters: Symbol[], writer: SymbolWriter, enclosingDeclaration?: Node, flags?: TypeFormatFlags): void;
        buildDisplayForTypeParametersAndDelimiters(typeParameters: TypeParameter[], writer: SymbolWriter, enclosingDeclaration?: Node, flags?: TypeFormatFlags): void;
        buildReturnTypeDisplay(signature: Signature, writer: SymbolWriter, enclosingDeclaration?: Node, flags?: TypeFormatFlags): void;
    }
    interface SymbolWriter {
        writeKeyword(text: string): void;
        writeOperator(text: string): void;
        writePunctuation(text: string): void;
        writeSpace(text: string): void;
        writeStringLiteral(text: string): void;
        writeParameter(text: string): void;
        writeProperty(text: string): void;
        writeSymbol(text: string, symbol: Symbol): void;
        writeLine(): void;
        increaseIndent(): void;
        decreaseIndent(): void;
        clear(): void;
        trackSymbol(symbol: Symbol, enclosingDeclaration?: Node, meaning?: SymbolFlags): void;
        reportInaccessibleThisError(): void;
    }
    enum TypeFormatFlags {
        None = 0,
        WriteArrayAsGenericType = 1,
        UseTypeOfFunction = 2,
        NoTruncation = 4,
        WriteArrowStyleSignature = 8,
        WriteOwnNameForAnyLike = 16,
        WriteTypeArgumentsOfSignature = 32,
        InElementType = 64,
        UseFullyQualifiedType = 128,
        InFirstTypeArgument = 256,
        InTypeAlias = 512,
        UseTypeAliasValue = 1024,
    }
    enum SymbolFormatFlags {
        None = 0,
        WriteTypeParametersOrArguments = 1,
        UseOnlyExternalAliasing = 2,
    }
    enum TypePredicateKind {
        This = 0,
        Identifier = 1,
    }
    interface TypePredicateBase {
        kind: TypePredicateKind;
        type: Type;
    }
    interface ThisTypePredicate extends TypePredicateBase {
        kind: TypePredicateKind.This;
    }
    interface IdentifierTypePredicate extends TypePredicateBase {
        kind: TypePredicateKind.Identifier;
        parameterName: string;
        parameterIndex: number;
    }
    type TypePredicate = IdentifierTypePredicate | ThisTypePredicate;
    enum SymbolFlags {
        None = 0,
        FunctionScopedVariable = 1,
        BlockScopedVariable = 2,
        Property = 4,
        EnumMember = 8,
        Function = 16,
        Class = 32,
        Interface = 64,
        ConstEnum = 128,
        RegularEnum = 256,
        ValueModule = 512,
        NamespaceModule = 1024,
        TypeLiteral = 2048,
        ObjectLiteral = 4096,
        Method = 8192,
        Constructor = 16384,
        GetAccessor = 32768,
        SetAccessor = 65536,
        Signature = 131072,
        TypeParameter = 262144,
        TypeAlias = 524288,
        ExportValue = 1048576,
        ExportType = 2097152,
        ExportNamespace = 4194304,
        Alias = 8388608,
        Instantiated = 16777216,
        Merged = 33554432,
        Transient = 67108864,
        Prototype = 134217728,
        SyntheticProperty = 268435456,
        Optional = 536870912,
        ExportStar = 1073741824,
        Enum = 384,
        Variable = 3,
        Value = 107455,
        Type = 793064,
        Namespace = 1920,
        Module = 1536,
        Accessor = 98304,
        FunctionScopedVariableExcludes = 107454,
        BlockScopedVariableExcludes = 107455,
        ParameterExcludes = 107455,
        PropertyExcludes = 0,
        EnumMemberExcludes = 900095,
        FunctionExcludes = 106927,
        ClassExcludes = 899519,
        InterfaceExcludes = 792968,
        RegularEnumExcludes = 899327,
        ConstEnumExcludes = 899967,
        ValueModuleExcludes = 106639,
        NamespaceModuleExcludes = 0,
        MethodExcludes = 99263,
        GetAccessorExcludes = 41919,
        SetAccessorExcludes = 74687,
        TypeParameterExcludes = 530920,
        TypeAliasExcludes = 793064,
        AliasExcludes = 8388608,
        ModuleMember = 8914931,
        ExportHasLocal = 944,
        HasExports = 1952,
        HasMembers = 6240,
        BlockScoped = 418,
        PropertyOrAccessor = 98308,
        Export = 7340032,
        ClassMember = 106500,
    }
    interface Symbol {
        flags: SymbolFlags;
        name: string;
        declarations?: Declaration[];
        valueDeclaration?: Declaration;
        members?: SymbolTable;
        exports?: SymbolTable;
        globalExports?: SymbolTable;
    }
    type SymbolTable = Map<Symbol>;
    enum TypeFlags {
        Any = 1,
        String = 2,
        Number = 4,
        Boolean = 8,
        Enum = 16,
        StringLiteral = 32,
        NumberLiteral = 64,
        BooleanLiteral = 128,
        EnumLiteral = 256,
        ESSymbol = 512,
        Void = 1024,
        Undefined = 2048,
        Null = 4096,
        Never = 8192,
        TypeParameter = 16384,
        Object = 32768,
        Union = 65536,
        Intersection = 131072,
        Index = 262144,
        IndexedAccess = 524288,
        Literal = 480,
        StringOrNumberLiteral = 96,
        PossiblyFalsy = 7406,
        StringLike = 262178,
        NumberLike = 340,
        BooleanLike = 136,
        EnumLike = 272,
        UnionOrIntersection = 196608,
        StructuredType = 229376,
        StructuredOrTypeParameter = 507904,
        TypeVariable = 540672,
        Narrowable = 1033215,
        NotUnionOrUnit = 33281,
    }
    type DestructuringPattern = BindingPattern | ObjectLiteralExpression | ArrayLiteralExpression;
    interface Type {
        flags: TypeFlags;
        symbol?: Symbol;
        pattern?: DestructuringPattern;
        aliasSymbol?: Symbol;
        aliasTypeArguments?: Type[];
    }
    interface LiteralType extends Type {
        text: string;
        freshType?: LiteralType;
        regularType?: LiteralType;
    }
    interface EnumType extends Type {
        memberTypes: Map<EnumLiteralType>;
    }
    interface EnumLiteralType extends LiteralType {
        baseType: EnumType & UnionType;
    }
    enum ObjectFlags {
        Class = 1,
        Interface = 2,
        Reference = 4,
        Tuple = 8,
        Anonymous = 16,
        Mapped = 32,
        Instantiated = 64,
        ObjectLiteral = 128,
        EvolvingArray = 256,
        ObjectLiteralPatternWithComputedProperties = 512,
        ClassOrInterface = 3,
    }
    interface ObjectType extends Type {
        objectFlags: ObjectFlags;
    }
    interface InterfaceType extends ObjectType {
        typeParameters: TypeParameter[];
        outerTypeParameters: TypeParameter[];
        localTypeParameters: TypeParameter[];
        thisType: TypeParameter;
    }
    interface InterfaceTypeWithDeclaredMembers extends InterfaceType {
        declaredProperties: Symbol[];
        declaredCallSignatures: Signature[];
        declaredConstructSignatures: Signature[];
        declaredStringIndexInfo: IndexInfo;
        declaredNumberIndexInfo: IndexInfo;
    }
    interface TypeReference extends ObjectType {
        target: GenericType;
        typeArguments: Type[];
    }
    interface GenericType extends InterfaceType, TypeReference {
    }
    interface UnionOrIntersectionType extends Type {
        types: Type[];
    }
    interface UnionType extends UnionOrIntersectionType {
    }
    interface IntersectionType extends UnionOrIntersectionType {
    }
    type StructuredType = ObjectType | UnionType | IntersectionType;
    interface EvolvingArrayType extends ObjectType {
        elementType: Type;
        finalArrayType?: Type;
    }
    interface TypeVariable extends Type {
    }
    interface TypeParameter extends TypeVariable {
        constraint: Type;
    }
    interface IndexedAccessType extends TypeVariable {
        objectType: Type;
        indexType: Type;
        constraint?: Type;
    }
    interface IndexType extends Type {
        type: TypeVariable | UnionOrIntersectionType;
    }
    enum SignatureKind {
        Call = 0,
        Construct = 1,
    }
    interface Signature {
        declaration: SignatureDeclaration;
        typeParameters: TypeParameter[];
        parameters: Symbol[];
    }
    enum IndexKind {
        String = 0,
        Number = 1,
    }
    interface IndexInfo {
        type: Type;
        isReadonly: boolean;
        declaration?: SignatureDeclaration;
    }
    interface FileExtensionInfo {
        extension: string;
        scriptKind: ScriptKind;
        isMixedContent: boolean;
    }
    interface DiagnosticMessage {
        key: string;
        category: DiagnosticCategory;
        code: number;
        message: string;
    }
    /**
     * A linked list of formatted diagnostic messages to be used as part of a multiline message.
     * It is built from the bottom up, leaving the head to be the "main" diagnostic.
     * While it seems that DiagnosticMessageChain is structurally similar to DiagnosticMessage,
     * the difference is that messages are all preformatted in DMC.
     */
    interface DiagnosticMessageChain {
        messageText: string;
        category: DiagnosticCategory;
        code: number;
        next?: DiagnosticMessageChain;
    }
    interface Diagnostic {
        file: SourceFile;
        start: number;
        length: number;
        messageText: string | DiagnosticMessageChain;
        category: DiagnosticCategory;
        code: number;
    }
    enum DiagnosticCategory {
        Warning = 0,
        Error = 1,
        Message = 2,
    }
    enum ModuleResolutionKind {
        Classic = 1,
        NodeJs = 2,
    }
    type CompilerOptionsValue = string | number | boolean | (string | number)[] | string[] | MapLike<string[]>;
    interface CompilerOptions {
        allowJs?: boolean;
        allowSyntheticDefaultImports?: boolean;
        allowUnreachableCode?: boolean;
        allowUnusedLabels?: boolean;
        alwaysStrict?: boolean;
        baseUrl?: string;
        charset?: string;
        declaration?: boolean;
        declarationDir?: string;
        disableSizeLimit?: boolean;
        emitBOM?: boolean;
        emitDecoratorMetadata?: boolean;
        experimentalDecorators?: boolean;
        forceConsistentCasingInFileNames?: boolean;
        importHelpers?: boolean;
        inlineSourceMap?: boolean;
        inlineSources?: boolean;
        isolatedModules?: boolean;
        jsx?: JsxEmit;
        lib?: string[];
        locale?: string;
        mapRoot?: string;
        maxNodeModuleJsDepth?: number;
        module?: ModuleKind;
        moduleResolution?: ModuleResolutionKind;
        newLine?: NewLineKind;
        noEmit?: boolean;
        noEmitHelpers?: boolean;
        noEmitOnError?: boolean;
        noErrorTruncation?: boolean;
        noFallthroughCasesInSwitch?: boolean;
        noImplicitAny?: boolean;
        noImplicitReturns?: boolean;
        noImplicitThis?: boolean;
        noUnusedLocals?: boolean;
        noUnusedParameters?: boolean;
        noImplicitUseStrict?: boolean;
        noLib?: boolean;
        noResolve?: boolean;
        out?: string;
        outDir?: string;
        outFile?: string;
        paths?: MapLike<string[]>;
        preserveConstEnums?: boolean;
        project?: string;
        reactNamespace?: string;
        jsxFactory?: string;
        removeComments?: boolean;
        rootDir?: string;
        rootDirs?: string[];
        skipLibCheck?: boolean;
        skipDefaultLibCheck?: boolean;
        sourceMap?: boolean;
        sourceRoot?: string;
        strictNullChecks?: boolean;
        suppressExcessPropertyErrors?: boolean;
        suppressImplicitAnyIndexErrors?: boolean;
        target?: ScriptTarget;
        traceResolution?: boolean;
        types?: string[];
        /** Paths used to compute primary types search locations */
        typeRoots?: string[];
        [option: string]: CompilerOptionsValue | undefined;
    }
    interface TypeAcquisition {
        enableAutoDiscovery?: boolean;
        enable?: boolean;
        include?: string[];
        exclude?: string[];
        [option: string]: string[] | boolean | undefined;
    }
    interface DiscoverTypingsInfo {
        fileNames: string[];
        projectRootPath: string;
        safeListPath: string;
        packageNameToTypingLocation: Map<string>;
        typeAcquisition: TypeAcquisition;
        compilerOptions: CompilerOptions;
        unresolvedImports: ReadonlyArray<string>;
    }
    enum ModuleKind {
        None = 0,
        CommonJS = 1,
        AMD = 2,
        UMD = 3,
        System = 4,
        ES2015 = 5,
    }
    enum JsxEmit {
        None = 0,
        Preserve = 1,
        React = 2,
    }
    enum NewLineKind {
        CarriageReturnLineFeed = 0,
        LineFeed = 1,
    }
    interface LineAndCharacter {
        line: number;
        character: number;
    }
    enum ScriptKind {
        Unknown = 0,
        JS = 1,
        JSX = 2,
        TS = 3,
        TSX = 4,
    }
    enum ScriptTarget {
        ES3 = 0,
        ES5 = 1,
        ES2015 = 2,
        ES2016 = 3,
        ES2017 = 4,
        ESNext = 5,
        Latest = 5,
    }
    enum LanguageVariant {
        Standard = 0,
        JSX = 1,
    }
    /** Either a parsed command line or a parsed tsconfig.json */
    interface ParsedCommandLine {
        options: CompilerOptions;
        typeAcquisition?: TypeAcquisition;
        fileNames: string[];
        raw?: any;
        errors: Diagnostic[];
        wildcardDirectories?: MapLike<WatchDirectoryFlags>;
        compileOnSave?: boolean;
    }
    enum WatchDirectoryFlags {
        None = 0,
        Recursive = 1,
    }
    interface ExpandResult {
        fileNames: string[];
        wildcardDirectories: MapLike<WatchDirectoryFlags>;
    }
    interface ModuleResolutionHost {
        fileExists(fileName: string): boolean;
        readFile(fileName: string): string;
        trace?(s: string): void;
        directoryExists?(directoryName: string): boolean;
        realpath?(path: string): string;
        getCurrentDirectory?(): string;
        getDirectories?(path: string): string[];
    }
    /**
     * Represents the result of module resolution.
     * Module resolution will pick up tsx/jsx/js files even if '--jsx' and '--allowJs' are turned off.
     * The Program will then filter results based on these flags.
     *
     * Prefer to return a `ResolvedModuleFull` so that the file type does not have to be inferred.
     */
    interface ResolvedModule {
        /** Path of the file the module was resolved to. */
        resolvedFileName: string;
        /**
         * Denotes if 'resolvedFileName' is isExternalLibraryImport and thus should be a proper external module:
         * - be a .d.ts file
         * - use top level imports\exports
         * - don't use tripleslash references
         */
        isExternalLibraryImport?: boolean;
    }
    /**
     * ResolvedModule with an explicitly provided `extension` property.
     * Prefer this over `ResolvedModule`.
     */
    interface ResolvedModuleFull extends ResolvedModule {
        /**
         * Extension of resolvedFileName. This must match what's at the end of resolvedFileName.
         * This is optional for backwards-compatibility, but will be added if not provided.
         */
        extension: Extension;
    }
    enum Extension {
        Ts = 0,
        Tsx = 1,
        Dts = 2,
        Js = 3,
        Jsx = 4,
        LastTypeScriptExtension = 2,
    }
    interface ResolvedModuleWithFailedLookupLocations {
        resolvedModule: ResolvedModuleFull | undefined;
        failedLookupLocations: string[];
    }
    interface ResolvedTypeReferenceDirective {
        primary: boolean;
        resolvedFileName?: string;
    }
    interface ResolvedTypeReferenceDirectiveWithFailedLookupLocations {
        resolvedTypeReferenceDirective: ResolvedTypeReferenceDirective;
        failedLookupLocations: string[];
    }
    interface CompilerHost extends ModuleResolutionHost {
        getSourceFile(fileName: string, languageVersion: ScriptTarget, onError?: (message: string) => void): SourceFile;
        getSourceFileByPath?(fileName: string, path: Path, languageVersion: ScriptTarget, onError?: (message: string) => void): SourceFile;
        getCancellationToken?(): CancellationToken;
        getDefaultLibFileName(options: CompilerOptions): string;
        getDefaultLibLocation?(): string;
        writeFile: WriteFileCallback;
        getCurrentDirectory(): string;
        getDirectories(path: string): string[];
        getCanonicalFileName(fileName: string): string;
        useCaseSensitiveFileNames(): boolean;
        getNewLine(): string;
        resolveModuleNames?(moduleNames: string[], containingFile: string): ResolvedModule[];
        /**
         * This method is a companion for 'resolveModuleNames' and is used to resolve 'types' references to actual type declaration files
         */
        resolveTypeReferenceDirectives?(typeReferenceDirectiveNames: string[], containingFile: string): ResolvedTypeReferenceDirective[];
        getEnvironmentVariable?(name: string): string;
    }
    interface TextSpan {
        start: number;
        length: number;
    }
    interface TextChangeRange {
        span: TextSpan;
        newLength: number;
    }
    interface SyntaxList extends Node {
        _children: Node[];
    }
}
declare namespace ts {
    /** The version of the TypeScript compiler release */
<<<<<<< HEAD
    const version = "2.1.5";
=======
    const version = "2.2.0";
>>>>>>> c90af3aa
}
declare namespace ts {
    type FileWatcherCallback = (fileName: string, removed?: boolean) => void;
    type DirectoryWatcherCallback = (fileName: string) => void;
    interface WatchedFile {
        fileName: string;
        callback: FileWatcherCallback;
        mtime?: Date;
    }
    interface System {
        args: string[];
        newLine: string;
        useCaseSensitiveFileNames: boolean;
        write(s: string): void;
        readFile(path: string, encoding?: string): string;
        getFileSize?(path: string): number;
        writeFile(path: string, data: string, writeByteOrderMark?: boolean): void;
        /**
         * @pollingInterval - this parameter is used in polling-based watchers and ignored in watchers that
         * use native OS file watching
         */
        watchFile?(path: string, callback: FileWatcherCallback, pollingInterval?: number): FileWatcher;
        watchDirectory?(path: string, callback: DirectoryWatcherCallback, recursive?: boolean): FileWatcher;
        resolvePath(path: string): string;
        fileExists(path: string): boolean;
        directoryExists(path: string): boolean;
        createDirectory(path: string): void;
        getExecutingFilePath(): string;
        getCurrentDirectory(): string;
        getDirectories(path: string): string[];
        readDirectory(path: string, extensions?: string[], exclude?: string[], include?: string[]): string[];
        getModifiedTime?(path: string): Date;
        createHash?(data: string): string;
        getMemoryUsage?(): number;
        exit(exitCode?: number): void;
        realpath?(path: string): string;
        setTimeout?(callback: (...args: any[]) => void, ms: number, ...args: any[]): any;
        clearTimeout?(timeoutId: any): void;
    }
    interface FileWatcher {
        close(): void;
    }
    interface DirectoryWatcher extends FileWatcher {
        directoryName: string;
        referenceCount: number;
    }
    let sys: System;
}
declare namespace ts {
    interface ErrorCallback {
        (message: DiagnosticMessage, length: number): void;
    }
    interface Scanner {
        getStartPos(): number;
        getToken(): SyntaxKind;
        getTextPos(): number;
        getTokenPos(): number;
        getTokenText(): string;
        getTokenValue(): string;
        hasExtendedUnicodeEscape(): boolean;
        hasPrecedingLineBreak(): boolean;
        isIdentifier(): boolean;
        isReservedWord(): boolean;
        isUnterminated(): boolean;
        reScanGreaterToken(): SyntaxKind;
        reScanSlashToken(): SyntaxKind;
        reScanTemplateToken(): SyntaxKind;
        scanJsxIdentifier(): SyntaxKind;
        scanJsxAttributeValue(): SyntaxKind;
        reScanJsxToken(): SyntaxKind;
        scanJsxToken(): SyntaxKind;
        scanJSDocToken(): SyntaxKind;
        scan(): SyntaxKind;
        getText(): string;
        setText(text: string, start?: number, length?: number): void;
        setOnError(onError: ErrorCallback): void;
        setScriptTarget(scriptTarget: ScriptTarget): void;
        setLanguageVariant(variant: LanguageVariant): void;
        setTextPos(textPos: number): void;
        lookAhead<T>(callback: () => T): T;
        scanRange<T>(start: number, length: number, callback: () => T): T;
        tryScan<T>(callback: () => T): T;
    }
    function tokenToString(t: SyntaxKind): string;
    function getPositionOfLineAndCharacter(sourceFile: SourceFile, line: number, character: number): number;
    function getLineAndCharacterOfPosition(sourceFile: SourceFile, position: number): LineAndCharacter;
    function isWhiteSpace(ch: number): boolean;
    /** Does not include line breaks. For that, see isWhiteSpaceLike. */
    function isWhiteSpaceSingleLine(ch: number): boolean;
    function isLineBreak(ch: number): boolean;
    function couldStartTrivia(text: string, pos: number): boolean;
    function forEachLeadingCommentRange<T, U>(text: string, pos: number, cb: (pos: number, end: number, kind: SyntaxKind, hasTrailingNewLine: boolean, state: T) => U, state?: T): U;
    function forEachTrailingCommentRange<T, U>(text: string, pos: number, cb: (pos: number, end: number, kind: SyntaxKind, hasTrailingNewLine: boolean, state: T) => U, state?: T): U;
    function reduceEachLeadingCommentRange<T, U>(text: string, pos: number, cb: (pos: number, end: number, kind: SyntaxKind, hasTrailingNewLine: boolean, state: T, memo: U) => U, state: T, initial: U): U;
    function reduceEachTrailingCommentRange<T, U>(text: string, pos: number, cb: (pos: number, end: number, kind: SyntaxKind, hasTrailingNewLine: boolean, state: T, memo: U) => U, state: T, initial: U): U;
    function getLeadingCommentRanges(text: string, pos: number): CommentRange[];
    function getTrailingCommentRanges(text: string, pos: number): CommentRange[];
    /** Optionally, get the shebang */
    function getShebang(text: string): string;
    function isIdentifierStart(ch: number, languageVersion: ScriptTarget): boolean;
    function isIdentifierPart(ch: number, languageVersion: ScriptTarget): boolean;
    function createScanner(languageVersion: ScriptTarget, skipTrivia: boolean, languageVariant?: LanguageVariant, text?: string, onError?: ErrorCallback, start?: number, length?: number): Scanner;
}
declare namespace ts {
    function getDefaultLibFileName(options: CompilerOptions): string;
    function textSpanEnd(span: TextSpan): number;
    function textSpanIsEmpty(span: TextSpan): boolean;
    function textSpanContainsPosition(span: TextSpan, position: number): boolean;
    function textSpanContainsTextSpan(span: TextSpan, other: TextSpan): boolean;
    function textSpanOverlapsWith(span: TextSpan, other: TextSpan): boolean;
    function textSpanOverlap(span1: TextSpan, span2: TextSpan): TextSpan;
    function textSpanIntersectsWithTextSpan(span: TextSpan, other: TextSpan): boolean;
    function textSpanIntersectsWith(span: TextSpan, start: number, length: number): boolean;
    function decodedTextSpanIntersectsWith(start1: number, length1: number, start2: number, length2: number): boolean;
    function textSpanIntersectsWithPosition(span: TextSpan, position: number): boolean;
    function textSpanIntersection(span1: TextSpan, span2: TextSpan): TextSpan;
    function createTextSpan(start: number, length: number): TextSpan;
    function createTextSpanFromBounds(start: number, end: number): TextSpan;
    function textChangeRangeNewSpan(range: TextChangeRange): TextSpan;
    function textChangeRangeIsUnchanged(range: TextChangeRange): boolean;
    function createTextChangeRange(span: TextSpan, newLength: number): TextChangeRange;
    let unchangedTextChangeRange: TextChangeRange;
    /**
     * Called to merge all the changes that occurred across several versions of a script snapshot
     * into a single change.  i.e. if a user keeps making successive edits to a script we will
     * have a text change from V1 to V2, V2 to V3, ..., Vn.
     *
     * This function will then merge those changes into a single change range valid between V1 and
     * Vn.
     */
    function collapseTextChangeRangesAcrossMultipleVersions(changes: TextChangeRange[]): TextChangeRange;
    function getTypeParameterOwner(d: Declaration): Declaration;
    function isParameterPropertyDeclaration(node: Node): boolean;
    function getCombinedModifierFlags(node: Node): ModifierFlags;
    function getCombinedNodeFlags(node: Node): NodeFlags;
    /**
      * Checks to see if the locale is in the appropriate format,
      * and if it is, attempts to set the appropriate language.
      */
    function validateLocaleAndSetLanguage(locale: string, sys: {
        getExecutingFilePath(): string;
        resolvePath(path: string): string;
        fileExists(fileName: string): boolean;
        readFile(fileName: string): string;
    }, errors?: Diagnostic[]): void;
}
declare namespace ts {
    function createNode(kind: SyntaxKind, pos?: number, end?: number): Node;
    function forEachChild<T>(node: Node, cbNode: (node: Node) => T, cbNodeArray?: (nodes: Node[]) => T): T;
    function createSourceFile(fileName: string, sourceText: string, languageVersion: ScriptTarget, setParentNodes?: boolean, scriptKind?: ScriptKind): SourceFile;
    function parseIsolatedEntityName(text: string, languageVersion: ScriptTarget): EntityName;
    function isExternalModule(file: SourceFile): boolean;
    function updateSourceFile(sourceFile: SourceFile, newText: string, textChangeRange: TextChangeRange, aggressiveChecks?: boolean): SourceFile;
}
declare namespace ts {
    function moduleHasNonRelativeName(moduleName: string): boolean;
    function getEffectiveTypeRoots(options: CompilerOptions, host: {
        directoryExists?: (directoryName: string) => boolean;
        getCurrentDirectory?: () => string;
    }): string[] | undefined;
    /**
     * @param {string | undefined} containingFile - file that contains type reference directive, can be undefined if containing file is unknown.
     * This is possible in case if resolution is performed for directives specified via 'types' parameter. In this case initial path for secondary lookups
     * is assumed to be the same as root directory of the project.
     */
    function resolveTypeReferenceDirective(typeReferenceDirectiveName: string, containingFile: string | undefined, options: CompilerOptions, host: ModuleResolutionHost): ResolvedTypeReferenceDirectiveWithFailedLookupLocations;
    /**
      * Given a set of options, returns the set of type directive names
      *   that should be included for this program automatically.
      * This list could either come from the config file,
      *   or from enumerating the types root + initial secondary types lookup location.
      * More type directives might appear in the program later as a result of loading actual source files;
      *   this list is only the set of defaults that are implicitly included.
      */
    function getAutomaticTypeDirectiveNames(options: CompilerOptions, host: ModuleResolutionHost): string[];
    function resolveModuleName(moduleName: string, containingFile: string, compilerOptions: CompilerOptions, host: ModuleResolutionHost): ResolvedModuleWithFailedLookupLocations;
    function nodeModuleNameResolver(moduleName: string, containingFile: string, compilerOptions: CompilerOptions, host: ModuleResolutionHost): ResolvedModuleWithFailedLookupLocations;
    function classicNameResolver(moduleName: string, containingFile: string, compilerOptions: CompilerOptions, host: ModuleResolutionHost): ResolvedModuleWithFailedLookupLocations;
}
declare namespace ts {
    function findConfigFile(searchPath: string, fileExists: (fileName: string) => boolean, configName?: string): string;
    function resolveTripleslashReference(moduleName: string, containingFile: string): string;
    function createCompilerHost(options: CompilerOptions, setParentNodes?: boolean): CompilerHost;
    function getPreEmitDiagnostics(program: Program, sourceFile?: SourceFile, cancellationToken?: CancellationToken): Diagnostic[];
    interface FormatDiagnosticsHost {
        getCurrentDirectory(): string;
        getCanonicalFileName(fileName: string): string;
        getNewLine(): string;
    }
    function formatDiagnostics(diagnostics: Diagnostic[], host: FormatDiagnosticsHost): string;
    function flattenDiagnosticMessageText(messageText: string | DiagnosticMessageChain, newLine: string): string;
    function createProgram(rootNames: string[], options: CompilerOptions, host?: CompilerHost, oldProgram?: Program): Program;
}
declare namespace ts {
    function parseCommandLine(commandLine: string[], readFile?: (path: string) => string): ParsedCommandLine;
    /**
      * Read tsconfig.json file
      * @param fileName The path to the config file
      */
    function readConfigFile(fileName: string, readFile: (path: string) => string): {
        config?: any;
        error?: Diagnostic;
    };
    /**
      * Parse the text of the tsconfig.json file
      * @param fileName The path to the config file
      * @param jsonText The text of the config file
      */
    function parseConfigFileTextToJson(fileName: string, jsonText: string, stripComments?: boolean): {
        config?: any;
        error?: Diagnostic;
    };
    /**
      * Parse the contents of a config file (tsconfig.json).
      * @param json The contents of the config file to parse
      * @param host Instance of ParseConfigHost used to enumerate files in folder.
      * @param basePath A root directory to resolve relative path entries in the config
      *    file to. e.g. outDir
      */
    function parseJsonConfigFileContent(json: any, host: ParseConfigHost, basePath: string, existingOptions?: CompilerOptions, configFileName?: string, resolutionStack?: Path[], extraFileExtensions?: FileExtensionInfo[]): ParsedCommandLine;
    function convertCompileOnSaveOptionFromJson(jsonOption: any, basePath: string, errors: Diagnostic[]): boolean;
    function convertCompilerOptionsFromJson(jsonOptions: any, basePath: string, configFileName?: string): {
        options: CompilerOptions;
        errors: Diagnostic[];
    };
    function convertTypeAcquisitionFromJson(jsonOptions: any, basePath: string, configFileName?: string): {
        options: TypeAcquisition;
        errors: Diagnostic[];
    };
}
declare namespace ts {
    interface Node {
        getSourceFile(): SourceFile;
        getChildCount(sourceFile?: SourceFile): number;
        getChildAt(index: number, sourceFile?: SourceFile): Node;
        getChildren(sourceFile?: SourceFile): Node[];
        getStart(sourceFile?: SourceFile, includeJsDocComment?: boolean): number;
        getFullStart(): number;
        getEnd(): number;
        getWidth(sourceFile?: SourceFile): number;
        getFullWidth(): number;
        getLeadingTriviaWidth(sourceFile?: SourceFile): number;
        getFullText(sourceFile?: SourceFile): string;
        getText(sourceFile?: SourceFile): string;
        getFirstToken(sourceFile?: SourceFile): Node;
        getLastToken(sourceFile?: SourceFile): Node;
    }
    interface Symbol {
        getFlags(): SymbolFlags;
        getName(): string;
        getDeclarations(): Declaration[];
        getDocumentationComment(): SymbolDisplayPart[];
        getJsDocTags(): JSDocTagInfo[];
    }
    interface Type {
        getFlags(): TypeFlags;
        getSymbol(): Symbol;
        getProperties(): Symbol[];
        getProperty(propertyName: string): Symbol;
        getApparentProperties(): Symbol[];
        getCallSignatures(): Signature[];
        getConstructSignatures(): Signature[];
        getStringIndexType(): Type;
        getNumberIndexType(): Type;
        getBaseTypes(): ObjectType[];
        getNonNullableType(): Type;
    }
    interface Signature {
        getDeclaration(): SignatureDeclaration;
        getTypeParameters(): Type[];
        getParameters(): Symbol[];
        getReturnType(): Type;
        getDocumentationComment(): SymbolDisplayPart[];
        getJsDocTags(): JSDocTagInfo[];
    }
    interface SourceFile {
        getLineAndCharacterOfPosition(pos: number): LineAndCharacter;
        getLineEndOfPosition(pos: number): number;
        getLineStarts(): number[];
        getPositionOfLineAndCharacter(line: number, character: number): number;
        update(newText: string, textChangeRange: TextChangeRange): SourceFile;
    }
    /**
     * Represents an immutable snapshot of a script at a specified time.Once acquired, the
     * snapshot is observably immutable. i.e. the same calls with the same parameters will return
     * the same values.
     */
    interface IScriptSnapshot {
        /** Gets a portion of the script snapshot specified by [start, end). */
        getText(start: number, end: number): string;
        /** Gets the length of this script snapshot. */
        getLength(): number;
        /**
         * Gets the TextChangeRange that describe how the text changed between this text and
         * an older version.  This information is used by the incremental parser to determine
         * what sections of the script need to be re-parsed.  'undefined' can be returned if the
         * change range cannot be determined.  However, in that case, incremental parsing will
         * not happen and the entire document will be re - parsed.
         */
        getChangeRange(oldSnapshot: IScriptSnapshot): TextChangeRange | undefined;
        /** Releases all resources held by this script snapshot */
        dispose?(): void;
    }
    namespace ScriptSnapshot {
        function fromString(text: string): IScriptSnapshot;
    }
    interface PreProcessedFileInfo {
        referencedFiles: FileReference[];
        typeReferenceDirectives: FileReference[];
        importedFiles: FileReference[];
        ambientExternalModules: string[];
        isLibFile: boolean;
    }
    interface HostCancellationToken {
        isCancellationRequested(): boolean;
    }
    interface LanguageServiceHost {
        getCompilationSettings(): CompilerOptions;
        getNewLine?(): string;
        getProjectVersion?(): string;
        getScriptFileNames(): string[];
        getScriptKind?(fileName: string): ScriptKind;
        getScriptVersion(fileName: string): string;
        getScriptSnapshot(fileName: string): IScriptSnapshot | undefined;
        getLocalizedDiagnosticMessages?(): any;
        getCancellationToken?(): HostCancellationToken;
        getCurrentDirectory(): string;
        getDefaultLibFileName(options: CompilerOptions): string;
        log?(s: string): void;
        trace?(s: string): void;
        error?(s: string): void;
        useCaseSensitiveFileNames?(): boolean;
        readDirectory?(path: string, extensions?: string[], exclude?: string[], include?: string[]): string[];
        readFile?(path: string, encoding?: string): string;
        fileExists?(path: string): boolean;
        getTypeRootsVersion?(): number;
        resolveModuleNames?(moduleNames: string[], containingFile: string): ResolvedModule[];
        resolveTypeReferenceDirectives?(typeDirectiveNames: string[], containingFile: string): ResolvedTypeReferenceDirective[];
        directoryExists?(directoryName: string): boolean;
        getDirectories?(directoryName: string): string[];
    }
    interface LanguageService {
        cleanupSemanticCache(): void;
        getSyntacticDiagnostics(fileName: string): Diagnostic[];
        getSemanticDiagnostics(fileName: string): Diagnostic[];
        getCompilerOptionsDiagnostics(): Diagnostic[];
        /**
         * @deprecated Use getEncodedSyntacticClassifications instead.
         */
        getSyntacticClassifications(fileName: string, span: TextSpan): ClassifiedSpan[];
        /**
         * @deprecated Use getEncodedSemanticClassifications instead.
         */
        getSemanticClassifications(fileName: string, span: TextSpan): ClassifiedSpan[];
        getEncodedSyntacticClassifications(fileName: string, span: TextSpan): Classifications;
        getEncodedSemanticClassifications(fileName: string, span: TextSpan): Classifications;
        getCompletionsAtPosition(fileName: string, position: number): CompletionInfo;
        getCompletionEntryDetails(fileName: string, position: number, entryName: string): CompletionEntryDetails;
        getCompletionEntrySymbol(fileName: string, position: number, entryName: string): Symbol;
        getQuickInfoAtPosition(fileName: string, position: number): QuickInfo;
        getNameOrDottedNameSpan(fileName: string, startPos: number, endPos: number): TextSpan;
        getBreakpointStatementAtPosition(fileName: string, position: number): TextSpan;
        getSignatureHelpItems(fileName: string, position: number): SignatureHelpItems;
        getRenameInfo(fileName: string, position: number): RenameInfo;
        findRenameLocations(fileName: string, position: number, findInStrings: boolean, findInComments: boolean): RenameLocation[];
        getDefinitionAtPosition(fileName: string, position: number): DefinitionInfo[];
        getTypeDefinitionAtPosition(fileName: string, position: number): DefinitionInfo[];
        getImplementationAtPosition(fileName: string, position: number): ImplementationLocation[];
        getReferencesAtPosition(fileName: string, position: number): ReferenceEntry[];
        findReferences(fileName: string, position: number): ReferencedSymbol[];
        getDocumentHighlights(fileName: string, position: number, filesToSearch: string[]): DocumentHighlights[];
        /** @deprecated */
        getOccurrencesAtPosition(fileName: string, position: number): ReferenceEntry[];
        getNavigateToItems(searchValue: string, maxResultCount?: number, fileName?: string, excludeDtsFiles?: boolean): NavigateToItem[];
        getNavigationBarItems(fileName: string): NavigationBarItem[];
        getNavigationTree(fileName: string): NavigationTree;
        getOutliningSpans(fileName: string): OutliningSpan[];
        getTodoComments(fileName: string, descriptors: TodoCommentDescriptor[]): TodoComment[];
        getBraceMatchingAtPosition(fileName: string, position: number): TextSpan[];
        getIndentationAtPosition(fileName: string, position: number, options: EditorOptions | EditorSettings): number;
        getFormattingEditsForRange(fileName: string, start: number, end: number, options: FormatCodeOptions | FormatCodeSettings): TextChange[];
        getFormattingEditsForDocument(fileName: string, options: FormatCodeOptions | FormatCodeSettings): TextChange[];
        getFormattingEditsAfterKeystroke(fileName: string, position: number, key: string, options: FormatCodeOptions | FormatCodeSettings): TextChange[];
        getDocCommentTemplateAtPosition(fileName: string, position: number): TextInsertion;
        isValidBraceCompletionAtPosition(fileName: string, position: number, openingBrace: number): boolean;
        getCodeFixesAtPosition(fileName: string, start: number, end: number, errorCodes: number[]): CodeAction[];
        getEmitOutput(fileName: string, emitOnlyDtsFiles?: boolean): EmitOutput;
        getProgram(): Program;
        dispose(): void;
    }
    interface Classifications {
        spans: number[];
        endOfLineState: EndOfLineState;
    }
    interface ClassifiedSpan {
        textSpan: TextSpan;
        classificationType: string;
    }
    /**
     * Navigation bar interface designed for visual studio's dual-column layout.
     * This does not form a proper tree.
     * The navbar is returned as a list of top-level items, each of which has a list of child items.
     * Child items always have an empty array for their `childItems`.
     */
    interface NavigationBarItem {
        text: string;
        kind: string;
        kindModifiers: string;
        spans: TextSpan[];
        childItems: NavigationBarItem[];
        indent: number;
        bolded: boolean;
        grayed: boolean;
    }
    /**
     * Node in a tree of nested declarations in a file.
     * The top node is always a script or module node.
     */
    interface NavigationTree {
        /** Name of the declaration, or a short description, e.g. "<class>". */
        text: string;
        /** A ScriptElementKind */
        kind: string;
        /** ScriptElementKindModifier separated by commas, e.g. "public,abstract" */
        kindModifiers: string;
        /**
         * Spans of the nodes that generated this declaration.
         * There will be more than one if this is the result of merging.
         */
        spans: TextSpan[];
        /** Present if non-empty */
        childItems?: NavigationTree[];
    }
    interface TodoCommentDescriptor {
        text: string;
        priority: number;
    }
    interface TodoComment {
        descriptor: TodoCommentDescriptor;
        message: string;
        position: number;
    }
    class TextChange {
        span: TextSpan;
        newText: string;
    }
    interface FileTextChanges {
        fileName: string;
        textChanges: TextChange[];
    }
    interface CodeAction {
        /** Description of the code action to display in the UI of the editor */
        description: string;
        /** Text changes to apply to each file as part of the code action */
        changes: FileTextChanges[];
    }
    interface TextInsertion {
        newText: string;
        /** The position in newText the caret should point to after the insertion. */
        caretOffset: number;
    }
    interface RenameLocation {
        textSpan: TextSpan;
        fileName: string;
    }
    interface ReferenceEntry {
        textSpan: TextSpan;
        fileName: string;
        isWriteAccess: boolean;
        isDefinition: boolean;
    }
    interface ImplementationLocation {
        textSpan: TextSpan;
        fileName: string;
    }
    interface DocumentHighlights {
        fileName: string;
        highlightSpans: HighlightSpan[];
    }
    namespace HighlightSpanKind {
        const none = "none";
        const definition = "definition";
        const reference = "reference";
        const writtenReference = "writtenReference";
    }
    interface HighlightSpan {
        fileName?: string;
        textSpan: TextSpan;
        kind: string;
    }
    interface NavigateToItem {
        name: string;
        kind: string;
        kindModifiers: string;
        matchKind: string;
        isCaseSensitive: boolean;
        fileName: string;
        textSpan: TextSpan;
        containerName: string;
        containerKind: string;
    }
    enum IndentStyle {
        None = 0,
        Block = 1,
        Smart = 2,
    }
    interface EditorOptions {
        BaseIndentSize?: number;
        IndentSize: number;
        TabSize: number;
        NewLineCharacter: string;
        ConvertTabsToSpaces: boolean;
        IndentStyle: IndentStyle;
    }
    interface EditorSettings {
        baseIndentSize?: number;
        indentSize?: number;
        tabSize?: number;
        newLineCharacter?: string;
        convertTabsToSpaces?: boolean;
        indentStyle?: IndentStyle;
    }
    interface FormatCodeOptions extends EditorOptions {
        InsertSpaceAfterCommaDelimiter: boolean;
        InsertSpaceAfterSemicolonInForStatements: boolean;
        InsertSpaceBeforeAndAfterBinaryOperators: boolean;
        InsertSpaceAfterKeywordsInControlFlowStatements: boolean;
        InsertSpaceAfterFunctionKeywordForAnonymousFunctions: boolean;
        InsertSpaceAfterOpeningAndBeforeClosingNonemptyParenthesis: boolean;
        InsertSpaceAfterOpeningAndBeforeClosingNonemptyBrackets: boolean;
        InsertSpaceAfterOpeningAndBeforeClosingNonemptyBraces?: boolean;
        InsertSpaceAfterOpeningAndBeforeClosingTemplateStringBraces: boolean;
        InsertSpaceAfterOpeningAndBeforeClosingJsxExpressionBraces?: boolean;
        InsertSpaceAfterTypeAssertion?: boolean;
        PlaceOpenBraceOnNewLineForFunctions: boolean;
        PlaceOpenBraceOnNewLineForControlBlocks: boolean;
    }
    interface FormatCodeSettings extends EditorSettings {
        insertSpaceAfterCommaDelimiter?: boolean;
        insertSpaceAfterSemicolonInForStatements?: boolean;
        insertSpaceBeforeAndAfterBinaryOperators?: boolean;
        insertSpaceAfterKeywordsInControlFlowStatements?: boolean;
        insertSpaceAfterFunctionKeywordForAnonymousFunctions?: boolean;
        insertSpaceAfterOpeningAndBeforeClosingNonemptyParenthesis?: boolean;
        insertSpaceAfterOpeningAndBeforeClosingNonemptyBrackets?: boolean;
        insertSpaceAfterOpeningAndBeforeClosingNonemptyBraces?: boolean;
        insertSpaceAfterOpeningAndBeforeClosingTemplateStringBraces?: boolean;
        insertSpaceAfterOpeningAndBeforeClosingJsxExpressionBraces?: boolean;
        insertSpaceAfterTypeAssertion?: boolean;
        placeOpenBraceOnNewLineForFunctions?: boolean;
        placeOpenBraceOnNewLineForControlBlocks?: boolean;
    }
    interface DefinitionInfo {
        fileName: string;
        textSpan: TextSpan;
        kind: string;
        name: string;
        containerKind: string;
        containerName: string;
    }
    interface ReferencedSymbolDefinitionInfo extends DefinitionInfo {
        displayParts: SymbolDisplayPart[];
    }
    interface ReferencedSymbol {
        definition: ReferencedSymbolDefinitionInfo;
        references: ReferenceEntry[];
    }
    enum SymbolDisplayPartKind {
        aliasName = 0,
        className = 1,
        enumName = 2,
        fieldName = 3,
        interfaceName = 4,
        keyword = 5,
        lineBreak = 6,
        numericLiteral = 7,
        stringLiteral = 8,
        localName = 9,
        methodName = 10,
        moduleName = 11,
        operator = 12,
        parameterName = 13,
        propertyName = 14,
        punctuation = 15,
        space = 16,
        text = 17,
        typeParameterName = 18,
        enumMemberName = 19,
        functionName = 20,
        regularExpressionLiteral = 21,
    }
    interface SymbolDisplayPart {
        text: string;
        kind: string;
    }
    interface JSDocTagInfo {
        name: string;
        text?: string;
    }
    interface QuickInfo {
        kind: string;
        kindModifiers: string;
        textSpan: TextSpan;
        displayParts: SymbolDisplayPart[];
        documentation: SymbolDisplayPart[];
        tags: JSDocTagInfo[];
    }
    interface RenameInfo {
        canRename: boolean;
        localizedErrorMessage: string;
        displayName: string;
        fullDisplayName: string;
        kind: string;
        kindModifiers: string;
        triggerSpan: TextSpan;
    }
    interface SignatureHelpParameter {
        name: string;
        documentation: SymbolDisplayPart[];
        displayParts: SymbolDisplayPart[];
        isOptional: boolean;
    }
    /**
     * Represents a single signature to show in signature help.
     * The id is used for subsequent calls into the language service to ask questions about the
     * signature help item in the context of any documents that have been updated.  i.e. after
     * an edit has happened, while signature help is still active, the host can ask important
     * questions like 'what parameter is the user currently contained within?'.
     */
    interface SignatureHelpItem {
        isVariadic: boolean;
        prefixDisplayParts: SymbolDisplayPart[];
        suffixDisplayParts: SymbolDisplayPart[];
        separatorDisplayParts: SymbolDisplayPart[];
        parameters: SignatureHelpParameter[];
        documentation: SymbolDisplayPart[];
        tags: JSDocTagInfo[];
    }
    /**
     * Represents a set of signature help items, and the preferred item that should be selected.
     */
    interface SignatureHelpItems {
        items: SignatureHelpItem[];
        applicableSpan: TextSpan;
        selectedItemIndex: number;
        argumentIndex: number;
        argumentCount: number;
    }
    interface CompletionInfo {
        isGlobalCompletion: boolean;
        isMemberCompletion: boolean;
        /**
         * true when the current location also allows for a new identifier
         */
        isNewIdentifierLocation: boolean;
        entries: CompletionEntry[];
    }
    interface CompletionEntry {
        name: string;
        kind: string;
        kindModifiers: string;
        sortText: string;
        /**
          * An optional span that indicates the text to be replaced by this completion item. It will be
          * set if the required span differs from the one generated by the default replacement behavior and should
          * be used in that case
          */
        replacementSpan?: TextSpan;
    }
    interface CompletionEntryDetails {
        name: string;
        kind: string;
        kindModifiers: string;
        displayParts: SymbolDisplayPart[];
        documentation: SymbolDisplayPart[];
        tags: JSDocTagInfo[];
    }
    interface OutliningSpan {
        /** The span of the document to actually collapse. */
        textSpan: TextSpan;
        /** The span of the document to display when the user hovers over the collapsed span. */
        hintSpan: TextSpan;
        /** The text to display in the editor for the collapsed region. */
        bannerText: string;
        /**
          * Whether or not this region should be automatically collapsed when
          * the 'Collapse to Definitions' command is invoked.
          */
        autoCollapse: boolean;
    }
    interface EmitOutput {
        outputFiles: OutputFile[];
        emitSkipped: boolean;
    }
    enum OutputFileType {
        JavaScript = 0,
        SourceMap = 1,
        Declaration = 2,
    }
    interface OutputFile {
        name: string;
        writeByteOrderMark: boolean;
        text: string;
    }
    enum EndOfLineState {
        None = 0,
        InMultiLineCommentTrivia = 1,
        InSingleQuoteStringLiteral = 2,
        InDoubleQuoteStringLiteral = 3,
        InTemplateHeadOrNoSubstitutionTemplate = 4,
        InTemplateMiddleOrTail = 5,
        InTemplateSubstitutionPosition = 6,
    }
    enum TokenClass {
        Punctuation = 0,
        Keyword = 1,
        Operator = 2,
        Comment = 3,
        Whitespace = 4,
        Identifier = 5,
        NumberLiteral = 6,
        StringLiteral = 7,
        RegExpLiteral = 8,
    }
    interface ClassificationResult {
        finalLexState: EndOfLineState;
        entries: ClassificationInfo[];
    }
    interface ClassificationInfo {
        length: number;
        classification: TokenClass;
    }
    interface Classifier {
        /**
         * Gives lexical classifications of tokens on a line without any syntactic context.
         * For instance, a token consisting of the text 'string' can be either an identifier
         * named 'string' or the keyword 'string', however, because this classifier is not aware,
         * it relies on certain heuristics to give acceptable results. For classifications where
         * speed trumps accuracy, this function is preferable; however, for true accuracy, the
         * syntactic classifier is ideal. In fact, in certain editing scenarios, combining the
         * lexical, syntactic, and semantic classifiers may issue the best user experience.
         *
         * @param text                      The text of a line to classify.
         * @param lexState                  The state of the lexical classifier at the end of the previous line.
         * @param syntacticClassifierAbsent Whether the client is *not* using a syntactic classifier.
         *                                  If there is no syntactic classifier (syntacticClassifierAbsent=true),
         *                                  certain heuristics may be used in its place; however, if there is a
         *                                  syntactic classifier (syntacticClassifierAbsent=false), certain
         *                                  classifications which may be incorrectly categorized will be given
         *                                  back as Identifiers in order to allow the syntactic classifier to
         *                                  subsume the classification.
         * @deprecated Use getLexicalClassifications instead.
         */
        getClassificationsForLine(text: string, lexState: EndOfLineState, syntacticClassifierAbsent: boolean): ClassificationResult;
        getEncodedLexicalClassifications(text: string, endOfLineState: EndOfLineState, syntacticClassifierAbsent: boolean): Classifications;
    }
    namespace ScriptElementKind {
        const unknown = "";
        const warning = "warning";
        /** predefined type (void) or keyword (class) */
        const keyword = "keyword";
        /** top level script node */
        const scriptElement = "script";
        /** module foo {} */
        const moduleElement = "module";
        /** class X {} */
        const classElement = "class";
        /** var x = class X {} */
        const localClassElement = "local class";
        /** interface Y {} */
        const interfaceElement = "interface";
        /** type T = ... */
        const typeElement = "type";
        /** enum E */
        const enumElement = "enum";
        const enumMemberElement = "const";
        /**
         * Inside module and script only
         * const v = ..
         */
        const variableElement = "var";
        /** Inside function */
        const localVariableElement = "local var";
        /**
         * Inside module and script only
         * function f() { }
         */
        const functionElement = "function";
        /** Inside function */
        const localFunctionElement = "local function";
        /** class X { [public|private]* foo() {} } */
        const memberFunctionElement = "method";
        /** class X { [public|private]* [get|set] foo:number; } */
        const memberGetAccessorElement = "getter";
        const memberSetAccessorElement = "setter";
        /**
         * class X { [public|private]* foo:number; }
         * interface Y { foo:number; }
         */
        const memberVariableElement = "property";
        /** class X { constructor() { } } */
        const constructorImplementationElement = "constructor";
        /** interface Y { ():number; } */
        const callSignatureElement = "call";
        /** interface Y { []:number; } */
        const indexSignatureElement = "index";
        /** interface Y { new():Y; } */
        const constructSignatureElement = "construct";
        /** function foo(*Y*: string) */
        const parameterElement = "parameter";
        const typeParameterElement = "type parameter";
        const primitiveType = "primitive type";
        const label = "label";
        const alias = "alias";
        const constElement = "const";
        const letElement = "let";
        const directory = "directory";
        const externalModuleName = "external module name";
    }
    namespace ScriptElementKindModifier {
        const none = "";
        const publicMemberModifier = "public";
        const privateMemberModifier = "private";
        const protectedMemberModifier = "protected";
        const exportedModifier = "export";
        const ambientModifier = "declare";
        const staticModifier = "static";
        const abstractModifier = "abstract";
    }
    class ClassificationTypeNames {
        static comment: string;
        static identifier: string;
        static keyword: string;
        static numericLiteral: string;
        static operator: string;
        static stringLiteral: string;
        static whiteSpace: string;
        static text: string;
        static punctuation: string;
        static className: string;
        static enumName: string;
        static interfaceName: string;
        static moduleName: string;
        static typeParameterName: string;
        static typeAliasName: string;
        static parameterName: string;
        static docCommentTagName: string;
        static jsxOpenTagName: string;
        static jsxCloseTagName: string;
        static jsxSelfClosingTagName: string;
        static jsxAttribute: string;
        static jsxText: string;
        static jsxAttributeStringLiteralValue: string;
    }
    enum ClassificationType {
        comment = 1,
        identifier = 2,
        keyword = 3,
        numericLiteral = 4,
        operator = 5,
        stringLiteral = 6,
        regularExpressionLiteral = 7,
        whiteSpace = 8,
        text = 9,
        punctuation = 10,
        className = 11,
        enumName = 12,
        interfaceName = 13,
        moduleName = 14,
        typeParameterName = 15,
        typeAliasName = 16,
        parameterName = 17,
        docCommentTagName = 18,
        jsxOpenTagName = 19,
        jsxCloseTagName = 20,
        jsxSelfClosingTagName = 21,
        jsxAttribute = 22,
        jsxText = 23,
        jsxAttributeStringLiteralValue = 24,
    }
}
declare namespace ts {
    function createClassifier(): Classifier;
}
declare namespace ts {
    /**
      * The document registry represents a store of SourceFile objects that can be shared between
      * multiple LanguageService instances. A LanguageService instance holds on the SourceFile (AST)
      * of files in the context.
      * SourceFile objects account for most of the memory usage by the language service. Sharing
      * the same DocumentRegistry instance between different instances of LanguageService allow
      * for more efficient memory utilization since all projects will share at least the library
      * file (lib.d.ts).
      *
      * A more advanced use of the document registry is to serialize sourceFile objects to disk
      * and re-hydrate them when needed.
      *
      * To create a default DocumentRegistry, use createDocumentRegistry to create one, and pass it
      * to all subsequent createLanguageService calls.
      */
    interface DocumentRegistry {
        /**
          * Request a stored SourceFile with a given fileName and compilationSettings.
          * The first call to acquire will call createLanguageServiceSourceFile to generate
          * the SourceFile if was not found in the registry.
          *
          * @param fileName The name of the file requested
          * @param compilationSettings Some compilation settings like target affects the
          * shape of a the resulting SourceFile. This allows the DocumentRegistry to store
          * multiple copies of the same file for different compilation settings.
          * @parm scriptSnapshot Text of the file. Only used if the file was not found
          * in the registry and a new one was created.
          * @parm version Current version of the file. Only used if the file was not found
          * in the registry and a new one was created.
          */
        acquireDocument(fileName: string, compilationSettings: CompilerOptions, scriptSnapshot: IScriptSnapshot, version: string, scriptKind?: ScriptKind): SourceFile;
        acquireDocumentWithKey(fileName: string, path: Path, compilationSettings: CompilerOptions, key: DocumentRegistryBucketKey, scriptSnapshot: IScriptSnapshot, version: string, scriptKind?: ScriptKind): SourceFile;
        /**
          * Request an updated version of an already existing SourceFile with a given fileName
          * and compilationSettings. The update will in-turn call updateLanguageServiceSourceFile
          * to get an updated SourceFile.
          *
          * @param fileName The name of the file requested
          * @param compilationSettings Some compilation settings like target affects the
          * shape of a the resulting SourceFile. This allows the DocumentRegistry to store
          * multiple copies of the same file for different compilation settings.
          * @param scriptSnapshot Text of the file.
          * @param version Current version of the file.
          */
        updateDocument(fileName: string, compilationSettings: CompilerOptions, scriptSnapshot: IScriptSnapshot, version: string, scriptKind?: ScriptKind): SourceFile;
        updateDocumentWithKey(fileName: string, path: Path, compilationSettings: CompilerOptions, key: DocumentRegistryBucketKey, scriptSnapshot: IScriptSnapshot, version: string, scriptKind?: ScriptKind): SourceFile;
        getKeyForCompilationSettings(settings: CompilerOptions): DocumentRegistryBucketKey;
        /**
          * Informs the DocumentRegistry that a file is not needed any longer.
          *
          * Note: It is not allowed to call release on a SourceFile that was not acquired from
          * this registry originally.
          *
          * @param fileName The name of the file to be released
          * @param compilationSettings The compilation settings used to acquire the file
          */
        releaseDocument(fileName: string, compilationSettings: CompilerOptions): void;
        releaseDocumentWithKey(path: Path, key: DocumentRegistryBucketKey): void;
        reportStats(): string;
    }
    type DocumentRegistryBucketKey = string & {
        __bucketKey: any;
    };
    function createDocumentRegistry(useCaseSensitiveFileNames?: boolean, currentDirectory?: string): DocumentRegistry;
}
declare namespace ts {
    function preProcessFile(sourceText: string, readImportFiles?: boolean, detectJavaScriptImports?: boolean): PreProcessedFileInfo;
}
declare namespace ts {
    interface TranspileOptions {
        compilerOptions?: CompilerOptions;
        fileName?: string;
        reportDiagnostics?: boolean;
        moduleName?: string;
        renamedDependencies?: MapLike<string>;
    }
    interface TranspileOutput {
        outputText: string;
        diagnostics?: Diagnostic[];
        sourceMapText?: string;
    }
    function transpileModule(input: string, transpileOptions: TranspileOptions): TranspileOutput;
    function transpile(input: string, compilerOptions?: CompilerOptions, fileName?: string, diagnostics?: Diagnostic[], moduleName?: string): string;
}
declare namespace ts {
    /** The version of the language service API */
    const servicesVersion = "0.5";
    interface DisplayPartsSymbolWriter extends SymbolWriter {
        displayParts(): SymbolDisplayPart[];
    }
    function toEditorSettings(options: EditorOptions | EditorSettings): EditorSettings;
    function displayPartsToString(displayParts: SymbolDisplayPart[]): string;
    function getDefaultCompilerOptions(): CompilerOptions;
    function getSupportedCodeFixes(): string[];
    function createLanguageServiceSourceFile(fileName: string, scriptSnapshot: IScriptSnapshot, scriptTarget: ScriptTarget, version: string, setNodeParents: boolean, scriptKind?: ScriptKind): SourceFile;
    let disableIncrementalParsing: boolean;
    function updateLanguageServiceSourceFile(sourceFile: SourceFile, scriptSnapshot: IScriptSnapshot, version: string, textChangeRange: TextChangeRange, aggressiveChecks?: boolean): SourceFile;
    function createLanguageService(host: LanguageServiceHost, documentRegistry?: DocumentRegistry): LanguageService;
    /**
      * Get the path of the default library files (lib.d.ts) as distributed with the typescript
      * node package.
      * The functionality is not supported if the ts module is consumed outside of a node module.
      */
    function getDefaultLibFilePath(options: CompilerOptions): string;
}

export = ts;<|MERGE_RESOLUTION|>--- conflicted
+++ resolved
@@ -2149,11 +2149,7 @@
 }
 declare namespace ts {
     /** The version of the TypeScript compiler release */
-<<<<<<< HEAD
     const version = "2.1.5";
-=======
-    const version = "2.2.0";
->>>>>>> c90af3aa
 }
 declare namespace ts {
     type FileWatcherCallback = (fileName: string, removed?: boolean) => void;
@@ -2329,7 +2325,17 @@
       *   this list is only the set of defaults that are implicitly included.
       */
     function getAutomaticTypeDirectiveNames(options: CompilerOptions, host: ModuleResolutionHost): string[];
-    function resolveModuleName(moduleName: string, containingFile: string, compilerOptions: CompilerOptions, host: ModuleResolutionHost): ResolvedModuleWithFailedLookupLocations;
+    /**
+     * Cached module resolutions per containing directory.
+     * This assumes that any module id will have the same resolution for sibling files located in the same folder.
+     */
+    interface ModuleResolutionCache {
+        getOrCreateCacheForDirectory(directoryName: string): Map<ResolvedModuleWithFailedLookupLocations>;
+    }
+    function createModuleResolutionCache(currentDirectory: string, getCanonicalFileName: (s: string) => string): {
+        getOrCreateCacheForDirectory: (directoryName: string) => Map<ResolvedModuleWithFailedLookupLocations>;
+    };
+    function resolveModuleName(moduleName: string, containingFile: string, compilerOptions: CompilerOptions, host: ModuleResolutionHost, cache?: ModuleResolutionCache): ResolvedModuleWithFailedLookupLocations;
     function nodeModuleNameResolver(moduleName: string, containingFile: string, compilerOptions: CompilerOptions, host: ModuleResolutionHost): ResolvedModuleWithFailedLookupLocations;
     function classicNameResolver(moduleName: string, containingFile: string, compilerOptions: CompilerOptions, host: ModuleResolutionHost): ResolvedModuleWithFailedLookupLocations;
 }
@@ -2680,6 +2686,7 @@
         InsertSpaceAfterCommaDelimiter: boolean;
         InsertSpaceAfterSemicolonInForStatements: boolean;
         InsertSpaceBeforeAndAfterBinaryOperators: boolean;
+        InsertSpaceAfterConstructor?: boolean;
         InsertSpaceAfterKeywordsInControlFlowStatements: boolean;
         InsertSpaceAfterFunctionKeywordForAnonymousFunctions: boolean;
         InsertSpaceAfterOpeningAndBeforeClosingNonemptyParenthesis: boolean;
@@ -2688,6 +2695,7 @@
         InsertSpaceAfterOpeningAndBeforeClosingTemplateStringBraces: boolean;
         InsertSpaceAfterOpeningAndBeforeClosingJsxExpressionBraces?: boolean;
         InsertSpaceAfterTypeAssertion?: boolean;
+        InsertSpaceBeforeFunctionParenthesis?: boolean;
         PlaceOpenBraceOnNewLineForFunctions: boolean;
         PlaceOpenBraceOnNewLineForControlBlocks: boolean;
     }
@@ -2695,6 +2703,7 @@
         insertSpaceAfterCommaDelimiter?: boolean;
         insertSpaceAfterSemicolonInForStatements?: boolean;
         insertSpaceBeforeAndAfterBinaryOperators?: boolean;
+        insertSpaceAfterConstructor?: boolean;
         insertSpaceAfterKeywordsInControlFlowStatements?: boolean;
         insertSpaceAfterFunctionKeywordForAnonymousFunctions?: boolean;
         insertSpaceAfterOpeningAndBeforeClosingNonemptyParenthesis?: boolean;
@@ -2703,6 +2712,7 @@
         insertSpaceAfterOpeningAndBeforeClosingTemplateStringBraces?: boolean;
         insertSpaceAfterOpeningAndBeforeClosingJsxExpressionBraces?: boolean;
         insertSpaceAfterTypeAssertion?: boolean;
+        insertSpaceBeforeFunctionParenthesis?: boolean;
         placeOpenBraceOnNewLineForFunctions?: boolean;
         placeOpenBraceOnNewLineForControlBlocks?: boolean;
     }
