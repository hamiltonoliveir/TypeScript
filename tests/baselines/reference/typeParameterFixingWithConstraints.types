=== tests/cases/compiler/typeParameterFixingWithConstraints.ts ===
interface IBar {
>IBar : IBar

    [barId: string]: any;
>barId : string
}

interface IFoo {
>IFoo : IFoo

    foo<TBar extends IBar>(bar: TBar, bar1: (bar: TBar) => TBar, bar2: (bar: TBar) => TBar): TBar;
>foo : <TBar extends IBar>(bar: TBar, bar1: (bar: TBar) => TBar, bar2: (bar: TBar) => TBar) => TBar
>TBar : TBar
>IBar : IBar
>bar : TBar
>TBar : TBar
>bar1 : (bar: TBar) => TBar
>bar : TBar
>TBar : TBar
>TBar : TBar
>bar2 : (bar: TBar) => TBar
>bar : TBar
>TBar : TBar
>TBar : TBar
>TBar : TBar
}

var foo: IFoo;
>foo : IFoo
>IFoo : IFoo

foo.foo({ bar: null }, bar => null, bar => null);
>foo.foo({ bar: null }, bar => null, bar => null) : { bar: any; }
>foo.foo : <TBar extends IBar>(bar: TBar, bar1: (bar: TBar) => TBar, bar2: (bar: TBar) => TBar) => TBar
>foo : IFoo
>foo : <TBar extends IBar>(bar: TBar, bar1: (bar: TBar) => TBar, bar2: (bar: TBar) => TBar) => TBar
<<<<<<< HEAD
>{ bar: null } : { [x: string]: any; bar: any; }
>bar : any
>null : any
>bar => null : (bar: { [x: string]: any; bar: any; }) => any
>bar : { [x: string]: any; bar: any; }
>null : { [x: string]: any; bar: any; }
>bar => null : (bar: { [x: string]: any; bar: any; }) => any
>bar : { [x: string]: any; bar: any; }
>null : { [x: string]: any; bar: any; }
=======
>{ bar: null } : { bar: null; }
>bar : null
>null : null
>bar => null : (bar: { bar: any; }) => any
>bar : { bar: any; }
>null : null
>bar => null : (bar: { bar: any; }) => any
>bar : { bar: any; }
>null : null
>>>>>>> 906ce18b

<|MERGE_RESOLUTION|>--- conflicted
+++ resolved
@@ -1,59 +1,47 @@
-=== tests/cases/compiler/typeParameterFixingWithConstraints.ts ===
-interface IBar {
->IBar : IBar
-
-    [barId: string]: any;
->barId : string
-}
-
-interface IFoo {
->IFoo : IFoo
-
-    foo<TBar extends IBar>(bar: TBar, bar1: (bar: TBar) => TBar, bar2: (bar: TBar) => TBar): TBar;
->foo : <TBar extends IBar>(bar: TBar, bar1: (bar: TBar) => TBar, bar2: (bar: TBar) => TBar) => TBar
->TBar : TBar
->IBar : IBar
->bar : TBar
->TBar : TBar
->bar1 : (bar: TBar) => TBar
->bar : TBar
->TBar : TBar
->TBar : TBar
->bar2 : (bar: TBar) => TBar
->bar : TBar
->TBar : TBar
->TBar : TBar
->TBar : TBar
-}
-
-var foo: IFoo;
->foo : IFoo
->IFoo : IFoo
-
-foo.foo({ bar: null }, bar => null, bar => null);
->foo.foo({ bar: null }, bar => null, bar => null) : { bar: any; }
->foo.foo : <TBar extends IBar>(bar: TBar, bar1: (bar: TBar) => TBar, bar2: (bar: TBar) => TBar) => TBar
->foo : IFoo
->foo : <TBar extends IBar>(bar: TBar, bar1: (bar: TBar) => TBar, bar2: (bar: TBar) => TBar) => TBar
-<<<<<<< HEAD
->{ bar: null } : { [x: string]: any; bar: any; }
->bar : any
->null : any
->bar => null : (bar: { [x: string]: any; bar: any; }) => any
->bar : { [x: string]: any; bar: any; }
->null : { [x: string]: any; bar: any; }
->bar => null : (bar: { [x: string]: any; bar: any; }) => any
->bar : { [x: string]: any; bar: any; }
->null : { [x: string]: any; bar: any; }
-=======
->{ bar: null } : { bar: null; }
->bar : null
->null : null
->bar => null : (bar: { bar: any; }) => any
->bar : { bar: any; }
->null : null
->bar => null : (bar: { bar: any; }) => any
->bar : { bar: any; }
->null : null
->>>>>>> 906ce18b
-
+=== tests/cases/compiler/typeParameterFixingWithConstraints.ts ===
+interface IBar {
+>IBar : IBar
+
+    [barId: string]: any;
+>barId : string
+}
+
+interface IFoo {
+>IFoo : IFoo
+
+    foo<TBar extends IBar>(bar: TBar, bar1: (bar: TBar) => TBar, bar2: (bar: TBar) => TBar): TBar;
+>foo : <TBar extends IBar>(bar: TBar, bar1: (bar: TBar) => TBar, bar2: (bar: TBar) => TBar) => TBar
+>TBar : TBar
+>IBar : IBar
+>bar : TBar
+>TBar : TBar
+>bar1 : (bar: TBar) => TBar
+>bar : TBar
+>TBar : TBar
+>TBar : TBar
+>bar2 : (bar: TBar) => TBar
+>bar : TBar
+>TBar : TBar
+>TBar : TBar
+>TBar : TBar
+}
+
+var foo: IFoo;
+>foo : IFoo
+>IFoo : IFoo
+
+foo.foo({ bar: null }, bar => null, bar => null);
+>foo.foo({ bar: null }, bar => null, bar => null) : { bar: any; }
+>foo.foo : <TBar extends IBar>(bar: TBar, bar1: (bar: TBar) => TBar, bar2: (bar: TBar) => TBar) => TBar
+>foo : IFoo
+>foo : <TBar extends IBar>(bar: TBar, bar1: (bar: TBar) => TBar, bar2: (bar: TBar) => TBar) => TBar
+>{ bar: null } : { bar: null; }
+>bar : null
+>null : null
+>bar => null : (bar: { bar: any; }) => any
+>bar : { bar: any; }
+>null : null
+>bar => null : (bar: { bar: any; }) => any
+>bar : { bar: any; }
+>null : null
+