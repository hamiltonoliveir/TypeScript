[
    "======== Resolving module 'xyz' from '/src/a.ts'. ========",
    "Module resolution kind is not specified, using 'NodeJs'.",
    "Loading module 'xyz' from 'node_modules' folder.",
    "File '/src/node_modules/xyz.ts' does not exist.",
    "File '/src/node_modules/xyz.tsx' does not exist.",
    "File '/src/node_modules/xyz.d.ts' does not exist.",
    "File '/src/node_modules/xyz/package.json' does not exist.",
    "File '/src/node_modules/xyz/index.ts' does not exist.",
    "File '/src/node_modules/xyz/index.tsx' does not exist.",
    "File '/src/node_modules/xyz/index.d.ts' does not exist.",
    "File '/src/node_modules/@types/xyz.d.ts' does not exist.",
    "File '/src/node_modules/@types/xyz/package.json' does not exist.",
    "File '/src/node_modules/@types/xyz/index.d.ts' does not exist.",
    "File '/node_modules/xyz.ts' does not exist.",
    "File '/node_modules/xyz.tsx' does not exist.",
    "File '/node_modules/xyz.d.ts' does not exist.",
    "File '/node_modules/xyz/package.json' does not exist.",
    "File '/node_modules/xyz/index.ts' does not exist.",
    "File '/node_modules/xyz/index.tsx' does not exist.",
    "File '/node_modules/xyz/index.d.ts' does not exist.",
    "File '/node_modules/@types/xyz.d.ts' does not exist.",
    "File '/node_modules/@types/xyz/package.json' does not exist.",
    "File '/node_modules/@types/xyz/index.d.ts' does not exist.",
    "Loading module 'xyz' from 'node_modules' folder.",
    "File '/src/node_modules/xyz.js' does not exist.",
    "File '/src/node_modules/xyz.jsx' does not exist.",
    "File '/src/node_modules/xyz/package.json' does not exist.",
    "File '/src/node_modules/xyz/index.js' does not exist.",
    "File '/src/node_modules/xyz/index.jsx' does not exist.",
<<<<<<< HEAD
    "File '/src/node_modules/@types/xyz.js' does not exist.",
    "File '/src/node_modules/@types/xyz.jsx' does not exist.",
    "File '/src/node_modules/@types/xyz/package.json' does not exist.",
    "File '/src/node_modules/@types/xyz/index.js' does not exist.",
    "File '/src/node_modules/@types/xyz/index.jsx' does not exist.",
=======
>>>>>>> c90a40c5
    "File '/node_modules/xyz.js' does not exist.",
    "File '/node_modules/xyz.jsx' does not exist.",
    "File '/node_modules/xyz/package.json' does not exist.",
    "File '/node_modules/xyz/index.js' does not exist.",
    "File '/node_modules/xyz/index.jsx' does not exist.",
<<<<<<< HEAD
    "File '/node_modules/@types/xyz.js' does not exist.",
    "File '/node_modules/@types/xyz.jsx' does not exist.",
    "File '/node_modules/@types/xyz/package.json' does not exist.",
    "File '/node_modules/@types/xyz/index.js' does not exist.",
    "File '/node_modules/@types/xyz/index.jsx' does not exist.",
=======
>>>>>>> c90a40c5
    "======== Module name 'xyz' was not resolved. ========",
    "======== Resolving type reference directive 'foo', containing file '/src/__inferred type names__.ts', root directory '/node_modules/@types'. ========",
    "Resolving with primary search path '/node_modules/@types'",
    "File '/node_modules/@types/foo/package.json' does not exist.",
    "File '/node_modules/@types/foo/index.d.ts' exist - use it as a name resolution result.",
    "Resolving real path for '/node_modules/@types/foo/index.d.ts', result '/node_modules/@types/foo/index.d.ts'",
    "======== Type reference directive 'foo' was successfully resolved to '/node_modules/@types/foo/index.d.ts', primary: true. ========"
]<|MERGE_RESOLUTION|>--- conflicted
+++ resolved
@@ -28,27 +28,11 @@
     "File '/src/node_modules/xyz/package.json' does not exist.",
     "File '/src/node_modules/xyz/index.js' does not exist.",
     "File '/src/node_modules/xyz/index.jsx' does not exist.",
-<<<<<<< HEAD
-    "File '/src/node_modules/@types/xyz.js' does not exist.",
-    "File '/src/node_modules/@types/xyz.jsx' does not exist.",
-    "File '/src/node_modules/@types/xyz/package.json' does not exist.",
-    "File '/src/node_modules/@types/xyz/index.js' does not exist.",
-    "File '/src/node_modules/@types/xyz/index.jsx' does not exist.",
-=======
->>>>>>> c90a40c5
     "File '/node_modules/xyz.js' does not exist.",
     "File '/node_modules/xyz.jsx' does not exist.",
     "File '/node_modules/xyz/package.json' does not exist.",
     "File '/node_modules/xyz/index.js' does not exist.",
     "File '/node_modules/xyz/index.jsx' does not exist.",
-<<<<<<< HEAD
-    "File '/node_modules/@types/xyz.js' does not exist.",
-    "File '/node_modules/@types/xyz.jsx' does not exist.",
-    "File '/node_modules/@types/xyz/package.json' does not exist.",
-    "File '/node_modules/@types/xyz/index.js' does not exist.",
-    "File '/node_modules/@types/xyz/index.jsx' does not exist.",
-=======
->>>>>>> c90a40c5
     "======== Module name 'xyz' was not resolved. ========",
     "======== Resolving type reference directive 'foo', containing file '/src/__inferred type names__.ts', root directory '/node_modules/@types'. ========",
     "Resolving with primary search path '/node_modules/@types'",
