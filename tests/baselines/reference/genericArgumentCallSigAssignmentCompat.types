--- conflicted
+++ resolved
@@ -1,78 +1,72 @@
-=== tests/cases/compiler/genericArgumentCallSigAssignmentCompat.ts ===
-module Underscore {
->Underscore : any
-
-    export interface Iterator<T, U> {
->Iterator : Iterator<T, U>
->T : T
->U : U
-
-        (value: T, index: any, list: any): U;
->value : T
->T : T
->index : any
->list : any
->U : U
-    }
- 
-    export interface Static {
->Static : Static
-
-        all<T>(list: T[], iterator?: Iterator<T, boolean>, context?: any): boolean;
->all : <T>(list: T[], iterator?: Iterator<T, boolean>, context?: any) => boolean
->T : T
->list : T[]
->T : T
->iterator : Iterator<T, boolean>
->Iterator : Iterator<T, U>
->T : T
->context : any
-
-        identity<T>(value: T): T;
->identity : <T>(value: T) => T
->T : T
->value : T
->T : T
->T : T
-    }
-}
- 
-declare var _: Underscore.Static;
->_ : Underscore.Static
->Underscore : any
->Static : Underscore.Static
- 
-// No error, Call signatures of types '<T>(value: T) => T' and 'Underscore.Iterator<{}, boolean>' are compatible when instantiated with any.
-// Ideally, we would not have a generic signature here, because it should be instantiated with {} during inferential typing
-_.all([true, 1, null, 'yes'], _.identity);
->_.all([true, 1, null, 'yes'], _.identity) : boolean
->_.all : <T>(list: T[], iterator?: Underscore.Iterator<T, boolean>, context?: any) => boolean
->_ : Underscore.Static
->all : <T>(list: T[], iterator?: Underscore.Iterator<T, boolean>, context?: any) => boolean
-<<<<<<< HEAD
->[true, 1, null, 'yes'] : (string | number | true)[]
->true : true
->1 : number
-=======
->[true, 1, null, 'yes'] : (true | 1 | "yes")[]
->true : true
->1 : 1
->>>>>>> 9950b98b
->null : null
->'yes' : "yes"
->_.identity : <T>(value: T) => T
->_ : Underscore.Static
->identity : <T>(value: T) => T
- 
-// Ok, because fixing makes us infer boolean for T
-_.all([true], _.identity);
->_.all([true], _.identity) : boolean
->_.all : <T>(list: T[], iterator?: Underscore.Iterator<T, boolean>, context?: any) => boolean
->_ : Underscore.Static
->all : <T>(list: T[], iterator?: Underscore.Iterator<T, boolean>, context?: any) => boolean
->[true] : true[]
->true : true
->_.identity : <T>(value: T) => T
->_ : Underscore.Static
->identity : <T>(value: T) => T
-
+=== tests/cases/compiler/genericArgumentCallSigAssignmentCompat.ts ===
+module Underscore {
+>Underscore : any
+
+    export interface Iterator<T, U> {
+>Iterator : Iterator<T, U>
+>T : T
+>U : U
+
+        (value: T, index: any, list: any): U;
+>value : T
+>T : T
+>index : any
+>list : any
+>U : U
+    }
+ 
+    export interface Static {
+>Static : Static
+
+        all<T>(list: T[], iterator?: Iterator<T, boolean>, context?: any): boolean;
+>all : <T>(list: T[], iterator?: Iterator<T, boolean>, context?: any) => boolean
+>T : T
+>list : T[]
+>T : T
+>iterator : Iterator<T, boolean>
+>Iterator : Iterator<T, U>
+>T : T
+>context : any
+
+        identity<T>(value: T): T;
+>identity : <T>(value: T) => T
+>T : T
+>value : T
+>T : T
+>T : T
+    }
+}
+ 
+declare var _: Underscore.Static;
+>_ : Underscore.Static
+>Underscore : any
+>Static : Underscore.Static
+ 
+// No error, Call signatures of types '<T>(value: T) => T' and 'Underscore.Iterator<{}, boolean>' are compatible when instantiated with any.
+// Ideally, we would not have a generic signature here, because it should be instantiated with {} during inferential typing
+_.all([true, 1, null, 'yes'], _.identity);
+>_.all([true, 1, null, 'yes'], _.identity) : boolean
+>_.all : <T>(list: T[], iterator?: Underscore.Iterator<T, boolean>, context?: any) => boolean
+>_ : Underscore.Static
+>all : <T>(list: T[], iterator?: Underscore.Iterator<T, boolean>, context?: any) => boolean
+>[true, 1, null, 'yes'] : (true | 1 | "yes")[]
+>true : true
+>1 : 1
+>null : null
+>'yes' : "yes"
+>_.identity : <T>(value: T) => T
+>_ : Underscore.Static
+>identity : <T>(value: T) => T
+ 
+// Ok, because fixing makes us infer boolean for T
+_.all([true], _.identity);
+>_.all([true], _.identity) : boolean
+>_.all : <T>(list: T[], iterator?: Underscore.Iterator<T, boolean>, context?: any) => boolean
+>_ : Underscore.Static
+>all : <T>(list: T[], iterator?: Underscore.Iterator<T, boolean>, context?: any) => boolean
+>[true] : true[]
+>true : true
+>_.identity : <T>(value: T) => T
+>_ : Underscore.Static
+>identity : <T>(value: T) => T
+