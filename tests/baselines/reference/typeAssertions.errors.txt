--- conflicted
+++ resolved
@@ -1,65 +1,55 @@
-==== tests/cases/conformance/expressions/typeAssertions/typeAssertions.ts (5 errors) ====
-    // Function call whose argument is a 1 arg generic function call with explicit type arguments
-    function fn1<T>(t: T) { }
-    function fn2(t: any) { }
-    
-    fn1(fn2<string>(4)); // Error
-        ~~~~~~~~~~~~~~
-!!! Supplied parameters do not match any signature of call target.
-    
-    var a: any;
-    var s: string;
-    
-    // Type assertion of non - unary expression
-    var a = <any>"" + 4;
-    var s = "" + <any>4;
-    
-    class SomeBase {
-        private p;
-    }
-    class SomeDerived extends SomeBase {
-        private x;
-    }
-    class SomeOther {
-        private q;
-    }
-    
-    // Type assertion should check for assignability in either direction
-    var someBase = new SomeBase();
-    var someDerived = new SomeDerived();
-    var someOther = new SomeOther();
-    
-    someBase = <SomeBase>someDerived;
-    someBase = <SomeBase>someBase;
-    someBase = <SomeBase>someOther; // Error
-               ~~~~~~~~~~~~~~~~~~~
-<<<<<<< HEAD
-!!! Neither type 'SomeBase' nor type 'SomeOther' is assignable to the other:
-!!!   Property 'q' is missing in type 'SomeBase'.
-=======
-!!! Neither type 'SomeOther' nor type 'SomeBase' is assignable to the other:
-!!!   Property 'p' is missing in type 'SomeOther'.
->>>>>>> 9adb8936
-    
-    someDerived = <SomeDerived>someDerived;
-    someDerived = <SomeDerived>someBase;
-    someDerived = <SomeDerived>someOther; // Error
-                  ~~~~~~~~~~~~~~~~~~~~~~
-<<<<<<< HEAD
-!!! Neither type 'SomeDerived' nor type 'SomeOther' is assignable to the other:
-!!!   Property 'q' is missing in type 'SomeDerived'.
-=======
-!!! Neither type 'SomeOther' nor type 'SomeDerived' is assignable to the other:
-!!!   Property 'x' is missing in type 'SomeOther'.
->>>>>>> 9adb8936
-    
-    someOther = <SomeOther>someDerived; // Error
-                ~~~~~~~~~~~~~~~~~~~~~~
-!!! Neither type 'SomeDerived' nor type 'SomeOther' is assignable to the other.
-    someOther = <SomeOther>someBase; // Error
-                ~~~~~~~~~~~~~~~~~~~
-!!! Neither type 'SomeBase' nor type 'SomeOther' is assignable to the other.
-    someOther = <SomeOther>someOther;
-    
-    
+==== tests/cases/conformance/expressions/typeAssertions/typeAssertions.ts (5 errors) ====
+    // Function call whose argument is a 1 arg generic function call with explicit type arguments
+    function fn1<T>(t: T) { }
+    function fn2(t: any) { }
+    
+    fn1(fn2<string>(4)); // Error
+        ~~~~~~~~~~~~~~
+!!! Supplied parameters do not match any signature of call target.
+    
+    var a: any;
+    var s: string;
+    
+    // Type assertion of non - unary expression
+    var a = <any>"" + 4;
+    var s = "" + <any>4;
+    
+    class SomeBase {
+        private p;
+    }
+    class SomeDerived extends SomeBase {
+        private x;
+    }
+    class SomeOther {
+        private q;
+    }
+    
+    // Type assertion should check for assignability in either direction
+    var someBase = new SomeBase();
+    var someDerived = new SomeDerived();
+    var someOther = new SomeOther();
+    
+    someBase = <SomeBase>someDerived;
+    someBase = <SomeBase>someBase;
+    someBase = <SomeBase>someOther; // Error
+               ~~~~~~~~~~~~~~~~~~~
+!!! Neither type 'SomeOther' nor type 'SomeBase' is assignable to the other:
+!!!   Property 'p' is missing in type 'SomeOther'.
+    
+    someDerived = <SomeDerived>someDerived;
+    someDerived = <SomeDerived>someBase;
+    someDerived = <SomeDerived>someOther; // Error
+                  ~~~~~~~~~~~~~~~~~~~~~~
+!!! Neither type 'SomeOther' nor type 'SomeDerived' is assignable to the other:
+!!!   Property 'x' is missing in type 'SomeOther'.
+    
+    someOther = <SomeOther>someDerived; // Error
+                ~~~~~~~~~~~~~~~~~~~~~~
+!!! Neither type 'SomeDerived' nor type 'SomeOther' is assignable to the other.
+    someOther = <SomeOther>someBase; // Error
+                ~~~~~~~~~~~~~~~~~~~
+!!! Neither type 'SomeBase' nor type 'SomeOther' is assignable to the other.
+    someOther = <SomeOther>someOther;
+    
+    
     