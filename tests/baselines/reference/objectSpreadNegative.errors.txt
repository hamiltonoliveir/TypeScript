tests/cases/conformance/types/spread/objectSpreadNegative.ts(11,21): error TS2339: Property 'x' does not exist on type '{}'.
tests/cases/conformance/types/spread/objectSpreadNegative.ts(14,5): error TS2322: Type '{ sn?: string | number; }' is not assignable to type '{ sn: string | number; }'.
  Property 'sn' is optional in type '{ sn?: string | number; }' but required in type '{ sn: string | number; }'.
tests/cases/conformance/types/spread/objectSpreadNegative.ts(20,5): error TS2322: Type '{ s: string; }' is not assignable to type '{ s: string; b: boolean; }'.
  Property 'b' is missing in type '{ s: string; }'.
<<<<<<< HEAD
tests/cases/conformance/types/spread/objectSpreadNegative.ts(22,1): error TS2322: Type 'Bool' is not assignable to type '{ s: string; b: boolean; }'.
  Property 's' is missing in type 'Bool'.
tests/cases/conformance/types/spread/objectSpreadNegative.ts(25,36): error TS2300: Duplicate identifier 'b'.
tests/cases/conformance/types/spread/objectSpreadNegative.ts(25,53): error TS2300: Duplicate identifier 'b'.
tests/cases/conformance/types/spread/objectSpreadNegative.ts(30,12): error TS2339: Property 'null' does not exist on type '{}'.
tests/cases/conformance/types/spread/objectSpreadNegative.ts(32,17): error TS2339: Property 'undefined' does not exist on type '{}'.
tests/cases/conformance/types/spread/objectSpreadNegative.ts(35,19): error TS2698: Spread types may only be created from object types.
tests/cases/conformance/types/spread/objectSpreadNegative.ts(36,19): error TS2698: Spread types may only be created from object types.
tests/cases/conformance/types/spread/objectSpreadNegative.ts(38,20): error TS2698: Spread types may only be created from object types.
tests/cases/conformance/types/spread/objectSpreadNegative.ts(40,19): error TS2698: Spread types may only be created from object types.
tests/cases/conformance/types/spread/objectSpreadNegative.ts(45,1): error TS2349: Cannot invoke an expression whose type lacks a call signature. Type '{}' has no compatible call signatures.
tests/cases/conformance/types/spread/objectSpreadNegative.ts(49,12): error TS2339: Property 'b' does not exist on type '{}'.
tests/cases/conformance/types/spread/objectSpreadNegative.ts(55,9): error TS2339: Property 'm' does not exist on type '{ p: number; }'.
tests/cases/conformance/types/spread/objectSpreadNegative.ts(58,1): error TS2349: Cannot invoke an expression whose type lacks a call signature. Type '{ x: number; }' has no compatible call signatures.
tests/cases/conformance/types/spread/objectSpreadNegative.ts(59,1): error TS2351: Cannot use 'new' with an expression whose type lacks a call or construct signature.
tests/cases/conformance/types/spread/objectSpreadNegative.ts(64,9): error TS2322: Type 'spread(T & V)' is not assignable to type 'spread(T & U)'.
tests/cases/conformance/types/spread/objectSpreadNegative.ts(66,12): error TS2322: Type 'spread(U)' is not assignable to type 'U'.


==== tests/cases/conformance/types/spread/objectSpreadNegative.ts (19 errors) ====
=======
tests/cases/conformance/types/spread/objectSpreadNegative.ts(25,1): error TS2322: Type '{ b: boolean; }' is not assignable to type '{ s: string; b: boolean; }'.
  Property 's' is missing in type '{ b: boolean; }'.
tests/cases/conformance/types/spread/objectSpreadNegative.ts(28,36): error TS2300: Duplicate identifier 'b'.
tests/cases/conformance/types/spread/objectSpreadNegative.ts(28,53): error TS2300: Duplicate identifier 'b'.
tests/cases/conformance/types/spread/objectSpreadNegative.ts(32,19): error TS2698: Spread types may only be created from object types.
tests/cases/conformance/types/spread/objectSpreadNegative.ts(33,19): error TS2698: Spread types may only be created from object types.
tests/cases/conformance/types/spread/objectSpreadNegative.ts(35,20): error TS2698: Spread types may only be created from object types.
tests/cases/conformance/types/spread/objectSpreadNegative.ts(37,19): error TS2698: Spread types may only be created from object types.
tests/cases/conformance/types/spread/objectSpreadNegative.ts(42,1): error TS2349: Cannot invoke an expression whose type lacks a call signature. Type '{}' has no compatible call signatures.
tests/cases/conformance/types/spread/objectSpreadNegative.ts(46,12): error TS2339: Property 'b' does not exist on type '{}'.
tests/cases/conformance/types/spread/objectSpreadNegative.ts(52,9): error TS2339: Property 'm' does not exist on type '{ p: number; }'.
tests/cases/conformance/types/spread/objectSpreadNegative.ts(57,11): error TS2339: Property 'a' does not exist on type '{}'.
tests/cases/conformance/types/spread/objectSpreadNegative.ts(61,14): error TS2698: Spread types may only be created from object types.
tests/cases/conformance/types/spread/objectSpreadNegative.ts(64,14): error TS2698: Spread types may only be created from object types.


==== tests/cases/conformance/types/spread/objectSpreadNegative.ts (16 errors) ====
>>>>>>> b9a18fdb
    let o = { a: 1, b: 'no' }
    
    /// private propagates
    class PrivateOptionalX {
        private x?: number;
    }
    class PublicX {
        public x: number;
    }
    let o2: spread(PublicX, PrivateOptionalX);
    let sn: number = o2.x; // error, x is private
                        ~
!!! error TS2339: Property 'x' does not exist on type '{}'.
    let optionalString: { sn?: string };
    let optionalNumber: { sn?: number };
    let allOptional: { sn: string | number } = { ...optionalString, ...optionalNumber };
        ~~~~~~~~~~~
!!! error TS2322: Type '{ sn?: string | number; }' is not assignable to type '{ sn: string | number; }'.
!!! error TS2322:   Property 'sn' is optional in type '{ sn?: string | number; }' but required in type '{ sn: string | number; }'.
    // error, 'sn' is optional in source, required in target
    
    // assignability as target
    interface Bool { b: boolean };
    interface Str { s: string };
    let spread: spread(Bool, Str) = { s: "foo" };  // error, missing 'b'
        ~~~~~~
!!! error TS2322: Type '{ s: string; }' is not assignable to type '{ s: string; b: boolean; }'.
!!! error TS2322:   Property 'b' is missing in type '{ s: string; }'.
    let b: Bool;
    spread = b; // error, missing 's'
    ~~~~~~
!!! error TS2322: Type 'Bool' is not assignable to type '{ s: string; b: boolean; }'.
!!! error TS2322:   Property 's' is missing in type 'Bool'.
    
    // literal repeats are not allowed, but spread repeats are fine
    let duplicated = { b: 'bad', ...o, b: 'bad', ...o2, b: 'bad' }
                                       ~
!!! error TS2300: Duplicate identifier 'b'.
                                                        ~
!!! error TS2300: Duplicate identifier 'b'.
    let duplicatedSpread = { ...o, ...o }
    
    // null and undefined are just skipped
    let spreadNull = { ...null };
    spreadNull.null;
               ~~~~
!!! error TS2339: Property 'null' does not exist on type '{}'.
    let spreadUndefined = { ...undefined };
    spreadUndefined.undefined;
                    ~~~~~~~~~
!!! error TS2339: Property 'undefined' does not exist on type '{}'.
    
    // primitives are not allowed
    let spreadNum = { ...12 };
                      ~~~~~
!!! error TS2698: Spread types may only be created from object types.
    let spreadSum = { ...1 + 1 };
                      ~~~~~~~~
!!! error TS2698: Spread types may only be created from object types.
    spreadSum.toFixed(); // error, no methods from number
    let spreadBool = { ...false };
                       ~~~~~~~~
!!! error TS2698: Spread types may only be created from object types.
    spreadBool.valueOf(); // error, what were you thinking?
    let spreadStr = { ...'foo' };
                      ~~~~~~~~
!!! error TS2698: Spread types may only be created from object types.
    spreadStr.length; // error, no 'length'
    spreadStr.charAt(1); // error, no methods either
    // functions are skipped
    let spreadFunc = { ...function () { } }
    spreadFunc(); // error, no call signature
    ~~~~~~~~~~~~
!!! error TS2349: Cannot invoke an expression whose type lacks a call signature. Type '{}' has no compatible call signatures.
    
    // write-only properties get skipped
    let setterOnly = { ...{ set b (bad: number) { } } };
    setterOnly.b = 12; // error, 'b' does not exist
               ~
!!! error TS2339: Property 'b' does not exist on type '{}'.
    
    // methods are skipped because they aren't enumerable
    class C { p = 1; m() { } }
    let c: C = new C()
    let spreadC = { ...c }
    spreadC.m(); // error 'm' is not in '{ ... c }'
            ~
!!! error TS2339: Property 'm' does not exist on type '{ p: number; }'.
    
<<<<<<< HEAD
    let callableConstructableSpread: spread(PublicX, { (n: number): number, new (p: number) });
    callableConstructableSpread(12); // error, no call signature
    ~~~~~~~~~~~~~~~~~~~~~~~~~~~~~~~
!!! error TS2349: Cannot invoke an expression whose type lacks a call signature. Type '{ x: number; }' has no compatible call signatures.
    new callableConstructableSpread(12); // error, no construct signature
    ~~~~~~~~~~~~~~~~~~~~~~~~~~~~~~~~~~~
!!! error TS2351: Cannot use 'new' with an expression whose type lacks a call or construct signature.
    
    function override<T,U,V>(initial: U, override: U, t: T, v: V): U {
        // { ...T & V } is not assignable to { ...T & U }
        let tvs: spread(T & V);
        let mistake: spread(T & U) = tvs;
            ~~~~~~~
!!! error TS2322: Type 'spread(T & V)' is not assignable to type 'spread(T & U)'.
        // { ...U } is not assignable to U
=======
    // non primitive
    let obj: object = { a: 123 };
    let spreadObj = { ...obj };
    spreadObj.a; // error 'a' is not in {}
              ~
!!! error TS2339: Property 'a' does not exist on type '{}'.
    
    // generics
    function f<T, U>(t: T, u: U) {
        return { ...t, ...u, id: 'id' };
                 ~~~~
!!! error TS2698: Spread types may only be created from object types.
    }
    function override<U>(initial: U, override: U): U {
>>>>>>> b9a18fdb
        return { ...initial, ...override };
               ~~~~~~~~~~~~~~~~~~~~~~~~~~~
!!! error TS2322: Type 'spread(U)' is not assignable to type 'U'.
    }
    <|MERGE_RESOLUTION|>--- conflicted
+++ resolved
@@ -1,171 +1,142 @@
-tests/cases/conformance/types/spread/objectSpreadNegative.ts(11,21): error TS2339: Property 'x' does not exist on type '{}'.
-tests/cases/conformance/types/spread/objectSpreadNegative.ts(14,5): error TS2322: Type '{ sn?: string | number; }' is not assignable to type '{ sn: string | number; }'.
-  Property 'sn' is optional in type '{ sn?: string | number; }' but required in type '{ sn: string | number; }'.
-tests/cases/conformance/types/spread/objectSpreadNegative.ts(20,5): error TS2322: Type '{ s: string; }' is not assignable to type '{ s: string; b: boolean; }'.
-  Property 'b' is missing in type '{ s: string; }'.
-<<<<<<< HEAD
-tests/cases/conformance/types/spread/objectSpreadNegative.ts(22,1): error TS2322: Type 'Bool' is not assignable to type '{ s: string; b: boolean; }'.
-  Property 's' is missing in type 'Bool'.
-tests/cases/conformance/types/spread/objectSpreadNegative.ts(25,36): error TS2300: Duplicate identifier 'b'.
-tests/cases/conformance/types/spread/objectSpreadNegative.ts(25,53): error TS2300: Duplicate identifier 'b'.
-tests/cases/conformance/types/spread/objectSpreadNegative.ts(30,12): error TS2339: Property 'null' does not exist on type '{}'.
-tests/cases/conformance/types/spread/objectSpreadNegative.ts(32,17): error TS2339: Property 'undefined' does not exist on type '{}'.
-tests/cases/conformance/types/spread/objectSpreadNegative.ts(35,19): error TS2698: Spread types may only be created from object types.
-tests/cases/conformance/types/spread/objectSpreadNegative.ts(36,19): error TS2698: Spread types may only be created from object types.
-tests/cases/conformance/types/spread/objectSpreadNegative.ts(38,20): error TS2698: Spread types may only be created from object types.
-tests/cases/conformance/types/spread/objectSpreadNegative.ts(40,19): error TS2698: Spread types may only be created from object types.
-tests/cases/conformance/types/spread/objectSpreadNegative.ts(45,1): error TS2349: Cannot invoke an expression whose type lacks a call signature. Type '{}' has no compatible call signatures.
-tests/cases/conformance/types/spread/objectSpreadNegative.ts(49,12): error TS2339: Property 'b' does not exist on type '{}'.
-tests/cases/conformance/types/spread/objectSpreadNegative.ts(55,9): error TS2339: Property 'm' does not exist on type '{ p: number; }'.
-tests/cases/conformance/types/spread/objectSpreadNegative.ts(58,1): error TS2349: Cannot invoke an expression whose type lacks a call signature. Type '{ x: number; }' has no compatible call signatures.
-tests/cases/conformance/types/spread/objectSpreadNegative.ts(59,1): error TS2351: Cannot use 'new' with an expression whose type lacks a call or construct signature.
-tests/cases/conformance/types/spread/objectSpreadNegative.ts(64,9): error TS2322: Type 'spread(T & V)' is not assignable to type 'spread(T & U)'.
-tests/cases/conformance/types/spread/objectSpreadNegative.ts(66,12): error TS2322: Type 'spread(U)' is not assignable to type 'U'.
-
-
-==== tests/cases/conformance/types/spread/objectSpreadNegative.ts (19 errors) ====
-=======
-tests/cases/conformance/types/spread/objectSpreadNegative.ts(25,1): error TS2322: Type '{ b: boolean; }' is not assignable to type '{ s: string; b: boolean; }'.
-  Property 's' is missing in type '{ b: boolean; }'.
-tests/cases/conformance/types/spread/objectSpreadNegative.ts(28,36): error TS2300: Duplicate identifier 'b'.
-tests/cases/conformance/types/spread/objectSpreadNegative.ts(28,53): error TS2300: Duplicate identifier 'b'.
-tests/cases/conformance/types/spread/objectSpreadNegative.ts(32,19): error TS2698: Spread types may only be created from object types.
-tests/cases/conformance/types/spread/objectSpreadNegative.ts(33,19): error TS2698: Spread types may only be created from object types.
-tests/cases/conformance/types/spread/objectSpreadNegative.ts(35,20): error TS2698: Spread types may only be created from object types.
-tests/cases/conformance/types/spread/objectSpreadNegative.ts(37,19): error TS2698: Spread types may only be created from object types.
-tests/cases/conformance/types/spread/objectSpreadNegative.ts(42,1): error TS2349: Cannot invoke an expression whose type lacks a call signature. Type '{}' has no compatible call signatures.
-tests/cases/conformance/types/spread/objectSpreadNegative.ts(46,12): error TS2339: Property 'b' does not exist on type '{}'.
-tests/cases/conformance/types/spread/objectSpreadNegative.ts(52,9): error TS2339: Property 'm' does not exist on type '{ p: number; }'.
-tests/cases/conformance/types/spread/objectSpreadNegative.ts(57,11): error TS2339: Property 'a' does not exist on type '{}'.
-tests/cases/conformance/types/spread/objectSpreadNegative.ts(61,14): error TS2698: Spread types may only be created from object types.
-tests/cases/conformance/types/spread/objectSpreadNegative.ts(64,14): error TS2698: Spread types may only be created from object types.
-
-
-==== tests/cases/conformance/types/spread/objectSpreadNegative.ts (16 errors) ====
->>>>>>> b9a18fdb
-    let o = { a: 1, b: 'no' }
-    
-    /// private propagates
-    class PrivateOptionalX {
-        private x?: number;
-    }
-    class PublicX {
-        public x: number;
-    }
-    let o2: spread(PublicX, PrivateOptionalX);
-    let sn: number = o2.x; // error, x is private
-                        ~
-!!! error TS2339: Property 'x' does not exist on type '{}'.
-    let optionalString: { sn?: string };
-    let optionalNumber: { sn?: number };
-    let allOptional: { sn: string | number } = { ...optionalString, ...optionalNumber };
-        ~~~~~~~~~~~
-!!! error TS2322: Type '{ sn?: string | number; }' is not assignable to type '{ sn: string | number; }'.
-!!! error TS2322:   Property 'sn' is optional in type '{ sn?: string | number; }' but required in type '{ sn: string | number; }'.
-    // error, 'sn' is optional in source, required in target
-    
-    // assignability as target
-    interface Bool { b: boolean };
-    interface Str { s: string };
-    let spread: spread(Bool, Str) = { s: "foo" };  // error, missing 'b'
-        ~~~~~~
-!!! error TS2322: Type '{ s: string; }' is not assignable to type '{ s: string; b: boolean; }'.
-!!! error TS2322:   Property 'b' is missing in type '{ s: string; }'.
-    let b: Bool;
-    spread = b; // error, missing 's'
-    ~~~~~~
-!!! error TS2322: Type 'Bool' is not assignable to type '{ s: string; b: boolean; }'.
-!!! error TS2322:   Property 's' is missing in type 'Bool'.
-    
-    // literal repeats are not allowed, but spread repeats are fine
-    let duplicated = { b: 'bad', ...o, b: 'bad', ...o2, b: 'bad' }
-                                       ~
-!!! error TS2300: Duplicate identifier 'b'.
-                                                        ~
-!!! error TS2300: Duplicate identifier 'b'.
-    let duplicatedSpread = { ...o, ...o }
-    
-    // null and undefined are just skipped
-    let spreadNull = { ...null };
-    spreadNull.null;
-               ~~~~
-!!! error TS2339: Property 'null' does not exist on type '{}'.
-    let spreadUndefined = { ...undefined };
-    spreadUndefined.undefined;
-                    ~~~~~~~~~
-!!! error TS2339: Property 'undefined' does not exist on type '{}'.
-    
-    // primitives are not allowed
-    let spreadNum = { ...12 };
-                      ~~~~~
-!!! error TS2698: Spread types may only be created from object types.
-    let spreadSum = { ...1 + 1 };
-                      ~~~~~~~~
-!!! error TS2698: Spread types may only be created from object types.
-    spreadSum.toFixed(); // error, no methods from number
-    let spreadBool = { ...false };
-                       ~~~~~~~~
-!!! error TS2698: Spread types may only be created from object types.
-    spreadBool.valueOf(); // error, what were you thinking?
-    let spreadStr = { ...'foo' };
-                      ~~~~~~~~
-!!! error TS2698: Spread types may only be created from object types.
-    spreadStr.length; // error, no 'length'
-    spreadStr.charAt(1); // error, no methods either
-    // functions are skipped
-    let spreadFunc = { ...function () { } }
-    spreadFunc(); // error, no call signature
-    ~~~~~~~~~~~~
-!!! error TS2349: Cannot invoke an expression whose type lacks a call signature. Type '{}' has no compatible call signatures.
-    
-    // write-only properties get skipped
-    let setterOnly = { ...{ set b (bad: number) { } } };
-    setterOnly.b = 12; // error, 'b' does not exist
-               ~
-!!! error TS2339: Property 'b' does not exist on type '{}'.
-    
-    // methods are skipped because they aren't enumerable
-    class C { p = 1; m() { } }
-    let c: C = new C()
-    let spreadC = { ...c }
-    spreadC.m(); // error 'm' is not in '{ ... c }'
-            ~
-!!! error TS2339: Property 'm' does not exist on type '{ p: number; }'.
-    
-<<<<<<< HEAD
-    let callableConstructableSpread: spread(PublicX, { (n: number): number, new (p: number) });
-    callableConstructableSpread(12); // error, no call signature
-    ~~~~~~~~~~~~~~~~~~~~~~~~~~~~~~~
-!!! error TS2349: Cannot invoke an expression whose type lacks a call signature. Type '{ x: number; }' has no compatible call signatures.
-    new callableConstructableSpread(12); // error, no construct signature
-    ~~~~~~~~~~~~~~~~~~~~~~~~~~~~~~~~~~~
-!!! error TS2351: Cannot use 'new' with an expression whose type lacks a call or construct signature.
-    
-    function override<T,U,V>(initial: U, override: U, t: T, v: V): U {
-        // { ...T & V } is not assignable to { ...T & U }
-        let tvs: spread(T & V);
-        let mistake: spread(T & U) = tvs;
-            ~~~~~~~
-!!! error TS2322: Type 'spread(T & V)' is not assignable to type 'spread(T & U)'.
-        // { ...U } is not assignable to U
-=======
-    // non primitive
-    let obj: object = { a: 123 };
-    let spreadObj = { ...obj };
-    spreadObj.a; // error 'a' is not in {}
-              ~
-!!! error TS2339: Property 'a' does not exist on type '{}'.
-    
-    // generics
-    function f<T, U>(t: T, u: U) {
-        return { ...t, ...u, id: 'id' };
-                 ~~~~
-!!! error TS2698: Spread types may only be created from object types.
-    }
-    function override<U>(initial: U, override: U): U {
->>>>>>> b9a18fdb
-        return { ...initial, ...override };
-               ~~~~~~~~~~~~~~~~~~~~~~~~~~~
-!!! error TS2322: Type 'spread(U)' is not assignable to type 'U'.
-    }
+tests/cases/conformance/types/spread/objectSpreadNegative.ts(11,21): error TS2339: Property 'x' does not exist on type '{}'.
+tests/cases/conformance/types/spread/objectSpreadNegative.ts(14,5): error TS2322: Type '{ sn?: string | number; }' is not assignable to type '{ sn: string | number; }'.
+  Property 'sn' is optional in type '{ sn?: string | number; }' but required in type '{ sn: string | number; }'.
+tests/cases/conformance/types/spread/objectSpreadNegative.ts(20,5): error TS2322: Type '{ s: string; }' is not assignable to type '{ s: string; b: boolean; }'.
+  Property 'b' is missing in type '{ s: string; }'.
+tests/cases/conformance/types/spread/objectSpreadNegative.ts(22,1): error TS2322: Type 'Bool' is not assignable to type '{ s: string; b: boolean; }'.
+  Property 's' is missing in type 'Bool'.
+tests/cases/conformance/types/spread/objectSpreadNegative.ts(25,36): error TS2300: Duplicate identifier 'b'.
+tests/cases/conformance/types/spread/objectSpreadNegative.ts(25,53): error TS2300: Duplicate identifier 'b'.
+tests/cases/conformance/types/spread/objectSpreadNegative.ts(30,12): error TS2339: Property 'null' does not exist on type '{}'.
+tests/cases/conformance/types/spread/objectSpreadNegative.ts(32,17): error TS2339: Property 'undefined' does not exist on type '{}'.
+tests/cases/conformance/types/spread/objectSpreadNegative.ts(35,19): error TS2698: Spread types may only be created from object types.
+tests/cases/conformance/types/spread/objectSpreadNegative.ts(36,19): error TS2698: Spread types may only be created from object types.
+tests/cases/conformance/types/spread/objectSpreadNegative.ts(38,20): error TS2698: Spread types may only be created from object types.
+tests/cases/conformance/types/spread/objectSpreadNegative.ts(40,19): error TS2698: Spread types may only be created from object types.
+tests/cases/conformance/types/spread/objectSpreadNegative.ts(45,1): error TS2349: Cannot invoke an expression whose type lacks a call signature. Type '{}' has no compatible call signatures.
+tests/cases/conformance/types/spread/objectSpreadNegative.ts(50,11): error TS2339: Property 'a' does not exist on type 'spread(object)'.
+tests/cases/conformance/types/spread/objectSpreadNegative.ts(54,12): error TS2339: Property 'b' does not exist on type '{}'.
+tests/cases/conformance/types/spread/objectSpreadNegative.ts(60,9): error TS2339: Property 'm' does not exist on type '{ p: number; }'.
+tests/cases/conformance/types/spread/objectSpreadNegative.ts(63,1): error TS2349: Cannot invoke an expression whose type lacks a call signature. Type '{ x: number; }' has no compatible call signatures.
+tests/cases/conformance/types/spread/objectSpreadNegative.ts(64,1): error TS2351: Cannot use 'new' with an expression whose type lacks a call or construct signature.
+tests/cases/conformance/types/spread/objectSpreadNegative.ts(69,9): error TS2322: Type 'spread(T & V)' is not assignable to type 'spread(T & U)'.
+tests/cases/conformance/types/spread/objectSpreadNegative.ts(71,5): error TS2322: Type 'spread(U)' is not assignable to type 'U'.
+
+
+==== tests/cases/conformance/types/spread/objectSpreadNegative.ts (20 errors) ====
+    let o = { a: 1, b: 'no' }
+    
+    /// private propagates
+    class PrivateOptionalX {
+        private x?: number;
+    }
+    class PublicX {
+        public x: number;
+    }
+    let o2: spread(PublicX, PrivateOptionalX);
+    let sn: number = o2.x; // error, x is private
+                        ~
+!!! error TS2339: Property 'x' does not exist on type '{}'.
+    let optionalString: { sn?: string };
+    let optionalNumber: { sn?: number };
+    let allOptional: { sn: string | number } = { ...optionalString, ...optionalNumber };
+        ~~~~~~~~~~~
+!!! error TS2322: Type '{ sn?: string | number; }' is not assignable to type '{ sn: string | number; }'.
+!!! error TS2322:   Property 'sn' is optional in type '{ sn?: string | number; }' but required in type '{ sn: string | number; }'.
+    // error, 'sn' is optional in source, required in target
+    
+    // assignability as target
+    interface Bool { b: boolean };
+    interface Str { s: string };
+    let spread: spread(Bool, Str) = { s: "foo" };  // error, missing 'b'
+        ~~~~~~
+!!! error TS2322: Type '{ s: string; }' is not assignable to type '{ s: string; b: boolean; }'.
+!!! error TS2322:   Property 'b' is missing in type '{ s: string; }'.
+    let b: Bool;
+    spread = b; // error, missing 's'
+    ~~~~~~
+!!! error TS2322: Type 'Bool' is not assignable to type '{ s: string; b: boolean; }'.
+!!! error TS2322:   Property 's' is missing in type 'Bool'.
+    
+    // literal repeats are not allowed, but spread repeats are fine
+    let duplicated = { b: 'bad', ...o, b: 'bad', ...o2, b: 'bad' }
+                                       ~
+!!! error TS2300: Duplicate identifier 'b'.
+                                                        ~
+!!! error TS2300: Duplicate identifier 'b'.
+    let duplicatedSpread = { ...o, ...o }
+    
+    // null and undefined are just skipped
+    let spreadNull = { ...null };
+    spreadNull.null;
+               ~~~~
+!!! error TS2339: Property 'null' does not exist on type '{}'.
+    let spreadUndefined = { ...undefined };
+    spreadUndefined.undefined;
+                    ~~~~~~~~~
+!!! error TS2339: Property 'undefined' does not exist on type '{}'.
+    
+    // primitives are not allowed
+    let spreadNum = { ...12 };
+                      ~~~~~
+!!! error TS2698: Spread types may only be created from object types.
+    let spreadSum = { ...1 + 1 };
+                      ~~~~~~~~
+!!! error TS2698: Spread types may only be created from object types.
+    spreadSum.toFixed(); // error, no methods from number
+    let spreadBool = { ...false };
+                       ~~~~~~~~
+!!! error TS2698: Spread types may only be created from object types.
+    spreadBool.valueOf(); // error, what were you thinking?
+    let spreadStr = { ...'foo' };
+                      ~~~~~~~~
+!!! error TS2698: Spread types may only be created from object types.
+    spreadStr.length; // error, no 'length'
+    spreadStr.charAt(1); // error, no methods either
+    // functions are skipped
+    let spreadFunc = { ...function () { } }
+    spreadFunc(); // error, no call signature
+    ~~~~~~~~~~~~
+!!! error TS2349: Cannot invoke an expression whose type lacks a call signature. Type '{}' has no compatible call signatures.
+    
+    // non primitive produces empty object
+    let obj: object = { a: 123 };
+    let spreadObj = { ...obj };
+    spreadObj.a; // error 'a' is not in {}
+              ~
+!!! error TS2339: Property 'a' does not exist on type 'spread(object)'.
+    
+    // write-only properties get skipped
+    let setterOnly = { ...{ set b (bad: number) { } } };
+    setterOnly.b = 12; // error, 'b' does not exist
+               ~
+!!! error TS2339: Property 'b' does not exist on type '{}'.
+    
+    // methods are skipped because they aren't enumerable
+    class C { p = 1; m() { } }
+    let c: C = new C()
+    let spreadC = { ...c }
+    spreadC.m(); // error 'm' is not in '{ ... c }'
+            ~
+!!! error TS2339: Property 'm' does not exist on type '{ p: number; }'.
+    
+    let callableConstructableSpread: spread(PublicX, { (n: number): number, new (p: number) });
+    callableConstructableSpread(12); // error, no call signature
+    ~~~~~~~~~~~~~~~~~~~~~~~~~~~~~~~
+!!! error TS2349: Cannot invoke an expression whose type lacks a call signature. Type '{ x: number; }' has no compatible call signatures.
+    new callableConstructableSpread(12); // error, no construct signature
+    ~~~~~~~~~~~~~~~~~~~~~~~~~~~~~~~~~~~
+!!! error TS2351: Cannot use 'new' with an expression whose type lacks a call or construct signature.
+    
+    function override<T,U,V>(initial: U, override: U, t: T, v: V): U {
+        // { ...T & V } is not assignable to { ...T & U }
+        let tvs: spread(T & V);
+        let mistake: spread(T & U) = tvs;
+            ~~~~~~~
+!!! error TS2322: Type 'spread(T & V)' is not assignable to type 'spread(T & U)'.
+        // { ...U } is not assignable to U
+        return { ...initial, ...override };
+        ~~~~~~~~~~~~~~~~~~~~~~~~~~~~~~~~~~~
+!!! error TS2322: Type 'spread(U)' is not assignable to type 'U'.
+    }
     