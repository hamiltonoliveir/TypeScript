/// <reference path="checker.ts"/>
/// <reference path="sourcemap.ts" />
/// <reference path="declarationEmitter.ts"/>

/* @internal */
namespace ts {
    export function getResolvedExternalModuleName(host: EmitHost, file: SourceFile): string {
        return file.moduleName || getExternalModuleNameFromPath(host, file.fileName);
    }

    export function getExternalModuleNameFromDeclaration(host: EmitHost, resolver: EmitResolver, declaration: ImportEqualsDeclaration | ImportDeclaration | ExportDeclaration): string {
        const file = resolver.getExternalModuleFileFromDeclaration(declaration);
        if (!file || isDeclarationFile(file)) {
            return undefined;
        }
        return getResolvedExternalModuleName(host, file);
    }

    type DependencyGroup = Array<ImportDeclaration | ImportEqualsDeclaration | ExportDeclaration>;

    const enum Jump {
        Break       = 1 << 1,
        Continue    = 1 << 2,
        Return      = 1 << 3
    }

    const entities: Map<number> = {
        "quot": 0x0022,
        "amp": 0x0026,
        "apos": 0x0027,
        "lt": 0x003C,
        "gt": 0x003E,
        "nbsp": 0x00A0,
        "iexcl": 0x00A1,
        "cent": 0x00A2,
        "pound": 0x00A3,
        "curren": 0x00A4,
        "yen": 0x00A5,
        "brvbar": 0x00A6,
        "sect": 0x00A7,
        "uml": 0x00A8,
        "copy": 0x00A9,
        "ordf": 0x00AA,
        "laquo": 0x00AB,
        "not": 0x00AC,
        "shy": 0x00AD,
        "reg": 0x00AE,
        "macr": 0x00AF,
        "deg": 0x00B0,
        "plusmn": 0x00B1,
        "sup2": 0x00B2,
        "sup3": 0x00B3,
        "acute": 0x00B4,
        "micro": 0x00B5,
        "para": 0x00B6,
        "middot": 0x00B7,
        "cedil": 0x00B8,
        "sup1": 0x00B9,
        "ordm": 0x00BA,
        "raquo": 0x00BB,
        "frac14": 0x00BC,
        "frac12": 0x00BD,
        "frac34": 0x00BE,
        "iquest": 0x00BF,
        "Agrave": 0x00C0,
        "Aacute": 0x00C1,
        "Acirc": 0x00C2,
        "Atilde": 0x00C3,
        "Auml": 0x00C4,
        "Aring": 0x00C5,
        "AElig": 0x00C6,
        "Ccedil": 0x00C7,
        "Egrave": 0x00C8,
        "Eacute": 0x00C9,
        "Ecirc": 0x00CA,
        "Euml": 0x00CB,
        "Igrave": 0x00CC,
        "Iacute": 0x00CD,
        "Icirc": 0x00CE,
        "Iuml": 0x00CF,
        "ETH": 0x00D0,
        "Ntilde": 0x00D1,
        "Ograve": 0x00D2,
        "Oacute": 0x00D3,
        "Ocirc": 0x00D4,
        "Otilde": 0x00D5,
        "Ouml": 0x00D6,
        "times": 0x00D7,
        "Oslash": 0x00D8,
        "Ugrave": 0x00D9,
        "Uacute": 0x00DA,
        "Ucirc": 0x00DB,
        "Uuml": 0x00DC,
        "Yacute": 0x00DD,
        "THORN": 0x00DE,
        "szlig": 0x00DF,
        "agrave": 0x00E0,
        "aacute": 0x00E1,
        "acirc": 0x00E2,
        "atilde": 0x00E3,
        "auml": 0x00E4,
        "aring": 0x00E5,
        "aelig": 0x00E6,
        "ccedil": 0x00E7,
        "egrave": 0x00E8,
        "eacute": 0x00E9,
        "ecirc": 0x00EA,
        "euml": 0x00EB,
        "igrave": 0x00EC,
        "iacute": 0x00ED,
        "icirc": 0x00EE,
        "iuml": 0x00EF,
        "eth": 0x00F0,
        "ntilde": 0x00F1,
        "ograve": 0x00F2,
        "oacute": 0x00F3,
        "ocirc": 0x00F4,
        "otilde": 0x00F5,
        "ouml": 0x00F6,
        "divide": 0x00F7,
        "oslash": 0x00F8,
        "ugrave": 0x00F9,
        "uacute": 0x00FA,
        "ucirc": 0x00FB,
        "uuml": 0x00FC,
        "yacute": 0x00FD,
        "thorn": 0x00FE,
        "yuml": 0x00FF,
        "OElig": 0x0152,
        "oelig": 0x0153,
        "Scaron": 0x0160,
        "scaron": 0x0161,
        "Yuml": 0x0178,
        "fnof": 0x0192,
        "circ": 0x02C6,
        "tilde": 0x02DC,
        "Alpha": 0x0391,
        "Beta": 0x0392,
        "Gamma": 0x0393,
        "Delta": 0x0394,
        "Epsilon": 0x0395,
        "Zeta": 0x0396,
        "Eta": 0x0397,
        "Theta": 0x0398,
        "Iota": 0x0399,
        "Kappa": 0x039A,
        "Lambda": 0x039B,
        "Mu": 0x039C,
        "Nu": 0x039D,
        "Xi": 0x039E,
        "Omicron": 0x039F,
        "Pi": 0x03A0,
        "Rho": 0x03A1,
        "Sigma": 0x03A3,
        "Tau": 0x03A4,
        "Upsilon": 0x03A5,
        "Phi": 0x03A6,
        "Chi": 0x03A7,
        "Psi": 0x03A8,
        "Omega": 0x03A9,
        "alpha": 0x03B1,
        "beta": 0x03B2,
        "gamma": 0x03B3,
        "delta": 0x03B4,
        "epsilon": 0x03B5,
        "zeta": 0x03B6,
        "eta": 0x03B7,
        "theta": 0x03B8,
        "iota": 0x03B9,
        "kappa": 0x03BA,
        "lambda": 0x03BB,
        "mu": 0x03BC,
        "nu": 0x03BD,
        "xi": 0x03BE,
        "omicron": 0x03BF,
        "pi": 0x03C0,
        "rho": 0x03C1,
        "sigmaf": 0x03C2,
        "sigma": 0x03C3,
        "tau": 0x03C4,
        "upsilon": 0x03C5,
        "phi": 0x03C6,
        "chi": 0x03C7,
        "psi": 0x03C8,
        "omega": 0x03C9,
        "thetasym": 0x03D1,
        "upsih": 0x03D2,
        "piv": 0x03D6,
        "ensp": 0x2002,
        "emsp": 0x2003,
        "thinsp": 0x2009,
        "zwnj": 0x200C,
        "zwj": 0x200D,
        "lrm": 0x200E,
        "rlm": 0x200F,
        "ndash": 0x2013,
        "mdash": 0x2014,
        "lsquo": 0x2018,
        "rsquo": 0x2019,
        "sbquo": 0x201A,
        "ldquo": 0x201C,
        "rdquo": 0x201D,
        "bdquo": 0x201E,
        "dagger": 0x2020,
        "Dagger": 0x2021,
        "bull": 0x2022,
        "hellip": 0x2026,
        "permil": 0x2030,
        "prime": 0x2032,
        "Prime": 0x2033,
        "lsaquo": 0x2039,
        "rsaquo": 0x203A,
        "oline": 0x203E,
        "frasl": 0x2044,
        "euro": 0x20AC,
        "image": 0x2111,
        "weierp": 0x2118,
        "real": 0x211C,
        "trade": 0x2122,
        "alefsym": 0x2135,
        "larr": 0x2190,
        "uarr": 0x2191,
        "rarr": 0x2192,
        "darr": 0x2193,
        "harr": 0x2194,
        "crarr": 0x21B5,
        "lArr": 0x21D0,
        "uArr": 0x21D1,
        "rArr": 0x21D2,
        "dArr": 0x21D3,
        "hArr": 0x21D4,
        "forall": 0x2200,
        "part": 0x2202,
        "exist": 0x2203,
        "empty": 0x2205,
        "nabla": 0x2207,
        "isin": 0x2208,
        "notin": 0x2209,
        "ni": 0x220B,
        "prod": 0x220F,
        "sum": 0x2211,
        "minus": 0x2212,
        "lowast": 0x2217,
        "radic": 0x221A,
        "prop": 0x221D,
        "infin": 0x221E,
        "ang": 0x2220,
        "and": 0x2227,
        "or": 0x2228,
        "cap": 0x2229,
        "cup": 0x222A,
        "int": 0x222B,
        "there4": 0x2234,
        "sim": 0x223C,
        "cong": 0x2245,
        "asymp": 0x2248,
        "ne": 0x2260,
        "equiv": 0x2261,
        "le": 0x2264,
        "ge": 0x2265,
        "sub": 0x2282,
        "sup": 0x2283,
        "nsub": 0x2284,
        "sube": 0x2286,
        "supe": 0x2287,
        "oplus": 0x2295,
        "otimes": 0x2297,
        "perp": 0x22A5,
        "sdot": 0x22C5,
        "lceil": 0x2308,
        "rceil": 0x2309,
        "lfloor": 0x230A,
        "rfloor": 0x230B,
        "lang": 0x2329,
        "rang": 0x232A,
        "loz": 0x25CA,
        "spades": 0x2660,
        "clubs": 0x2663,
        "hearts": 0x2665,
        "diams": 0x2666
    };

    // Flags enum to track count of temp variables and a few dedicated names
    const enum TempFlags {
        Auto      = 0x00000000,  // No preferred name
        CountMask = 0x0FFFFFFF,  // Temp variable counter
        _i        = 0x10000000,  // Use/preference flag for '_i'
    }

    // targetSourceFile is when users only want one file in entire project to be emitted. This is used in compileOnSave feature
    export function emitFiles(resolver: EmitResolver, host: EmitHost, targetSourceFile: SourceFile): EmitResult {
        // emit output for the __extends helper function
        const extendsHelper = `
var __extends = (this && this.__extends) || function (d, b) {
    for (var p in b) if (b.hasOwnProperty(p)) d[p] = b[p];
    function __() { this.constructor = d; }
    d.prototype = b === null ? Object.create(b) : (__.prototype = b.prototype, new __());
};`;

        // emit output for the __decorate helper function
        const decorateHelper = `
var __decorate = (this && this.__decorate) || function (decorators, target, key, desc) {
    var c = arguments.length, r = c < 3 ? target : desc === null ? desc = Object.getOwnPropertyDescriptor(target, key) : desc, d;
    if (typeof Reflect === "object" && typeof Reflect.decorate === "function") r = Reflect.decorate(decorators, target, key, desc);
    else for (var i = decorators.length - 1; i >= 0; i--) if (d = decorators[i]) r = (c < 3 ? d(r) : c > 3 ? d(target, key, r) : d(target, key)) || r;
    return c > 3 && r && Object.defineProperty(target, key, r), r;
};`;

        // emit output for the __metadata helper function
        const metadataHelper = `
var __metadata = (this && this.__metadata) || function (k, v) {
    if (typeof Reflect === "object" && typeof Reflect.metadata === "function") return Reflect.metadata(k, v);
};`;

        // emit output for the __param helper function
        const paramHelper = `
var __param = (this && this.__param) || function (paramIndex, decorator) {
    return function (target, key) { decorator(target, key, paramIndex); }
};`;

        const awaiterHelper = `
<<<<<<< HEAD
var __awaiter = (this && this.__awaiter) || function (thisArg, _arguments, Promise, generator) {
    return new Promise(function (resolve, reject) {
        generator = generator.apply(thisArg, _arguments);
        function cast(value) { return value instanceof Promise && value.constructor === Promise ? value : new Promise(function (resolve) { resolve(value); }); }
        function onfulfill(value) { try { step("next", value); } catch (e) { reject(e); } }
        function onreject(value) { try { step("throw", value); } catch (e) { reject(e); } }
        function step(verb, value) {
            var result = generator[verb](value);
            result.done ? resolve(result.value) : cast(result.value).then(onfulfill, onreject);
        }
        step("next", void 0);
=======
var __awaiter = (this && this.__awaiter) || function (thisArg, _arguments, P, generator) {
    return new P(function (resolve, reject) {
        function fulfilled(value) { try { step(generator.next(value)); } catch (e) { reject(e); } }
        function rejected(value) { try { step(generator.throw(value)); } catch (e) { reject(e); } }
        function step(result) { result.done ? resolve(result.value) : new P(function (resolve) { resolve(result.value); }).then(fulfilled, rejected); }
        step((generator = generator.call(thisArg, _arguments)).next());
>>>>>>> 4ce43671
    });
};`;

        const compilerOptions = host.getCompilerOptions();
        const languageVersion = getEmitScriptTarget(compilerOptions);
        const modulekind = getEmitModuleKind(compilerOptions);
        const sourceMapDataList: SourceMapData[] = compilerOptions.sourceMap || compilerOptions.inlineSourceMap ? [] : undefined;
        const emitterDiagnostics = createDiagnosticCollection();
        let emitSkipped = false;
        const newLine = host.getNewLine();

        const emitJavaScript = createFileEmitter();
        forEachExpectedEmitFile(host, emitFile, targetSourceFile);

        return {
            emitSkipped,
            diagnostics: emitterDiagnostics.getDiagnostics(),
            sourceMaps: sourceMapDataList
        };

        function isUniqueLocalName(name: string, container: Node): boolean {
            for (let node = container; isNodeDescendentOf(node, container); node = node.nextContainer) {
                if (node.locals && hasProperty(node.locals, name)) {
                    // We conservatively include alias symbols to cover cases where they're emitted as locals
                    if (node.locals[name].flags & (SymbolFlags.Value | SymbolFlags.ExportValue | SymbolFlags.Alias)) {
                        return false;
                    }
                }
            }
            return true;
        }

        interface ConvertedLoopState {
            /*
             * set of labels that occured inside the converted loop
             * used to determine if labeled jump can be emitted as is or it should be dispatched to calling code
             */
            labels?: Map<string>;
            /*
             * collection of labeled jumps that transfer control outside the converted loop.
             * maps store association 'label -> labelMarker' where
             * - label - value of label as it apprear in code
             * - label marker - return value that should be interpreted by calling code as 'jump to <label>'
             */
            labeledNonLocalBreaks?: Map<string>;
            labeledNonLocalContinues?: Map<string>;

            /*
             * set of non-labeled jumps that transfer control outside the converted loop
             * used to emit dispatching logic in the caller of converted loop
             */
            nonLocalJumps?: Jump;

            /*
             * set of non-labeled jumps that should be interpreted as local
             * i.e. if converted loop contains normal loop or switch statement then inside this loop break should be treated as local jump
             */
            allowedNonLabeledJumps?: Jump;

            /*
             * alias for 'arguments' object from the calling code stack frame
             * i.e.
             * for (let x;;) <statement that captures x in closure and uses 'arguments'>
             * should be converted to
             * var loop = function(x) { <code where 'arguments' is replaced witg 'arguments_1'> }
             * var arguments_1 = arguments
             * for (var x;;) loop(x);
             * otherwise semantics of the code will be different since 'arguments' inside converted loop body
             * will refer to function that holds converted loop.
             * This value is set on demand.
             */
            argumentsName?: string;

            /*
             * alias for 'this' from the calling code stack frame in case if this was used inside the converted loop
             */
            thisName?: string;

            /*
             * list of non-block scoped variable declarations that appear inside converted loop
             * such variable declarations should be moved outside the loop body
             * for (let x;;) {
             *     var y = 1;
             *     ...
             * }
             * should be converted to
             * var loop = function(x) {
             *    y = 1;
             *    ...
             * }
             * var y;
             * for (var x;;) loop(x);
             */
            hoistedLocalVariables?: Identifier[];
        }

        function setLabeledJump(state: ConvertedLoopState, isBreak: boolean, labelText: string, labelMarker: string): void {
            if (isBreak) {
                if (!state.labeledNonLocalBreaks) {
                    state.labeledNonLocalBreaks = {};
                }
                state.labeledNonLocalBreaks[labelText] = labelMarker;
            }
            else {
                if (!state.labeledNonLocalContinues) {
                    state.labeledNonLocalContinues = {};
                }
                state.labeledNonLocalContinues[labelText] = labelMarker;
            }
        }

        function hoistVariableDeclarationFromLoop(state: ConvertedLoopState, declaration: VariableDeclaration): void {
            if (!state.hoistedLocalVariables) {
                state.hoistedLocalVariables = [];
            }

            visit(declaration.name);

            function visit(node: Identifier | BindingPattern) {
                if (node.kind === SyntaxKind.Identifier) {
                    state.hoistedLocalVariables.push((<Identifier>node));
                }
                else {
                    for (const element of (<BindingPattern>node).elements) {
                        visit(element.name);
                    }
                }
            }
        }

        function createFileEmitter(): (jsFilePath: string, sourceMapFilePath: string, sourceFiles: SourceFile[], isBundledEmit: boolean) => void {
            const writer = createTextWriter(newLine);
            const { write, writeTextOfNode, writeLine, increaseIndent, decreaseIndent } = writer;

            let sourceMap = compilerOptions.sourceMap || compilerOptions.inlineSourceMap ? createSourceMapWriter(host, writer) : getNullSourceMapWriter();
            let { setSourceFile, emitStart, emitEnd, emitPos } = sourceMap;

            let currentSourceFile: SourceFile;
            let currentText: string;
            let currentLineMap: number[];
            let currentFileIdentifiers: Map<string>;
            let renamedDependencies: Map<string>;
            let isEs6Module: boolean;
            let isCurrentFileExternalModule: boolean;

            // name of an exporter function if file is a System external module
            // System.register([...], function (<exporter>) {...})
            // exporting in System modules looks like:
            // export var x; ... x = 1
            // =>
            // var x;... exporter("x", x = 1)
            let exportFunctionForFile: string;

            let generatedNameSet: Map<string>;
            let nodeToGeneratedName: string[];
            let computedPropertyNamesToGeneratedNames: string[];

            let convertedLoopState: ConvertedLoopState;

            let extendsEmitted: boolean;
            let decorateEmitted: boolean;
            let paramEmitted: boolean;
            let awaiterEmitted: boolean;
            let tempFlags: TempFlags = 0;
            let tempVariables: Identifier[];
            let tempParameters: Identifier[];
            let externalImports: (ImportDeclaration | ImportEqualsDeclaration | ExportDeclaration)[];
            let exportSpecifiers: Map<ExportSpecifier[]>;
            let exportEquals: ExportAssignment;
            let hasExportStarsToExportValues: boolean;

            let detachedCommentsInfo: { nodePos: number; detachedCommentEndPos: number }[];

            /** Sourcemap data that will get encoded */
            let sourceMapData: SourceMapData;

            /** Is the file being emitted into its own file */
            let isOwnFileEmit: boolean;

            /** If removeComments is true, no leading-comments needed to be emitted **/
            const emitLeadingCommentsOfPosition = compilerOptions.removeComments ? function (pos: number) { } : emitLeadingCommentsOfPositionWorker;

            const setSourceMapWriterEmit = compilerOptions.sourceMap || compilerOptions.inlineSourceMap ? changeSourceMapEmit : function (writer: SourceMapWriter) { };

            const moduleEmitDelegates: Map<(node: SourceFile, emitRelativePathAsModuleName?: boolean) => void> = {
                [ModuleKind.ES6]: emitES6Module,
                [ModuleKind.AMD]: emitAMDModule,
                [ModuleKind.System]: emitSystemModule,
                [ModuleKind.UMD]: emitUMDModule,
                [ModuleKind.CommonJS]: emitCommonJSModule,
            };

            const bundleEmitDelegates: Map<(node: SourceFile, emitRelativePathAsModuleName?: boolean) => void> = {
                [ModuleKind.ES6]() {},
                [ModuleKind.AMD]: emitAMDModule,
                [ModuleKind.System]: emitSystemModule,
                [ModuleKind.UMD]() {},
                [ModuleKind.CommonJS]() {},
            };

            return doEmit;

            function doEmit(jsFilePath: string, sourceMapFilePath: string, sourceFiles: SourceFile[], isBundledEmit: boolean) {
                sourceMap.initialize(jsFilePath, sourceMapFilePath, sourceFiles, isBundledEmit);
                generatedNameSet = {};
                nodeToGeneratedName = [];
                isOwnFileEmit = !isBundledEmit;

                // Emit helpers from all the files
                if (isBundledEmit && modulekind) {
                    forEach(sourceFiles, emitEmitHelpers);
                }

                // Do not call emit directly. It does not set the currentSourceFile.
                forEach(sourceFiles, emitSourceFile);

                writeLine();

                const sourceMappingURL = sourceMap.getSourceMappingURL();
                if (sourceMappingURL) {
                    write(`//# sourceMappingURL=${sourceMappingURL}`);
                }

                writeEmittedFiles(writer.getText(), jsFilePath, sourceMapFilePath, /*writeByteOrderMark*/ compilerOptions.emitBOM);

                // reset the state
                sourceMap.reset();
                writer.reset();
                currentSourceFile = undefined;
                currentText = undefined;
                currentLineMap = undefined;
                exportFunctionForFile = undefined;
                generatedNameSet = undefined;
                nodeToGeneratedName = undefined;
                computedPropertyNamesToGeneratedNames = undefined;
                convertedLoopState = undefined;
                extendsEmitted = false;
                decorateEmitted = false;
                paramEmitted = false;
                awaiterEmitted = false;
                tempFlags = 0;
                tempVariables = undefined;
                tempParameters = undefined;
                externalImports = undefined;
                exportSpecifiers = undefined;
                exportEquals = undefined;
                hasExportStarsToExportValues = undefined;
                detachedCommentsInfo = undefined;
                sourceMapData = undefined;
                isEs6Module = false;
                renamedDependencies = undefined;
                isCurrentFileExternalModule = false;
            }

            function emitSourceFile(sourceFile: SourceFile): void {
                currentSourceFile = sourceFile;

                currentText = sourceFile.text;
                currentLineMap = getLineStarts(sourceFile);
                exportFunctionForFile = undefined;
                isEs6Module = sourceFile.symbol && sourceFile.symbol.exports && !!sourceFile.symbol.exports["___esModule"];
                renamedDependencies = sourceFile.renamedDependencies;
                currentFileIdentifiers = sourceFile.identifiers;
                isCurrentFileExternalModule = isExternalModule(sourceFile);

                setSourceFile(sourceFile);
                emitNodeWithCommentsAndWithoutSourcemap(sourceFile);
            }

            function isUniqueName(name: string): boolean {
                return !resolver.hasGlobalName(name) &&
                    !hasProperty(currentFileIdentifiers, name) &&
                    !hasProperty(generatedNameSet, name);
            }

            // Return the next available name in the pattern _a ... _z, _0, _1, ...
            // TempFlags._i or TempFlags._n may be used to express a preference for that dedicated name.
            // Note that names generated by makeTempVariableName and makeUniqueName will never conflict.
            function makeTempVariableName(flags: TempFlags): string {
                if (flags && !(tempFlags & flags)) {
                    const name = flags === TempFlags._i ? "_i" : "_n";
                    if (isUniqueName(name)) {
                        tempFlags |= flags;
                        return name;
                    }
                }
                while (true) {
                    const count = tempFlags & TempFlags.CountMask;
                    tempFlags++;
                    // Skip over 'i' and 'n'
                    if (count !== 8 && count !== 13) {
                        const name = count < 26 ? "_" + String.fromCharCode(CharacterCodes.a + count) : "_" + (count - 26);
                        if (isUniqueName(name)) {
                            return name;
                        }
                    }
                }
            }

            // Generate a name that is unique within the current file and doesn't conflict with any names
            // in global scope. The name is formed by adding an '_n' suffix to the specified base name,
            // where n is a positive integer. Note that names generated by makeTempVariableName and
            // makeUniqueName are guaranteed to never conflict.
            function makeUniqueName(baseName: string): string {
                // Find the first unique 'name_n', where n is a positive number
                if (baseName.charCodeAt(baseName.length - 1) !== CharacterCodes._) {
                    baseName += "_";
                }
                let i = 1;
                while (true) {
                    const generatedName = baseName + i;
                    if (isUniqueName(generatedName)) {
                        return generatedNameSet[generatedName] = generatedName;
                    }
                    i++;
                }
            }

            function generateNameForModuleOrEnum(node: ModuleDeclaration | EnumDeclaration) {
                const name = node.name.text;
                // Use module/enum name itself if it is unique, otherwise make a unique variation
                return isUniqueLocalName(name, node) ? name : makeUniqueName(name);
            }

            function generateNameForImportOrExportDeclaration(node: ImportDeclaration | ExportDeclaration) {
                const expr = getExternalModuleName(node);
                const baseName = expr.kind === SyntaxKind.StringLiteral ?
                    escapeIdentifier(makeIdentifierFromModuleName((<LiteralExpression>expr).text)) : "module";
                return makeUniqueName(baseName);
            }

            function generateNameForExportDefault() {
                return makeUniqueName("default");
            }

            function generateNameForClassExpression() {
                return makeUniqueName("class");
            }

            function generateNameForNode(node: Node) {
                switch (node.kind) {
                    case SyntaxKind.Identifier:
                        return makeUniqueName((<Identifier>node).text);
                    case SyntaxKind.ModuleDeclaration:
                    case SyntaxKind.EnumDeclaration:
                        return generateNameForModuleOrEnum(<ModuleDeclaration | EnumDeclaration>node);
                    case SyntaxKind.ImportDeclaration:
                    case SyntaxKind.ExportDeclaration:
                        return generateNameForImportOrExportDeclaration(<ImportDeclaration | ExportDeclaration>node);
                    case SyntaxKind.FunctionDeclaration:
                    case SyntaxKind.ClassDeclaration:
                    case SyntaxKind.ExportAssignment:
                        return generateNameForExportDefault();
                    case SyntaxKind.ClassExpression:
                        return generateNameForClassExpression();
                }
            }

            function getGeneratedNameForNode(node: Node) {
                const id = getNodeId(node);
                return nodeToGeneratedName[id] || (nodeToGeneratedName[id] = unescapeIdentifier(generateNameForNode(node)));
            }

            /** Write emitted output to disk */
            function writeEmittedFiles(emitOutput: string, jsFilePath: string, sourceMapFilePath: string, writeByteOrderMark: boolean) {
                if (compilerOptions.sourceMap && !compilerOptions.inlineSourceMap) {
                    writeFile(host, emitterDiagnostics, sourceMapFilePath, sourceMap.getText(), /*writeByteOrderMark*/ false);
                }

                if (sourceMapDataList) {
                    sourceMapDataList.push(sourceMap.getSourceMapData());
                }

                writeFile(host, emitterDiagnostics, jsFilePath, emitOutput, writeByteOrderMark);
            }

            // Create a temporary variable with a unique unused name.
            function createTempVariable(flags: TempFlags): Identifier {
                const result = <Identifier>createSynthesizedNode(SyntaxKind.Identifier);
                result.text = makeTempVariableName(flags);
                return result;
            }

            function recordTempDeclaration(name: Identifier): void {
                if (!tempVariables) {
                    tempVariables = [];
                }
                tempVariables.push(name);
            }

            function createAndRecordTempVariable(flags: TempFlags): Identifier {
                const temp = createTempVariable(flags);
                recordTempDeclaration(temp);

                return temp;
            }

            function emitTempDeclarations(newLine: boolean) {
                if (tempVariables) {
                    if (newLine) {
                        writeLine();
                    }
                    else {
                        write(" ");
                    }
                    write("var ");
                    emitCommaList(tempVariables);
                    write(";");
                }
            }

            /** Emit the text for the given token that comes after startPos
              * This by default writes the text provided with the given tokenKind
              * but if optional emitFn callback is provided the text is emitted using the callback instead of default text
              * @param tokenKind the kind of the token to search and emit
              * @param startPos the position in the source to start searching for the token
              * @param emitFn if given will be invoked to emit the text instead of actual token emit */
            function emitToken(tokenKind: SyntaxKind, startPos: number, emitFn?: () => void) {
                const tokenStartPos = skipTrivia(currentText, startPos);
                emitPos(tokenStartPos);

                const tokenString = tokenToString(tokenKind);
                if (emitFn) {
                    emitFn();
                }
                else {
                    write(tokenString);
                }

                const tokenEndPos = tokenStartPos + tokenString.length;
                emitPos(tokenEndPos);
                return tokenEndPos;
            }

            function emitOptional(prefix: string, node: Node) {
                if (node) {
                    write(prefix);
                    emit(node);
                }
            }

            function emitParenthesizedIf(node: Node, parenthesized: boolean) {
                if (parenthesized) {
                    write("(");
                }
                emit(node);
                if (parenthesized) {
                    write(")");
                }
            }

            function emitLinePreservingList(parent: Node, nodes: NodeArray<Node>, allowTrailingComma: boolean, spacesBetweenBraces: boolean) {
                Debug.assert(nodes.length > 0);

                increaseIndent();

                if (nodeStartPositionsAreOnSameLine(parent, nodes[0])) {
                    if (spacesBetweenBraces) {
                        write(" ");
                    }
                }
                else {
                    writeLine();
                }

                for (let i = 0, n = nodes.length; i < n; i++) {
                    if (i) {
                        if (nodeEndIsOnSameLineAsNodeStart(nodes[i - 1], nodes[i])) {
                            write(", ");
                        }
                        else {
                            write(",");
                            writeLine();
                        }
                    }

                    emit(nodes[i]);
                }

                if (nodes.hasTrailingComma && allowTrailingComma) {
                    write(",");
                }

                decreaseIndent();

                if (nodeEndPositionsAreOnSameLine(parent, lastOrUndefined(nodes))) {
                    if (spacesBetweenBraces) {
                        write(" ");
                    }
                }
                else {
                    writeLine();
                }
            }

            function emitList<TNode extends Node>(nodes: TNode[], start: number, count: number, multiLine: boolean, trailingComma: boolean, leadingComma?: boolean, noTrailingNewLine?: boolean, emitNode?: (node: TNode) => void): number {
                if (!emitNode) {
                    emitNode = emit;
                }

                for (let i = 0; i < count; i++) {
                    if (multiLine) {
                        if (i || leadingComma) {
                            write(",");
                        }
                        writeLine();
                    }
                    else {
                        if (i || leadingComma) {
                            write(", ");
                        }
                    }
                    const node = nodes[start + i];
                    // This emitting is to make sure we emit following comment properly
                    //   ...(x, /*comment1*/ y)...
                    //         ^ => node.pos
                    // "comment1" is not considered leading comment for "y" but rather
                    // considered as trailing comment of the previous node.
                    emitTrailingCommentsOfPosition(node.pos);
                    emitNode(node);
                    leadingComma = true;
                }
                if (trailingComma) {
                    write(",");
                }
                if (multiLine && !noTrailingNewLine) {
                    writeLine();
                }

                return count;
            }

            function emitCommaList(nodes: Node[]) {
                if (nodes) {
                    emitList(nodes, 0, nodes.length, /*multiLine*/ false, /*trailingComma*/ false);
                }
            }

            function emitLines(nodes: Node[]) {
                emitLinesStartingAt(nodes, /*startIndex*/ 0);
            }

            function emitLinesStartingAt(nodes: Node[], startIndex: number): void {
                for (let i = startIndex; i < nodes.length; i++) {
                    writeLine();
                    emit(nodes[i]);
                }
            }

            function isBinaryOrOctalIntegerLiteral(node: LiteralLikeNode, text: string): boolean {
                if (node.kind === SyntaxKind.NumericLiteral && text.length > 1) {
                    switch (text.charCodeAt(1)) {
                        case CharacterCodes.b:
                        case CharacterCodes.B:
                        case CharacterCodes.o:
                        case CharacterCodes.O:
                            return true;
                    }
                }

                return false;
            }

            function emitLiteral(node: LiteralExpression | TemplateLiteralFragment) {
                const text = getLiteralText(node);

                if ((compilerOptions.sourceMap || compilerOptions.inlineSourceMap) && (node.kind === SyntaxKind.StringLiteral || isTemplateLiteralKind(node.kind))) {
                    writer.writeLiteral(text);
                }
                // For versions below ES6, emit binary & octal literals in their canonical decimal form.
                else if (languageVersion < ScriptTarget.ES6 && isBinaryOrOctalIntegerLiteral(node, text)) {
                    write(node.text);
                }
                else {
                    write(text);
                }
            }

            function getLiteralText(node: LiteralExpression | TemplateLiteralFragment) {
                // Any template literal or string literal with an extended escape
                // (e.g. "\u{0067}") will need to be downleveled as a escaped string literal.
                if (languageVersion < ScriptTarget.ES6 && (isTemplateLiteralKind(node.kind) || node.hasExtendedUnicodeEscape)) {
                    return getQuotedEscapedLiteralText("\"", node.text, "\"");
                }

                // If we don't need to downlevel and we can reach the original source text using
                // the node's parent reference, then simply get the text as it was originally written.
                if (node.parent) {
                    return getTextOfNodeFromSourceText(currentText, node);
                }

                // If we can't reach the original source text, use the canonical form if it's a number,
                // or an escaped quoted form of the original text if it's string-like.
                switch (node.kind) {
                    case SyntaxKind.StringLiteral:
                        return getQuotedEscapedLiteralText("\"", node.text, "\"");
                    case SyntaxKind.NoSubstitutionTemplateLiteral:
                        return getQuotedEscapedLiteralText("`", node.text, "`");
                    case SyntaxKind.TemplateHead:
                        return getQuotedEscapedLiteralText("`", node.text, "${");
                    case SyntaxKind.TemplateMiddle:
                        return getQuotedEscapedLiteralText("}", node.text, "${");
                    case SyntaxKind.TemplateTail:
                        return getQuotedEscapedLiteralText("}", node.text, "`");
                    case SyntaxKind.NumericLiteral:
                        return node.text;
                }

                Debug.fail(`Literal kind '${node.kind}' not accounted for.`);
            }

            function getQuotedEscapedLiteralText(leftQuote: string, text: string, rightQuote: string) {
                return leftQuote + escapeNonAsciiCharacters(escapeString(text)) + rightQuote;
            }

            function emitDownlevelRawTemplateLiteral(node: LiteralExpression) {
                // Find original source text, since we need to emit the raw strings of the tagged template.
                // The raw strings contain the (escaped) strings of what the user wrote.
                // Examples: `\n` is converted to "\\n", a template string with a newline to "\n".
                let text = getTextOfNodeFromSourceText(currentText, node);

                // text contains the original source, it will also contain quotes ("`"), dolar signs and braces ("${" and "}"),
                // thus we need to remove those characters.
                // First template piece starts with "`", others with "}"
                // Last template piece ends with "`", others with "${"
                const isLast = node.kind === SyntaxKind.NoSubstitutionTemplateLiteral || node.kind === SyntaxKind.TemplateTail;
                text = text.substring(1, text.length - (isLast ? 1 : 2));

                // Newline normalization:
                // ES6 Spec 11.8.6.1 - Static Semantics of TV's and TRV's
                // <CR><LF> and <CR> LineTerminatorSequences are normalized to <LF> for both TV and TRV.
                text = text.replace(/\r\n?/g, "\n");
                text = escapeString(text);

                write(`"${text}"`);
            }

            function emitDownlevelTaggedTemplateArray(node: TaggedTemplateExpression, literalEmitter: (literal: LiteralExpression | TemplateLiteralFragment) => void) {
                write("[");
                if (node.template.kind === SyntaxKind.NoSubstitutionTemplateLiteral) {
                    literalEmitter(<LiteralExpression>node.template);
                }
                else {
                    literalEmitter((<TemplateExpression>node.template).head);
                    forEach((<TemplateExpression>node.template).templateSpans, (child) => {
                        write(", ");
                        literalEmitter(child.literal);
                    });
                }
                write("]");
            }

            function emitDownlevelTaggedTemplate(node: TaggedTemplateExpression) {
                const tempVariable = createAndRecordTempVariable(TempFlags.Auto);
                write("(");
                emit(tempVariable);
                write(" = ");
                emitDownlevelTaggedTemplateArray(node, emit);
                write(", ");

                emit(tempVariable);
                write(".raw = ");
                emitDownlevelTaggedTemplateArray(node, emitDownlevelRawTemplateLiteral);
                write(", ");

                emitParenthesizedIf(node.tag, needsParenthesisForPropertyAccessOrInvocation(node.tag));
                write("(");
                emit(tempVariable);

                // Now we emit the expressions
                if (node.template.kind === SyntaxKind.TemplateExpression) {
                    forEach((<TemplateExpression>node.template).templateSpans, templateSpan => {
                        write(", ");
                        const needsParens = templateSpan.expression.kind === SyntaxKind.BinaryExpression
                            && (<BinaryExpression>templateSpan.expression).operatorToken.kind === SyntaxKind.CommaToken;
                        emitParenthesizedIf(templateSpan.expression, needsParens);
                    });
                }
                write("))");
            }

            function emitTemplateExpression(node: TemplateExpression): void {
                // In ES6 mode and above, we can simply emit each portion of a template in order, but in
                // ES3 & ES5 we must convert the template expression into a series of string concatenations.
                if (languageVersion >= ScriptTarget.ES6) {
                    forEachChild(node, emit);
                    return;
                }

                const emitOuterParens = isExpression(node.parent)
                    && templateNeedsParens(node, <Expression>node.parent);

                if (emitOuterParens) {
                    write("(");
                }

                let headEmitted = false;
                if (shouldEmitTemplateHead()) {
                    emitLiteral(node.head);
                    headEmitted = true;
                }

                for (let i = 0, n = node.templateSpans.length; i < n; i++) {
                    const templateSpan = node.templateSpans[i];

                    // Check if the expression has operands and binds its operands less closely than binary '+'.
                    // If it does, we need to wrap the expression in parentheses. Otherwise, something like
                    //    `abc${ 1 << 2 }`
                    // becomes
                    //    "abc" + 1 << 2 + ""
                    // which is really
                    //    ("abc" + 1) << (2 + "")
                    // rather than
                    //    "abc" + (1 << 2) + ""
                    const needsParens = templateSpan.expression.kind !== SyntaxKind.ParenthesizedExpression
                        && comparePrecedenceToBinaryPlus(templateSpan.expression) !== Comparison.GreaterThan;

                    if (i > 0 || headEmitted) {
                        // If this is the first span and the head was not emitted, then this templateSpan's
                        // expression will be the first to be emitted. Don't emit the preceding ' + ' in that
                        // case.
                        write(" + ");
                    }

                    emitParenthesizedIf(templateSpan.expression, needsParens);

                    // Only emit if the literal is non-empty.
                    // The binary '+' operator is left-associative, so the first string concatenation
                    // with the head will force the result up to this point to be a string.
                    // Emitting a '+ ""' has no semantic effect for middles and tails.
                    if (templateSpan.literal.text.length !== 0) {
                        write(" + ");
                        emitLiteral(templateSpan.literal);
                    }
                }

                if (emitOuterParens) {
                    write(")");
                }

                function shouldEmitTemplateHead() {
                    // If this expression has an empty head literal and the first template span has a non-empty
                    // literal, then emitting the empty head literal is not necessary.
                    //     `${ foo } and ${ bar }`
                    // can be emitted as
                    //     foo + " and " + bar
                    // This is because it is only required that one of the first two operands in the emit
                    // output must be a string literal, so that the other operand and all following operands
                    // are forced into strings.
                    //
                    // If the first template span has an empty literal, then the head must still be emitted.
                    //     `${ foo }${ bar }`
                    // must still be emitted as
                    //     "" + foo + bar

                    // There is always atleast one templateSpan in this code path, since
                    // NoSubstitutionTemplateLiterals are directly emitted via emitLiteral()
                    Debug.assert(node.templateSpans.length !== 0);

                    return node.head.text.length !== 0 || node.templateSpans[0].literal.text.length === 0;
                }

                function templateNeedsParens(template: TemplateExpression, parent: Expression) {
                    switch (parent.kind) {
                        case SyntaxKind.CallExpression:
                        case SyntaxKind.NewExpression:
                            return (<CallExpression>parent).expression === template;
                        case SyntaxKind.TaggedTemplateExpression:
                        case SyntaxKind.ParenthesizedExpression:
                            return false;
                        default:
                            return comparePrecedenceToBinaryPlus(parent) !== Comparison.LessThan;
                    }
                }

                /**
                 * Returns whether the expression has lesser, greater,
                 * or equal precedence to the binary '+' operator
                 */
                function comparePrecedenceToBinaryPlus(expression: Expression): Comparison {
                    // All binary expressions have lower precedence than '+' apart from '*', '/', and '%'
                    // which have greater precedence and '-' which has equal precedence.
                    // All unary operators have a higher precedence apart from yield.
                    // Arrow functions and conditionals have a lower precedence,
                    // although we convert the former into regular function expressions in ES5 mode,
                    // and in ES6 mode this function won't get called anyway.
                    //
                    // TODO (drosen): Note that we need to account for the upcoming 'yield' and
                    //                spread ('...') unary operators that are anticipated for ES6.
                    switch (expression.kind) {
                        case SyntaxKind.BinaryExpression:
                            switch ((<BinaryExpression>expression).operatorToken.kind) {
                                case SyntaxKind.AsteriskToken:
                                case SyntaxKind.SlashToken:
                                case SyntaxKind.PercentToken:
                                    return Comparison.GreaterThan;
                                case SyntaxKind.PlusToken:
                                case SyntaxKind.MinusToken:
                                    return Comparison.EqualTo;
                                default:
                                    return Comparison.LessThan;
                            }
                        case SyntaxKind.YieldExpression:
                        case SyntaxKind.ConditionalExpression:
                            return Comparison.LessThan;
                        default:
                            return Comparison.GreaterThan;
                    }
                }
            }

            function emitTemplateSpan(span: TemplateSpan) {
                emit(span.expression);
                emit(span.literal);
            }

            function jsxEmitReact(node: JsxElement | JsxSelfClosingElement) {
                /// Emit a tag name, which is either '"div"' for lower-cased names, or
                /// 'Div' for upper-cased or dotted names
                function emitTagName(name: Identifier | QualifiedName) {
                    if (name.kind === SyntaxKind.Identifier && isIntrinsicJsxName((<Identifier>name).text)) {
                        write("\"");
                        emit(name);
                        write("\"");
                    }
                    else {
                        emit(name);
                    }
                }

                /// Emit an attribute name, which is quoted if it needs to be quoted. Because
                /// these emit into an object literal property name, we don't need to be worried
                /// about keywords, just non-identifier characters
                function emitAttributeName(name: Identifier) {
                    if (/^[A-Za-z_]\w*$/.test(name.text)) {
                        emit(name);
                    }
                    else {
                        write("\"");
                        emit(name);
                        write("\"");
                    }
                }

                /// Emit an name/value pair for an attribute (e.g. "x: 3")
                function emitJsxAttribute(node: JsxAttribute) {
                    emitAttributeName(node.name);
                    write(": ");
                    if (node.initializer) {
                        emit(node.initializer);
                    }
                    else {
                        write("true");
                    }
                }

                function emitJsxElement(openingNode: JsxOpeningLikeElement, children?: JsxChild[]) {
                    const syntheticReactRef = <Identifier>createSynthesizedNode(SyntaxKind.Identifier);
                    syntheticReactRef.text = compilerOptions.reactNamespace ? compilerOptions.reactNamespace : "React";
                    syntheticReactRef.parent = openingNode;

                    // Call React.createElement(tag, ...
                    emitLeadingComments(openingNode);
                    emitExpressionIdentifier(syntheticReactRef);
                    write(".createElement(");
                    emitTagName(openingNode.tagName);
                    write(", ");

                    // Attribute list
                    if (openingNode.attributes.length === 0) {
                        // When there are no attributes, React wants "null"
                        write("null");
                    }
                    else {
                        // Either emit one big object literal (no spread attribs), or
                        // a call to React.__spread
                        const attrs = openingNode.attributes;
                        if (forEach(attrs, attr => attr.kind === SyntaxKind.JsxSpreadAttribute)) {
                            emitExpressionIdentifier(syntheticReactRef);
                            write(".__spread(");

                            let haveOpenedObjectLiteral = false;
                            for (let i = 0; i < attrs.length; i++) {
                                if (attrs[i].kind === SyntaxKind.JsxSpreadAttribute) {
                                    // If this is the first argument, we need to emit a {} as the first argument
                                    if (i === 0) {
                                        write("{}, ");
                                    }

                                    if (haveOpenedObjectLiteral) {
                                        write("}");
                                        haveOpenedObjectLiteral = false;
                                    }
                                    if (i > 0) {
                                        write(", ");
                                    }
                                    emit((<JsxSpreadAttribute>attrs[i]).expression);
                                }
                                else {
                                    Debug.assert(attrs[i].kind === SyntaxKind.JsxAttribute);
                                    if (haveOpenedObjectLiteral) {
                                        write(", ");
                                    }
                                    else {
                                        haveOpenedObjectLiteral = true;
                                        if (i > 0) {
                                            write(", ");
                                        }
                                        write("{");
                                    }
                                    emitJsxAttribute(<JsxAttribute>attrs[i]);
                                }
                            }
                            if (haveOpenedObjectLiteral) write("}");

                            write(")"); // closing paren to React.__spread(
                        }
                        else {
                            // One object literal with all the attributes in them
                            write("{");
                            for (let i = 0, n = attrs.length; i < n; i++) {
                                if (i > 0) {
                                    write(", ");
                                }
                                emitJsxAttribute(<JsxAttribute>attrs[i]);
                            }
                            write("}");
                        }
                    }

                    // Children
                    if (children) {
                        for (let i = 0; i < children.length; i++) {
                            // Don't emit empty expressions
                            if (children[i].kind === SyntaxKind.JsxExpression && !((<JsxExpression>children[i]).expression)) {
                                continue;
                            }

                            // Don't emit empty strings
                            if (children[i].kind === SyntaxKind.JsxText) {
                                const text = getTextToEmit(<JsxText>children[i]);
                                if (text !== undefined) {
                                    write(", \"");
                                    write(text);
                                    write("\"");
                                }
                            }
                            else {
                                write(", ");
                                emit(children[i]);
                            }

                        }
                    }

                    // Closing paren
                    write(")"); // closes "React.createElement("
                    emitTrailingComments(openingNode);
                }

                if (node.kind === SyntaxKind.JsxElement) {
                    emitJsxElement((<JsxElement>node).openingElement, (<JsxElement>node).children);
                }
                else {
                    Debug.assert(node.kind === SyntaxKind.JsxSelfClosingElement);
                    emitJsxElement(<JsxSelfClosingElement>node);
                }
            }

            function jsxEmitPreserve(node: JsxElement | JsxSelfClosingElement) {
                function emitJsxAttribute(node: JsxAttribute) {
                    emit(node.name);
                    if (node.initializer) {
                        write("=");
                        emit(node.initializer);
                    }
                }

                function emitJsxSpreadAttribute(node: JsxSpreadAttribute) {
                    write("{...");
                    emit(node.expression);
                    write("}");
                }

                function emitAttributes(attribs: NodeArray<JsxAttribute | JsxSpreadAttribute>) {
                    for (let i = 0, n = attribs.length; i < n; i++) {
                        if (i > 0) {
                            write(" ");
                        }

                        if (attribs[i].kind === SyntaxKind.JsxSpreadAttribute) {
                            emitJsxSpreadAttribute(<JsxSpreadAttribute>attribs[i]);
                        }
                        else {
                            Debug.assert(attribs[i].kind === SyntaxKind.JsxAttribute);
                            emitJsxAttribute(<JsxAttribute>attribs[i]);
                        }
                    }
                }

                function emitJsxOpeningOrSelfClosingElement(node: JsxOpeningElement | JsxSelfClosingElement) {
                    write("<");
                    emit(node.tagName);
                    if (node.attributes.length > 0 || (node.kind === SyntaxKind.JsxSelfClosingElement)) {
                        write(" ");
                    }

                    emitAttributes(node.attributes);

                    if (node.kind === SyntaxKind.JsxSelfClosingElement) {
                        write("/>");
                    }
                    else {
                        write(">");
                    }
                }

                function emitJsxClosingElement(node: JsxClosingElement) {
                    write("</");
                    emit(node.tagName);
                    write(">");
                }

                function emitJsxElement(node: JsxElement) {
                    emitJsxOpeningOrSelfClosingElement(node.openingElement);

                    for (let i = 0, n = node.children.length; i < n; i++) {
                        emit(node.children[i]);
                    }

                    emitJsxClosingElement(node.closingElement);
                }

                if (node.kind === SyntaxKind.JsxElement) {
                    emitJsxElement(<JsxElement>node);
                }
                else {
                    Debug.assert(node.kind === SyntaxKind.JsxSelfClosingElement);
                    emitJsxOpeningOrSelfClosingElement(<JsxSelfClosingElement>node);
                }
            }

            // This function specifically handles numeric/string literals for enum and accessor 'identifiers'.
            // In a sense, it does not actually emit identifiers as much as it declares a name for a specific property.
            // For example, this is utilized when feeding in a result to Object.defineProperty.
            function emitExpressionForPropertyName(node: DeclarationName) {
                Debug.assert(node.kind !== SyntaxKind.BindingElement);

                if (node.kind === SyntaxKind.StringLiteral) {
                    emitLiteral(<LiteralExpression>node);
                }
                else if (node.kind === SyntaxKind.ComputedPropertyName) {
                    // if this is a decorated computed property, we will need to capture the result
                    // of the property expression so that we can apply decorators later. This is to ensure
                    // we don't introduce unintended side effects:
                    //
                    //   class C {
                    //     [_a = x]() { }
                    //   }
                    //
                    // The emit for the decorated computed property decorator is:
                    //
                    //   __decorate([dec], C.prototype, _a, Object.getOwnPropertyDescriptor(C.prototype, _a));
                    //
                    if (nodeIsDecorated(node.parent)) {
                        if (!computedPropertyNamesToGeneratedNames) {
                            computedPropertyNamesToGeneratedNames = [];
                        }

                        let generatedName = computedPropertyNamesToGeneratedNames[getNodeId(node)];
                        if (generatedName) {
                            // we have already generated a variable for this node, write that value instead.
                            write(generatedName);
                            return;
                        }

                        generatedName = createAndRecordTempVariable(TempFlags.Auto).text;
                        computedPropertyNamesToGeneratedNames[getNodeId(node)] = generatedName;
                        write(generatedName);
                        write(" = ");
                    }

                    emit((<ComputedPropertyName>node).expression);
                }
                else {
                    write("\"");

                    if (node.kind === SyntaxKind.NumericLiteral) {
                        write((<LiteralExpression>node).text);
                    }
                    else {
                        writeTextOfNode(currentText, node);
                    }

                    write("\"");
                }
            }

            function isExpressionIdentifier(node: Node): boolean {
                const parent = node.parent;
                switch (parent.kind) {
                    case SyntaxKind.ArrayLiteralExpression:
                    case SyntaxKind.AsExpression:
                    case SyntaxKind.BinaryExpression:
                    case SyntaxKind.CallExpression:
                    case SyntaxKind.CaseClause:
                    case SyntaxKind.ComputedPropertyName:
                    case SyntaxKind.ConditionalExpression:
                    case SyntaxKind.Decorator:
                    case SyntaxKind.DeleteExpression:
                    case SyntaxKind.DoStatement:
                    case SyntaxKind.ElementAccessExpression:
                    case SyntaxKind.ExportAssignment:
                    case SyntaxKind.ExpressionStatement:
                    case SyntaxKind.ExpressionWithTypeArguments:
                    case SyntaxKind.ForStatement:
                    case SyntaxKind.ForInStatement:
                    case SyntaxKind.ForOfStatement:
                    case SyntaxKind.IfStatement:
                    case SyntaxKind.JsxClosingElement:
                    case SyntaxKind.JsxSelfClosingElement:
                    case SyntaxKind.JsxOpeningElement:
                    case SyntaxKind.JsxSpreadAttribute:
                    case SyntaxKind.JsxExpression:
                    case SyntaxKind.NewExpression:
                    case SyntaxKind.ParenthesizedExpression:
                    case SyntaxKind.PostfixUnaryExpression:
                    case SyntaxKind.PrefixUnaryExpression:
                    case SyntaxKind.ReturnStatement:
                    case SyntaxKind.ShorthandPropertyAssignment:
                    case SyntaxKind.SpreadElementExpression:
                    case SyntaxKind.SwitchStatement:
                    case SyntaxKind.TaggedTemplateExpression:
                    case SyntaxKind.TemplateSpan:
                    case SyntaxKind.ThrowStatement:
                    case SyntaxKind.TypeAssertionExpression:
                    case SyntaxKind.TypeOfExpression:
                    case SyntaxKind.VoidExpression:
                    case SyntaxKind.WhileStatement:
                    case SyntaxKind.WithStatement:
                    case SyntaxKind.YieldExpression:
                        return true;
                    case SyntaxKind.BindingElement:
                    case SyntaxKind.EnumMember:
                    case SyntaxKind.Parameter:
                    case SyntaxKind.PropertyAssignment:
                    case SyntaxKind.PropertyDeclaration:
                    case SyntaxKind.VariableDeclaration:
                        return (<BindingElement | EnumMember | ParameterDeclaration | PropertyAssignment | PropertyDeclaration | VariableDeclaration>parent).initializer === node;
                    case SyntaxKind.PropertyAccessExpression:
                        return (<ExpressionStatement>parent).expression === node;
                    case SyntaxKind.ArrowFunction:
                    case SyntaxKind.FunctionExpression:
                        return (<FunctionLikeDeclaration>parent).body === node;
                    case SyntaxKind.ImportEqualsDeclaration:
                        return (<ImportEqualsDeclaration>parent).moduleReference === node;
                    case SyntaxKind.QualifiedName:
                        return (<QualifiedName>parent).left === node;
                }
                return false;
            }

            function emitExpressionIdentifier(node: Identifier) {
                const container = resolver.getReferencedExportContainer(node);
                if (container) {
                    if (container.kind === SyntaxKind.SourceFile) {
                        // Identifier references module export
                        if (modulekind !== ModuleKind.ES6 && modulekind !== ModuleKind.System) {
                            write("exports.");
                        }
                    }
                    else {
                        // Identifier references namespace export
                        write(getGeneratedNameForNode(container));
                        write(".");
                    }
                }
                else {
                    if (modulekind !== ModuleKind.ES6) {
                        const declaration = resolver.getReferencedImportDeclaration(node);
                        if (declaration) {
                            if (declaration.kind === SyntaxKind.ImportClause) {
                                // Identifier references default import
                                write(getGeneratedNameForNode(<ImportDeclaration>declaration.parent));
                                write(languageVersion === ScriptTarget.ES3 ? "[\"default\"]" : ".default");
                                return;
                            }
                            else if (declaration.kind === SyntaxKind.ImportSpecifier) {
                                // Identifier references named import
                                write(getGeneratedNameForNode(<ImportDeclaration>declaration.parent.parent.parent));
                                const name =  (<ImportSpecifier>declaration).propertyName || (<ImportSpecifier>declaration).name;
                                const identifier = getTextOfNodeFromSourceText(currentText, name);
                                if (languageVersion === ScriptTarget.ES3 && identifier === "default") {
                                    write(`["default"]`);
                                }
                                else {
                                    write(".");
                                    write(identifier);
                                }
                                return;
                            }
                        }
                    }

                    if (languageVersion !== ScriptTarget.ES6) {
                        const declaration = resolver.getReferencedNestedRedeclaration(node);
                        if (declaration) {
                            write(getGeneratedNameForNode(declaration.name));
                            return;
                        }
                    }
                }

                if (nodeIsSynthesized(node)) {
                    write(node.text);
                }
                else {
                    writeTextOfNode(currentText, node);
                }
            }

            function isNameOfNestedRedeclaration(node: Identifier) {
                if (languageVersion < ScriptTarget.ES6) {
                    const parent = node.parent;
                    switch (parent.kind) {
                        case SyntaxKind.BindingElement:
                        case SyntaxKind.ClassDeclaration:
                        case SyntaxKind.EnumDeclaration:
                        case SyntaxKind.VariableDeclaration:
                            return (<Declaration>parent).name === node && resolver.isNestedRedeclaration(<Declaration>parent);
                    }
                }
                return false;
            }

            function emitIdentifier(node: Identifier) {
                if (convertedLoopState) {
                    if (node.text == "arguments" && resolver.isArgumentsLocalBinding(node)) {
                        // in converted loop body arguments cannot be used directly.
                        const name = convertedLoopState.argumentsName || (convertedLoopState.argumentsName = makeUniqueName("arguments"));
                        write(name);
                        return;
                    }
                }

                if (!node.parent) {
                    write(node.text);
                }
                else if (isExpressionIdentifier(node)) {
                    emitExpressionIdentifier(node);
                }
                else if (isNameOfNestedRedeclaration(node)) {
                    write(getGeneratedNameForNode(node));
                }
                else if (nodeIsSynthesized(node)) {
                    write(node.text);
                }
                else {
                    writeTextOfNode(currentText, node);
                }
            }

            function emitThis(node: Node) {
                if (resolver.getNodeCheckFlags(node) & NodeCheckFlags.LexicalThis) {
                    write("_this");
                }
                else if (convertedLoopState) {
                    write(convertedLoopState.thisName || (convertedLoopState.thisName = makeUniqueName("this")));
                }
                else {
                    write("this");
                }
            }

            function emitSuper(node: Node) {
                if (languageVersion >= ScriptTarget.ES6) {
                    write("super");
                }
                else {
                    const flags = resolver.getNodeCheckFlags(node);
                    if (flags & NodeCheckFlags.SuperInstance) {
                        write("_super.prototype");
                    }
                    else {
                        write("_super");
                    }
                }
            }

            function emitObjectBindingPattern(node: BindingPattern) {
                write("{ ");
                const elements = node.elements;
                emitList(elements, 0, elements.length, /*multiLine*/ false, /*trailingComma*/ elements.hasTrailingComma);
                write(" }");
            }

            function emitArrayBindingPattern(node: BindingPattern) {
                write("[");
                const elements = node.elements;
                emitList(elements, 0, elements.length, /*multiLine*/ false, /*trailingComma*/ elements.hasTrailingComma);
                write("]");
            }

            function emitBindingElement(node: BindingElement) {
                if (node.propertyName) {
                    emit(node.propertyName);
                    write(": ");
                }
                if (node.dotDotDotToken) {
                    write("...");
                }
                if (isBindingPattern(node.name)) {
                    emit(node.name);
                }
                else {
                    emitModuleMemberName(node);
                }
                emitOptional(" = ", node.initializer);
            }

            function emitSpreadElementExpression(node: SpreadElementExpression) {
                write("...");
                emit((<SpreadElementExpression>node).expression);
            }

            function emitYieldExpression(node: YieldExpression) {
                write(tokenToString(SyntaxKind.YieldKeyword));
                if (node.asteriskToken) {
                    write("*");
                }
                if (node.expression) {
                    write(" ");
                    emit(node.expression);
                }
            }

            function emitAwaitExpression(node: AwaitExpression) {
                const needsParenthesis = needsParenthesisForAwaitExpressionAsYield(node);
                if (needsParenthesis) {
                    write("(");
                }
                write(tokenToString(SyntaxKind.YieldKeyword));
                write(" ");
                emit(node.expression);
                if (needsParenthesis) {
                    write(")");
                }
            }

            function needsParenthesisForAwaitExpressionAsYield(node: AwaitExpression) {
                if (node.parent.kind === SyntaxKind.BinaryExpression && !isAssignmentOperator((<BinaryExpression>node.parent).operatorToken.kind)) {
                    return true;
                }
                else if (node.parent.kind === SyntaxKind.ConditionalExpression && (<ConditionalExpression>node.parent).condition === node) {
                    return true;
                }

                return false;
            }

            function needsParenthesisForPropertyAccessOrInvocation(node: Expression) {
                switch (node.kind) {
                    case SyntaxKind.Identifier:
                    case SyntaxKind.ArrayLiteralExpression:
                    case SyntaxKind.PropertyAccessExpression:
                    case SyntaxKind.ElementAccessExpression:
                    case SyntaxKind.CallExpression:
                    case SyntaxKind.ParenthesizedExpression:
                        // This list is not exhaustive and only includes those cases that are relevant
                        // to the check in emitArrayLiteral. More cases can be added as needed.
                        return false;
                }
                return true;
            }

            function emitListWithSpread(elements: Expression[], needsUniqueCopy: boolean, multiLine: boolean, trailingComma: boolean, useConcat: boolean) {
                let pos = 0;
                let group = 0;
                const length = elements.length;
                while (pos < length) {
                    // Emit using the pattern <group0>.concat(<group1>, <group2>, ...)
                    if (group === 1 && useConcat) {
                        write(".concat(");
                    }
                    else if (group > 0) {
                        write(", ");
                    }
                    let e = elements[pos];
                    if (e.kind === SyntaxKind.SpreadElementExpression) {
                        e = (<SpreadElementExpression>e).expression;
                        emitParenthesizedIf(e, /*parenthesized*/ group === 0 && needsParenthesisForPropertyAccessOrInvocation(e));
                        pos++;
                        if (pos === length && group === 0 && needsUniqueCopy && e.kind !== SyntaxKind.ArrayLiteralExpression) {
                            write(".slice()");
                        }
                    }
                    else {
                        let i = pos;
                        while (i < length && elements[i].kind !== SyntaxKind.SpreadElementExpression) {
                            i++;
                        }
                        write("[");
                        if (multiLine) {
                            increaseIndent();
                        }
                        emitList(elements, pos, i - pos, multiLine, trailingComma && i === length);
                        if (multiLine) {
                            decreaseIndent();
                        }
                        write("]");
                        pos = i;
                    }
                    group++;
                }
                if (group > 1) {
                    if (useConcat) {
                        write(")");
                    }
                }
            }

            function isSpreadElementExpression(node: Node) {
                return node.kind === SyntaxKind.SpreadElementExpression;
            }

            function emitArrayLiteral(node: ArrayLiteralExpression) {
                const elements = node.elements;
                if (elements.length === 0) {
                    write("[]");
                }
                else if (languageVersion >= ScriptTarget.ES6 || !forEach(elements, isSpreadElementExpression)) {
                    write("[");
                    emitLinePreservingList(node, node.elements, elements.hasTrailingComma, /*spacesBetweenBraces*/ false);
                    write("]");
                }
                else {
                    emitListWithSpread(elements, /*needsUniqueCopy*/ true, /*multiLine*/(node.flags & NodeFlags.MultiLine) !== 0,
                        /*trailingComma*/ elements.hasTrailingComma, /*useConcat*/ true);
                }
            }

            function emitObjectLiteralBody(node: ObjectLiteralExpression, numElements: number): void {
                if (numElements === 0) {
                    write("{}");
                    return;
                }

                write("{");

                if (numElements > 0) {
                    const properties = node.properties;

                    // If we are not doing a downlevel transformation for object literals,
                    // then try to preserve the original shape of the object literal.
                    // Otherwise just try to preserve the formatting.
                    if (numElements === properties.length) {
                        emitLinePreservingList(node, properties, /*allowTrailingComma*/ languageVersion >= ScriptTarget.ES5, /*spacesBetweenBraces*/ true);
                    }
                    else {
                        const multiLine = (node.flags & NodeFlags.MultiLine) !== 0;
                        if (!multiLine) {
                            write(" ");
                        }
                        else {
                            increaseIndent();
                        }

                        emitList(properties, 0, numElements, /*multiLine*/ multiLine, /*trailingComma*/ false);

                        if (!multiLine) {
                            write(" ");
                        }
                        else {
                            decreaseIndent();
                        }
                    }
                }

                write("}");
            }

            function emitDownlevelObjectLiteralWithComputedProperties(node: ObjectLiteralExpression, firstComputedPropertyIndex: number) {
                const multiLine = (node.flags & NodeFlags.MultiLine) !== 0;
                const properties = node.properties;

                write("(");

                if (multiLine) {
                    increaseIndent();
                }

                // For computed properties, we need to create a unique handle to the object
                // literal so we can modify it without risking internal assignments tainting the object.
                const tempVar = createAndRecordTempVariable(TempFlags.Auto);

                // Write out the first non-computed properties
                // (or all properties if none of them are computed),
                // then emit the rest through indexing on the temp variable.
                emit(tempVar);
                write(" = ");
                emitObjectLiteralBody(node, firstComputedPropertyIndex);

                for (let i = firstComputedPropertyIndex, n = properties.length; i < n; i++) {
                    writeComma();

                    const property = properties[i];

                    emitStart(property);
                    if (property.kind === SyntaxKind.GetAccessor || property.kind === SyntaxKind.SetAccessor) {
                        // TODO (drosen): Reconcile with 'emitMemberFunctions'.
                        const accessors = getAllAccessorDeclarations(node.properties, <AccessorDeclaration>property);
                        if (property !== accessors.firstAccessor) {
                            continue;
                        }
                        write("Object.defineProperty(");
                        emit(tempVar);
                        write(", ");
                        emitStart(node.name);
                        emitExpressionForPropertyName(property.name);
                        emitEnd(property.name);
                        write(", {");
                        increaseIndent();
                        if (accessors.getAccessor) {
                            writeLine();
                            emitLeadingComments(accessors.getAccessor);
                            write("get: ");
                            emitStart(accessors.getAccessor);
                            write("function ");
                            emitSignatureAndBody(accessors.getAccessor);
                            emitEnd(accessors.getAccessor);
                            emitTrailingComments(accessors.getAccessor);
                            write(",");
                        }
                        if (accessors.setAccessor) {
                            writeLine();
                            emitLeadingComments(accessors.setAccessor);
                            write("set: ");
                            emitStart(accessors.setAccessor);
                            write("function ");
                            emitSignatureAndBody(accessors.setAccessor);
                            emitEnd(accessors.setAccessor);
                            emitTrailingComments(accessors.setAccessor);
                            write(",");
                        }
                        writeLine();
                        write("enumerable: true,");
                        writeLine();
                        write("configurable: true");
                        decreaseIndent();
                        writeLine();
                        write("})");
                        emitEnd(property);
                    }
                    else {
                        emitLeadingComments(property);
                        emitStart(property.name);
                        emit(tempVar);
                        emitMemberAccessForPropertyName(property.name);
                        emitEnd(property.name);

                        write(" = ");

                        if (property.kind === SyntaxKind.PropertyAssignment) {
                            emit((<PropertyAssignment>property).initializer);
                        }
                        else if (property.kind === SyntaxKind.ShorthandPropertyAssignment) {
                            emitExpressionIdentifier((<ShorthandPropertyAssignment>property).name);
                        }
                        else if (property.kind === SyntaxKind.MethodDeclaration) {
                            emitFunctionDeclaration(<MethodDeclaration>property);
                        }
                        else {
                            Debug.fail("ObjectLiteralElement type not accounted for: " + property.kind);
                        }
                    }

                    emitEnd(property);
                }

                writeComma();
                emit(tempVar);

                if (multiLine) {
                    decreaseIndent();
                    writeLine();
                }

                write(")");

                function writeComma() {
                    if (multiLine) {
                        write(",");
                        writeLine();
                    }
                    else {
                        write(", ");
                    }
                }
            }

            function emitObjectLiteral(node: ObjectLiteralExpression): void {
                const properties = node.properties;

                if (languageVersion < ScriptTarget.ES6) {
                    const numProperties = properties.length;

                    // Find the first computed property.
                    // Everything until that point can be emitted as part of the initial object literal.
                    let numInitialNonComputedProperties = numProperties;
                    for (let i = 0, n = properties.length; i < n; i++) {
                        if (properties[i].name.kind === SyntaxKind.ComputedPropertyName) {
                            numInitialNonComputedProperties = i;
                            break;
                        }
                    }

                    const hasComputedProperty = numInitialNonComputedProperties !== properties.length;
                    if (hasComputedProperty) {
                        emitDownlevelObjectLiteralWithComputedProperties(node, numInitialNonComputedProperties);
                        return;
                    }
                }

                // Ordinary case: either the object has no computed properties
                // or we're compiling with an ES6+ target.
                emitObjectLiteralBody(node, properties.length);
            }

            function createBinaryExpression(left: Expression, operator: SyntaxKind, right: Expression, startsOnNewLine?: boolean): BinaryExpression {
                const result = <BinaryExpression>createSynthesizedNode(SyntaxKind.BinaryExpression, startsOnNewLine);
                result.operatorToken = createSynthesizedNode(operator);
                result.left = left;
                result.right = right;

                return result;
            }

            function createPropertyAccessExpression(expression: Expression, name: Identifier): PropertyAccessExpression {
                const result = <PropertyAccessExpression>createSynthesizedNode(SyntaxKind.PropertyAccessExpression);
                result.expression = parenthesizeForAccess(expression);
                result.dotToken = createSynthesizedNode(SyntaxKind.DotToken);
                result.name = name;
                return result;
            }

            function createElementAccessExpression(expression: Expression, argumentExpression: Expression): ElementAccessExpression {
                const result = <ElementAccessExpression>createSynthesizedNode(SyntaxKind.ElementAccessExpression);
                result.expression = parenthesizeForAccess(expression);
                result.argumentExpression = argumentExpression;

                return result;
            }

            function parenthesizeForAccess(expr: Expression): LeftHandSideExpression {
                // When diagnosing whether the expression needs parentheses, the decision should be based
                // on the innermost expression in a chain of nested type assertions.
                while (expr.kind === SyntaxKind.TypeAssertionExpression || expr.kind === SyntaxKind.AsExpression) {
                    expr = (<AssertionExpression>expr).expression;
                }

                // isLeftHandSideExpression is almost the correct criterion for when it is not necessary
                // to parenthesize the expression before a dot. The known exceptions are:
                //
                //    NewExpression:
                //       new C.x        -> not the same as (new C).x
                //    NumberLiteral
                //       1.x            -> not the same as (1).x
                //
                if (isLeftHandSideExpression(expr) &&
                    expr.kind !== SyntaxKind.NewExpression &&
                    expr.kind !== SyntaxKind.NumericLiteral) {

                    return <LeftHandSideExpression>expr;
                }
                const node = <ParenthesizedExpression>createSynthesizedNode(SyntaxKind.ParenthesizedExpression);
                node.expression = expr;
                return node;
            }

            function emitComputedPropertyName(node: ComputedPropertyName) {
                write("[");
                emitExpressionForPropertyName(node);
                write("]");
            }

            function emitMethod(node: MethodDeclaration) {
                if (languageVersion >= ScriptTarget.ES6 && node.asteriskToken) {
                    write("*");
                }

                emit(node.name);
                if (languageVersion < ScriptTarget.ES6) {
                    write(": function ");
                }
                emitSignatureAndBody(node);
            }

            function emitPropertyAssignment(node: PropertyDeclaration) {
                emit(node.name);
                write(": ");
                // This is to ensure that we emit comment in the following case:
                //      For example:
                //          obj = {
                //              id: /*comment1*/ ()=>void
                //          }
                // "comment1" is not considered to be leading comment for node.initializer
                // but rather a trailing comment on the previous node.
                emitTrailingCommentsOfPosition(node.initializer.pos);
                emit(node.initializer);
            }

            // Return true if identifier resolves to an exported member of a namespace
            function isNamespaceExportReference(node: Identifier) {
                const container = resolver.getReferencedExportContainer(node);
                return container && container.kind !== SyntaxKind.SourceFile;
            }

            function emitShorthandPropertyAssignment(node: ShorthandPropertyAssignment) {
                // The name property of a short-hand property assignment is considered an expression position, so here
                // we manually emit the identifier to avoid rewriting.
                writeTextOfNode(currentText, node.name);
                // If emitting pre-ES6 code, or if the name requires rewriting when resolved as an expression identifier,
                // we emit a normal property assignment. For example:
                //   module m {
                //       export let y;
                //   }
                //   module m {
                //       let obj = { y };
                //   }
                // Here we need to emit obj = { y : m.y } regardless of the output target.
                if (modulekind !== ModuleKind.ES6 || isNamespaceExportReference(node.name)) {
                    // Emit identifier as an identifier
                    write(": ");
                    emit(node.name);
                }

                if (languageVersion >= ScriptTarget.ES6 && node.objectAssignmentInitializer) {
                    write(" = ");
                    emit(node.objectAssignmentInitializer);
                }
            }

            function tryEmitConstantValue(node: PropertyAccessExpression | ElementAccessExpression): boolean {
                const constantValue = tryGetConstEnumValue(node);
                if (constantValue !== undefined) {
                    write(constantValue.toString());
                    if (!compilerOptions.removeComments) {
                        const propertyName: string = node.kind === SyntaxKind.PropertyAccessExpression ? declarationNameToString((<PropertyAccessExpression>node).name) : getTextOfNode((<ElementAccessExpression>node).argumentExpression);
                        write(" /* " + propertyName + " */");
                    }
                    return true;
                }
                return false;
            }

            function tryGetConstEnumValue(node: Node): number {
                if (compilerOptions.isolatedModules) {
                    return undefined;
                }

                return node.kind === SyntaxKind.PropertyAccessExpression || node.kind === SyntaxKind.ElementAccessExpression
                    ? resolver.getConstantValue(<PropertyAccessExpression | ElementAccessExpression>node)
                    : undefined;
            }

            // Returns 'true' if the code was actually indented, false otherwise.
            // If the code is not indented, an optional valueToWriteWhenNotIndenting will be
            // emitted instead.
            function indentIfOnDifferentLines(parent: Node, node1: Node, node2: Node, valueToWriteWhenNotIndenting?: string): boolean {
                const realNodesAreOnDifferentLines = !nodeIsSynthesized(parent) && !nodeEndIsOnSameLineAsNodeStart(node1, node2);

                // Always use a newline for synthesized code if the synthesizer desires it.
                const synthesizedNodeIsOnDifferentLine = synthesizedNodeStartsOnNewLine(node2);

                if (realNodesAreOnDifferentLines || synthesizedNodeIsOnDifferentLine) {
                    increaseIndent();
                    writeLine();
                    return true;
                }
                else {
                    if (valueToWriteWhenNotIndenting) {
                        write(valueToWriteWhenNotIndenting);
                    }
                    return false;
                }
            }

            function emitPropertyAccess(node: PropertyAccessExpression) {
                if (tryEmitConstantValue(node)) {
                    return;
                }

                if (languageVersion === ScriptTarget.ES6 &&
                    node.expression.kind === SyntaxKind.SuperKeyword &&
                    isInAsyncMethodWithSuperInES6(node)) {
                    const name = <StringLiteral>createSynthesizedNode(SyntaxKind.StringLiteral);
                    name.text = node.name.text;
                    emitSuperAccessInAsyncMethod(node.expression, name);
                    return;
                }

                emit(node.expression);
                const indentedBeforeDot = indentIfOnDifferentLines(node, node.expression, node.dotToken);

                // 1 .toString is a valid property access, emit a space after the literal
                // Also emit a space if expression is a integer const enum value - it will appear in generated code as numeric literal
                let shouldEmitSpace = false;
                if (!indentedBeforeDot) {
                    if (node.expression.kind === SyntaxKind.NumericLiteral) {
                        // check if numeric literal was originally written with a dot
                        const text = getTextOfNodeFromSourceText(currentText, node.expression);
                        shouldEmitSpace = text.indexOf(tokenToString(SyntaxKind.DotToken)) < 0;
                    }
                    else {
                        // check if constant enum value is integer
                        const constantValue = tryGetConstEnumValue(node.expression);
                        // isFinite handles cases when constantValue is undefined
                        shouldEmitSpace = isFinite(constantValue) && Math.floor(constantValue) === constantValue;
                    }
                }

                if (shouldEmitSpace) {
                    write(" .");
                }
                else {
                    write(".");
                }

                const indentedAfterDot = indentIfOnDifferentLines(node, node.dotToken, node.name);
                emit(node.name);
                decreaseIndentIf(indentedBeforeDot, indentedAfterDot);
            }

            function emitQualifiedName(node: QualifiedName) {
                emit(node.left);
                write(".");
                emit(node.right);
            }

            function emitQualifiedNameAsExpression(node: QualifiedName, useFallback: boolean) {
                if (node.left.kind === SyntaxKind.Identifier) {
                    emitEntityNameAsExpression(node.left, useFallback);
                }
                else if (useFallback) {
                    const temp = createAndRecordTempVariable(TempFlags.Auto);
                    write("(");
                    emitNodeWithoutSourceMap(temp);
                    write(" = ");
                    emitEntityNameAsExpression(node.left, /*useFallback*/ true);
                    write(") && ");
                    emitNodeWithoutSourceMap(temp);
                }
                else {
                    emitEntityNameAsExpression(node.left, /*useFallback*/ false);
                }

                write(".");
                emit(node.right);
            }

            function emitEntityNameAsExpression(node: EntityName | Expression, useFallback: boolean) {
                switch (node.kind) {
                    case SyntaxKind.Identifier:
                        if (useFallback) {
                            write("typeof ");
                            emitExpressionIdentifier(<Identifier>node);
                            write(" !== 'undefined' && ");
                        }

                        emitExpressionIdentifier(<Identifier>node);
                        break;

                    case SyntaxKind.QualifiedName:
                        emitQualifiedNameAsExpression(<QualifiedName>node, useFallback);
                        break;

                    default:
                        emitNodeWithoutSourceMap(node);
                        break;
                }
            }

            function emitIndexedAccess(node: ElementAccessExpression) {
                if (tryEmitConstantValue(node)) {
                    return;
                }

                if (languageVersion === ScriptTarget.ES6 &&
                    node.expression.kind === SyntaxKind.SuperKeyword &&
                    isInAsyncMethodWithSuperInES6(node)) {
                    emitSuperAccessInAsyncMethod(node.expression, node.argumentExpression);
                    return;
                }

                emit(node.expression);
                write("[");
                emit(node.argumentExpression);
                write("]");
            }

            function hasSpreadElement(elements: Expression[]) {
                return forEach(elements, e => e.kind === SyntaxKind.SpreadElementExpression);
            }

            function skipParentheses(node: Expression): Expression {
                while (node.kind === SyntaxKind.ParenthesizedExpression || node.kind === SyntaxKind.TypeAssertionExpression || node.kind === SyntaxKind.AsExpression) {
                    node = (<ParenthesizedExpression | AssertionExpression>node).expression;
                }
                return node;
            }

            function emitCallTarget(node: Expression): Expression {
                if (node.kind === SyntaxKind.Identifier || node.kind === SyntaxKind.ThisKeyword || node.kind === SyntaxKind.SuperKeyword) {
                    emit(node);
                    return node;
                }
                const temp = createAndRecordTempVariable(TempFlags.Auto);

                write("(");
                emit(temp);
                write(" = ");
                emit(node);
                write(")");
                return temp;
            }

            function emitCallWithSpread(node: CallExpression) {
                let target: Expression;
                const expr = skipParentheses(node.expression);
                if (expr.kind === SyntaxKind.PropertyAccessExpression) {
                    // Target will be emitted as "this" argument
                    target = emitCallTarget((<PropertyAccessExpression>expr).expression);
                    write(".");
                    emit((<PropertyAccessExpression>expr).name);
                }
                else if (expr.kind === SyntaxKind.ElementAccessExpression) {
                    // Target will be emitted as "this" argument
                    target = emitCallTarget((<PropertyAccessExpression>expr).expression);
                    write("[");
                    emit((<ElementAccessExpression>expr).argumentExpression);
                    write("]");
                }
                else if (expr.kind === SyntaxKind.SuperKeyword) {
                    target = expr;
                    write("_super");
                }
                else {
                    emit(node.expression);
                }
                write(".apply(");
                if (target) {
                    if (target.kind === SyntaxKind.SuperKeyword) {
                        // Calls of form super(...) and super.foo(...)
                        emitThis(target);
                    }
                    else {
                        // Calls of form obj.foo(...)
                        emit(target);
                    }
                }
                else {
                    // Calls of form foo(...)
                    write("void 0");
                }
                write(", ");
                emitListWithSpread(node.arguments, /*needsUniqueCopy*/ false, /*multiLine*/ false, /*trailingComma*/ false, /*useConcat*/ true);
                write(")");
            }

            function isSuperPropertyAccess(node: Expression): node is PropertyAccessExpression {
                return node.kind === SyntaxKind.PropertyAccessExpression
                    && (<PropertyAccessExpression>node).expression.kind === SyntaxKind.SuperKeyword;
            }

            function isSuperElementAccess(node: Expression): node is ElementAccessExpression {
                return node.kind === SyntaxKind.ElementAccessExpression
                    && (<ElementAccessExpression>node).expression.kind === SyntaxKind.SuperKeyword;
            }

            function isInAsyncMethodWithSuperInES6(node: Node) {
                if (languageVersion === ScriptTarget.ES6) {
                    const container = getSuperContainer(node, /*includeFunctions*/ false);
                    if (container && resolver.getNodeCheckFlags(container) & (NodeCheckFlags.AsyncMethodWithSuper | NodeCheckFlags.AsyncMethodWithSuperBinding)) {
                        return true;
                    }
                }

                return false;
            }

            function emitSuperAccessInAsyncMethod(superNode: Node, argumentExpression: Expression) {
                const container = getSuperContainer(superNode, /*includeFunctions*/ false);
                const isSuperBinding = resolver.getNodeCheckFlags(container) & NodeCheckFlags.AsyncMethodWithSuperBinding;
                write("_super(");
                emit(argumentExpression);
                write(isSuperBinding ? ").value" : ")");
            }

            function emitCallExpression(node: CallExpression) {
                if (languageVersion < ScriptTarget.ES6 && hasSpreadElement(node.arguments)) {
                    emitCallWithSpread(node);
                    return;
                }

                const expression = node.expression;
                let superCall = false;
                let isAsyncMethodWithSuper = false;
                if (expression.kind === SyntaxKind.SuperKeyword) {
                    emitSuper(expression);
                    superCall = true;
                }
                else {
                    superCall = isSuperPropertyAccess(expression) || isSuperElementAccess(expression);
                    isAsyncMethodWithSuper = superCall && isInAsyncMethodWithSuperInES6(node);
                    emit(expression);
                }

                if (superCall && (languageVersion < ScriptTarget.ES6 || isAsyncMethodWithSuper)) {
                    write(".call(");
                    emitThis(expression);
                    if (node.arguments.length) {
                        write(", ");
                        emitCommaList(node.arguments);
                    }
                    write(")");
                }
                else {
                    write("(");
                    emitCommaList(node.arguments);
                    write(")");
                }
            }

            function emitNewExpression(node: NewExpression) {
                write("new ");

                // Spread operator logic is supported in new expressions in ES5 using a combination
                // of Function.prototype.bind() and Function.prototype.apply().
                //
                //     Example:
                //
                //         var args = [1, 2, 3, 4, 5];
                //         new Array(...args);
                //
                //     is compiled into the following ES5:
                //
                //         var args = [1, 2, 3, 4, 5];
                //         new (Array.bind.apply(Array, [void 0].concat(args)));
                //
                // The 'thisArg' to 'bind' is ignored when invoking the result of 'bind' with 'new',
                // Thus, we set it to undefined ('void 0').
                if (languageVersion === ScriptTarget.ES5 &&
                    node.arguments &&
                    hasSpreadElement(node.arguments)) {

                    write("(");
                    const target = emitCallTarget(node.expression);
                    write(".bind.apply(");
                    emit(target);
                    write(", [void 0].concat(");
                    emitListWithSpread(node.arguments, /*needsUniqueCopy*/ false, /*multiLine*/ false, /*trailingComma*/ false, /*useConcat*/ false);
                    write(")))");
                    write("()");
                }
                else {
                    emit(node.expression);
                    if (node.arguments) {
                        write("(");
                        emitCommaList(node.arguments);
                        write(")");
                    }
                }
            }

            function emitTaggedTemplateExpression(node: TaggedTemplateExpression): void {
                if (languageVersion >= ScriptTarget.ES6) {
                    emit(node.tag);
                    write(" ");
                    emit(node.template);
                }
                else {
                    emitDownlevelTaggedTemplate(node);
                }
            }

            function emitParenExpression(node: ParenthesizedExpression) {
                // If the node is synthesized, it means the emitter put the parentheses there,
                // not the user. If we didn't want them, the emitter would not have put them
                // there.
                if (!nodeIsSynthesized(node) && node.parent.kind !== SyntaxKind.ArrowFunction) {
                    if (node.expression.kind === SyntaxKind.TypeAssertionExpression || node.expression.kind === SyntaxKind.AsExpression) {
                        let operand = (<TypeAssertion>node.expression).expression;

                        // Make sure we consider all nested cast expressions, e.g.:
                        // (<any><number><any>-A).x;
                        while (operand.kind === SyntaxKind.TypeAssertionExpression || operand.kind === SyntaxKind.AsExpression) {
                            operand = (<TypeAssertion>operand).expression;
                        }

                        // We have an expression of the form: (<Type>SubExpr)
                        // Emitting this as (SubExpr) is really not desirable. We would like to emit the subexpr as is.
                        // Omitting the parentheses, however, could cause change in the semantics of the generated
                        // code if the casted expression has a lower precedence than the rest of the expression, e.g.:
                        //      (<any>new A).foo should be emitted as (new A).foo and not new A.foo
                        //      (<any>typeof A).toString() should be emitted as (typeof A).toString() and not typeof A.toString()
                        //      new (<any>A()) should be emitted as new (A()) and not new A()
                        //      (<any>function foo() { })() should be emitted as an IIF (function foo(){})() and not declaration function foo(){} ()
                        if (operand.kind !== SyntaxKind.PrefixUnaryExpression &&
                            operand.kind !== SyntaxKind.VoidExpression &&
                            operand.kind !== SyntaxKind.TypeOfExpression &&
                            operand.kind !== SyntaxKind.DeleteExpression &&
                            operand.kind !== SyntaxKind.PostfixUnaryExpression &&
                            operand.kind !== SyntaxKind.NewExpression &&
                            !(operand.kind === SyntaxKind.CallExpression && node.parent.kind === SyntaxKind.NewExpression) &&
                            !(operand.kind === SyntaxKind.FunctionExpression && node.parent.kind === SyntaxKind.CallExpression) &&
                            !(operand.kind === SyntaxKind.NumericLiteral && node.parent.kind === SyntaxKind.PropertyAccessExpression)) {
                            emit(operand);
                            return;
                        }
                    }
                }

                write("(");
                emit(node.expression);
                write(")");
            }

            function emitDeleteExpression(node: DeleteExpression) {
                write(tokenToString(SyntaxKind.DeleteKeyword));
                write(" ");
                emit(node.expression);
            }

            function emitVoidExpression(node: VoidExpression) {
                write(tokenToString(SyntaxKind.VoidKeyword));
                write(" ");
                emit(node.expression);
            }

            function emitTypeOfExpression(node: TypeOfExpression) {
                write(tokenToString(SyntaxKind.TypeOfKeyword));
                write(" ");
                emit(node.expression);
            }

            function isNameOfExportedSourceLevelDeclarationInSystemExternalModule(node: Node): boolean {
                if (!isCurrentFileSystemExternalModule() || node.kind !== SyntaxKind.Identifier || nodeIsSynthesized(node)) {
                    return false;
                }

                const isVariableDeclarationOrBindingElement =
                    node.parent && (node.parent.kind === SyntaxKind.VariableDeclaration || node.parent.kind === SyntaxKind.BindingElement);

                const targetDeclaration =
                    isVariableDeclarationOrBindingElement
                        ? <Declaration>node.parent
                        : resolver.getReferencedValueDeclaration(<Identifier>node);

                return isSourceFileLevelDeclarationInSystemJsModule(targetDeclaration, /*isExported*/ true);
            }

            function emitPrefixUnaryExpression(node: PrefixUnaryExpression) {
                const exportChanged = (node.operator === SyntaxKind.PlusPlusToken || node.operator === SyntaxKind.MinusMinusToken) &&
                    isNameOfExportedSourceLevelDeclarationInSystemExternalModule(node.operand);

                if (exportChanged) {
                    // emit
                    // ++x
                    // as
                    // exports('x', ++x)
                    write(`${exportFunctionForFile}("`);
                    emitNodeWithoutSourceMap(node.operand);
                    write(`", `);
                }

                write(tokenToString(node.operator));
                // In some cases, we need to emit a space between the operator and the operand. One obvious case
                // is when the operator is an identifier, like delete or typeof. We also need to do this for plus
                // and minus expressions in certain cases. Specifically, consider the following two cases (parens
                // are just for clarity of exposition, and not part of the source code):
                //
                //  (+(+1))
                //  (+(++1))
                //
                // We need to emit a space in both cases. In the first case, the absence of a space will make
                // the resulting expression a prefix increment operation. And in the second, it will make the resulting
                // expression a prefix increment whose operand is a plus expression - (++(+x))
                // The same is true of minus of course.
                if (node.operand.kind === SyntaxKind.PrefixUnaryExpression) {
                    const operand = <PrefixUnaryExpression>node.operand;
                    if (node.operator === SyntaxKind.PlusToken && (operand.operator === SyntaxKind.PlusToken || operand.operator === SyntaxKind.PlusPlusToken)) {
                        write(" ");
                    }
                    else if (node.operator === SyntaxKind.MinusToken && (operand.operator === SyntaxKind.MinusToken || operand.operator === SyntaxKind.MinusMinusToken)) {
                        write(" ");
                    }
                }
                emit(node.operand);

                if (exportChanged) {
                    write(")");
                }
            }

            function emitPostfixUnaryExpression(node: PostfixUnaryExpression) {
                const exportChanged = isNameOfExportedSourceLevelDeclarationInSystemExternalModule(node.operand);
                if (exportChanged) {
                    // export function returns the value that was passes as the second argument
                    // however for postfix unary expressions result value should be the value before modification.
                    // emit 'x++' as '(export('x', ++x) - 1)' and 'x--' as '(export('x', --x) + 1)'
                    write(`(${exportFunctionForFile}("`);
                    emitNodeWithoutSourceMap(node.operand);
                    write(`", `);

                    write(tokenToString(node.operator));
                    emit(node.operand);

                    if (node.operator === SyntaxKind.PlusPlusToken) {
                        write(") - 1)");
                    }
                    else {
                        write(") + 1)");
                    }
                }
                else {
                    emit(node.operand);
                    write(tokenToString(node.operator));
                }
            }

            function shouldHoistDeclarationInSystemJsModule(node: Node): boolean {
                return isSourceFileLevelDeclarationInSystemJsModule(node, /*isExported*/ false);
            }

            /*
             * Checks if given node is a source file level declaration (not nested in module/function).
             * If 'isExported' is true - then declaration must also be exported.
             * This function is used in two cases:
             * - check if node is a exported source file level value to determine
             *   if we should also export the value after its it changed
             * - check if node is a source level declaration to emit it differently,
             *   i.e non-exported variable statement 'var x = 1' is hoisted so
             *   we we emit variable statement 'var' should be dropped.
             */
            function isSourceFileLevelDeclarationInSystemJsModule(node: Node, isExported: boolean): boolean {
                if (!node || !isCurrentFileSystemExternalModule()) {
                    return false;
                }

                let current: Node = node;
                while (current) {
                    if (current.kind === SyntaxKind.SourceFile) {
                        return !isExported || ((getCombinedNodeFlags(node) & NodeFlags.Export) !== 0);
                    }
                    else if (isFunctionLike(current) || current.kind === SyntaxKind.ModuleBlock) {
                        return false;
                    }
                    else {
                        current = current.parent;
                    }
                }
            }

            /**
             * Emit ES7 exponentiation operator downlevel using Math.pow
             * @param node a binary expression node containing exponentiationOperator (**, **=)
             */
            function emitExponentiationOperator(node: BinaryExpression) {
                const leftHandSideExpression = node.left;
                if (node.operatorToken.kind === SyntaxKind.AsteriskAsteriskEqualsToken) {
                    let synthesizedLHS: ElementAccessExpression | PropertyAccessExpression;
                    let shouldEmitParentheses = false;
                    if (isElementAccessExpression(leftHandSideExpression)) {
                        shouldEmitParentheses = true;
                        write("(");

                        synthesizedLHS = <ElementAccessExpression>createSynthesizedNode(SyntaxKind.ElementAccessExpression, /*startsOnNewLine*/ false);

                        const identifier = emitTempVariableAssignment(leftHandSideExpression.expression, /*canDefineTempVariablesInPlace*/ false, /*shouldEmitCommaBeforeAssignment*/ false);
                        synthesizedLHS.expression = identifier;

                        if (leftHandSideExpression.argumentExpression.kind !== SyntaxKind.NumericLiteral &&
                            leftHandSideExpression.argumentExpression.kind !== SyntaxKind.StringLiteral) {
                            const tempArgumentExpression = createAndRecordTempVariable(TempFlags._i);
                            (<ElementAccessExpression>synthesizedLHS).argumentExpression = tempArgumentExpression;
                            emitAssignment(tempArgumentExpression, leftHandSideExpression.argumentExpression, /*shouldEmitCommaBeforeAssignment*/ true, leftHandSideExpression.expression);
                        }
                        else {
                            (<ElementAccessExpression>synthesizedLHS).argumentExpression = leftHandSideExpression.argumentExpression;
                        }
                        write(", ");
                    }
                    else if (isPropertyAccessExpression(leftHandSideExpression)) {
                        shouldEmitParentheses = true;
                        write("(");
                        synthesizedLHS = <PropertyAccessExpression>createSynthesizedNode(SyntaxKind.PropertyAccessExpression, /*startsOnNewLine*/ false);

                        const identifier = emitTempVariableAssignment(leftHandSideExpression.expression, /*canDefineTempVariablesInPlace*/ false, /*shouldEmitCommaBeforeAssignment*/ false);
                        synthesizedLHS.expression = identifier;

                        (<PropertyAccessExpression>synthesizedLHS).dotToken = leftHandSideExpression.dotToken;
                        (<PropertyAccessExpression>synthesizedLHS).name = leftHandSideExpression.name;
                        write(", ");
                    }

                    emit(synthesizedLHS || leftHandSideExpression);
                    write(" = ");
                    write("Math.pow(");
                    emit(synthesizedLHS || leftHandSideExpression);
                    write(", ");
                    emit(node.right);
                    write(")");
                    if (shouldEmitParentheses) {
                        write(")");
                    }
                }
                else {
                    write("Math.pow(");
                    emit(leftHandSideExpression);
                    write(", ");
                    emit(node.right);
                    write(")");
                }
            }

            function emitBinaryExpression(node: BinaryExpression) {
                if (languageVersion < ScriptTarget.ES6 && node.operatorToken.kind === SyntaxKind.EqualsToken &&
                    (node.left.kind === SyntaxKind.ObjectLiteralExpression || node.left.kind === SyntaxKind.ArrayLiteralExpression)) {
                    emitDestructuring(node, node.parent.kind === SyntaxKind.ExpressionStatement);
                }
                else {
                    const exportChanged =
                        node.operatorToken.kind >= SyntaxKind.FirstAssignment &&
                        node.operatorToken.kind <= SyntaxKind.LastAssignment &&
                        isNameOfExportedSourceLevelDeclarationInSystemExternalModule(node.left);

                    if (exportChanged) {
                        // emit assignment 'x <op> y' as 'exports("x", x <op> y)'
                        write(`${exportFunctionForFile}("`);
                        emitNodeWithoutSourceMap(node.left);
                        write(`", `);
                    }

                    if (node.operatorToken.kind === SyntaxKind.AsteriskAsteriskToken || node.operatorToken.kind === SyntaxKind.AsteriskAsteriskEqualsToken) {
                        // Downleveled emit exponentiation operator using Math.pow
                        emitExponentiationOperator(node);
                    }
                    else {
                        emit(node.left);
                        // Add indentation before emit the operator if the operator is on different line
                        // For example:
                        //      3
                        //      + 2;
                        //   emitted as
                        //      3
                        //          + 2;
                        const indentedBeforeOperator = indentIfOnDifferentLines(node, node.left, node.operatorToken, node.operatorToken.kind !== SyntaxKind.CommaToken ? " " : undefined);
                        write(tokenToString(node.operatorToken.kind));
                        const indentedAfterOperator = indentIfOnDifferentLines(node, node.operatorToken, node.right, " ");
                        emit(node.right);
                        decreaseIndentIf(indentedBeforeOperator, indentedAfterOperator);
                    }

                    if (exportChanged) {
                        write(")");
                    }
                }
            }

            function synthesizedNodeStartsOnNewLine(node: Node) {
                return nodeIsSynthesized(node) && (<SynthesizedNode>node).startsOnNewLine;
            }

            function emitConditionalExpression(node: ConditionalExpression) {
                emit(node.condition);
                const indentedBeforeQuestion = indentIfOnDifferentLines(node, node.condition, node.questionToken, " ");
                write("?");
                const indentedAfterQuestion = indentIfOnDifferentLines(node, node.questionToken, node.whenTrue, " ");
                emit(node.whenTrue);
                decreaseIndentIf(indentedBeforeQuestion, indentedAfterQuestion);
                const indentedBeforeColon = indentIfOnDifferentLines(node, node.whenTrue, node.colonToken, " ");
                write(":");
                const indentedAfterColon = indentIfOnDifferentLines(node, node.colonToken, node.whenFalse, " ");
                emit(node.whenFalse);
                decreaseIndentIf(indentedBeforeColon, indentedAfterColon);
            }

            // Helper function to decrease the indent if we previously indented.  Allows multiple
            // previous indent values to be considered at a time.  This also allows caller to just
            // call this once, passing in all their appropriate indent values, instead of needing
            // to call this helper function multiple times.
            function decreaseIndentIf(value1: boolean, value2?: boolean) {
                if (value1) {
                    decreaseIndent();
                }
                if (value2) {
                    decreaseIndent();
                }
            }

            function isSingleLineEmptyBlock(node: Node) {
                if (node && node.kind === SyntaxKind.Block) {
                    const block = <Block>node;
                    return block.statements.length === 0 && nodeEndIsOnSameLineAsNodeStart(block, block);
                }
            }

            function emitBlock(node: Block) {
                if (isSingleLineEmptyBlock(node)) {
                    emitToken(SyntaxKind.OpenBraceToken, node.pos);
                    write(" ");
                    emitToken(SyntaxKind.CloseBraceToken, node.statements.end);
                    return;
                }

                emitToken(SyntaxKind.OpenBraceToken, node.pos);
                increaseIndent();
                if (node.kind === SyntaxKind.ModuleBlock) {
                    Debug.assert(node.parent.kind === SyntaxKind.ModuleDeclaration);
                    emitCaptureThisForNodeIfNecessary(node.parent);
                }
                emitLines(node.statements);
                if (node.kind === SyntaxKind.ModuleBlock) {
                    emitTempDeclarations(/*newLine*/ true);
                }
                decreaseIndent();
                writeLine();
                emitToken(SyntaxKind.CloseBraceToken, node.statements.end);
            }

            function emitEmbeddedStatement(node: Node) {
                if (node.kind === SyntaxKind.Block) {
                    write(" ");
                    emit(<Block>node);
                }
                else {
                    increaseIndent();
                    writeLine();
                    emit(node);
                    decreaseIndent();
                }
            }

            function emitExpressionStatement(node: ExpressionStatement) {
                emitParenthesizedIf(node.expression, /*parenthesized*/ node.expression.kind === SyntaxKind.ArrowFunction);
                write(";");
            }

            function emitIfStatement(node: IfStatement) {
                let endPos = emitToken(SyntaxKind.IfKeyword, node.pos);
                write(" ");
                endPos = emitToken(SyntaxKind.OpenParenToken, endPos);
                emit(node.expression);
                emitToken(SyntaxKind.CloseParenToken, node.expression.end);
                emitEmbeddedStatement(node.thenStatement);
                if (node.elseStatement) {
                    writeLine();
                    emitToken(SyntaxKind.ElseKeyword, node.thenStatement.end);
                    if (node.elseStatement.kind === SyntaxKind.IfStatement) {
                        write(" ");
                        emit(node.elseStatement);
                    }
                    else {
                        emitEmbeddedStatement(node.elseStatement);
                    }
                }
            }

            function emitDoStatement(node: DoStatement) {
                emitLoop(node, emitDoStatementWorker);
            }

            function emitDoStatementWorker(node: DoStatement, loop: ConvertedLoop) {
                write("do");
                if (loop) {
                    emitConvertedLoopCall(loop, /*emitAsBlock*/ true);
                }
                else {
                    emitNormalLoopBody(node, /*emitAsEmbeddedStatement*/ true);
                }
                if (node.statement.kind === SyntaxKind.Block) {
                    write(" ");
                }
                else {
                    writeLine();
                }
                write("while (");
                emit(node.expression);
                write(");");
            }

            function emitWhileStatement(node: WhileStatement) {
                emitLoop(node, emitWhileStatementWorker);
            }

            function emitWhileStatementWorker(node: WhileStatement, loop: ConvertedLoop) {
                write("while (");
                emit(node.expression);
                write(")");

                if (loop) {
                    emitConvertedLoopCall(loop, /*emitAsBlock*/ true);
                }
                else {
                    emitNormalLoopBody(node, /*emitAsEmbeddedStatement*/ true);
                }
            }

            /**
             * Returns true if start of variable declaration list was emitted.
             * Returns false if nothing was written - this can happen for source file level variable declarations
             *     in system modules where such variable declarations are hoisted.
             */
            function tryEmitStartOfVariableDeclarationList(decl: VariableDeclarationList): boolean {
                if (shouldHoistVariable(decl, /*checkIfSourceFileLevelDecl*/ true)) {
                    // variables in variable declaration list were already hoisted
                    return false;
                }

                if (convertedLoopState && (getCombinedNodeFlags(decl) & NodeFlags.BlockScoped) === 0) {
                    // we are inside a converted loop - this can only happen in downlevel scenarios
                    // record names for all variable declarations
                    for (const varDecl of decl.declarations) {
                        hoistVariableDeclarationFromLoop(convertedLoopState, varDecl);
                    }
                    return false;
                }

                emitStart(decl);
                if (decl && languageVersion >= ScriptTarget.ES6) {
                    if (isLet(decl)) {
                        write("let ");
                    }
                    else if (isConst(decl)) {
                        write("const ");
                    }
                    else {
                        write("var ");
                    }
                }
                else {
                    write("var ");
                }
                // Note here we specifically dont emit end so that if we are going to emit binding pattern
                // we can alter the source map correctly
                return true;
            }

            function emitVariableDeclarationListSkippingUninitializedEntries(list: VariableDeclarationList): boolean {
                let started = false;
                for (const decl of list.declarations) {
                    if (!decl.initializer) {
                        continue;
                    }

                    if (!started) {
                        started = true;
                    }
                    else {
                        write(", ");
                    }

                    emit(decl);
                }

                return started;
            }

            interface ConvertedLoop {
                functionName: string;
                paramList: string;
                state: ConvertedLoopState;
            }

            function shouldConvertLoopBody(node: IterationStatement): boolean {
                return languageVersion < ScriptTarget.ES6 &&
                    (resolver.getNodeCheckFlags(node) & NodeCheckFlags.LoopWithBlockScopedBindingCapturedInFunction) !== 0;
            }

            function emitLoop(node: IterationStatement, loopEmitter: (n: IterationStatement, convertedLoop: ConvertedLoop) => void): void {
                const shouldConvert = shouldConvertLoopBody(node);
                if (!shouldConvert) {
                    loopEmitter(node, /* convertedLoop*/ undefined);
                }
                else {
                    const loop = convertLoopBody(node);
                    if (node.parent.kind === SyntaxKind.LabeledStatement) {
                        // if parent of the loop was labeled statement - attach the label to loop skipping converted loop body
                        emitLabelAndColon(<LabeledStatement>node.parent);
                    }
                    loopEmitter(node, loop);
                }
            }

            function convertLoopBody(node: IterationStatement): ConvertedLoop {
                const functionName = makeUniqueName("_loop");

                let loopInitializer: VariableDeclarationList;
                switch (node.kind) {
                    case SyntaxKind.ForStatement:
                    case SyntaxKind.ForInStatement:
                    case SyntaxKind.ForOfStatement:
                        const initializer = (<ForStatement | ForInStatement | ForOfStatement>node).initializer;
                        if (initializer && initializer.kind === SyntaxKind.VariableDeclarationList) {
                            loopInitializer = <VariableDeclarationList>(<ForStatement | ForInStatement | ForOfStatement>node).initializer;
                        }
                        break;
                }

                let loopParameters: string[];
                if (loopInitializer && (getCombinedNodeFlags(loopInitializer) & NodeFlags.BlockScoped)) {
                    // if loop initializer contains block scoped variables - they should be passed to converted loop body as parameters
                    loopParameters = [];
                    for (const varDeclaration of loopInitializer.declarations) {
                        collectNames(varDeclaration.name);
                    }
                }

                const bodyIsBlock = node.statement.kind === SyntaxKind.Block;
                const paramList = loopParameters ? loopParameters.join(", ") : "";

                writeLine();
                write(`var ${functionName} = function(${paramList})`);

                if (!bodyIsBlock) {
                    write(" {");
                    writeLine();
                    increaseIndent();
                }

                const convertedOuterLoopState = convertedLoopState;
                convertedLoopState = {};

                if (convertedOuterLoopState) {
                    // convertedOuterLoopState !== undefined means that this converted loop is nested in another converted loop.
                    // if outer converted loop has already accumulated some state - pass it through
                    if (convertedOuterLoopState.argumentsName) {
                        // outer loop has already used 'arguments' so we've already have some name to alias it
                        // use the same name in all nested loops
                        convertedLoopState.argumentsName = convertedOuterLoopState.argumentsName;
                    }

                    if (convertedOuterLoopState.thisName) {
                        // outer loop has already used 'this' so we've already have some name to alias it
                        // use the same name in all nested loops
                        convertedLoopState.thisName = convertedOuterLoopState.thisName;
                    }

                    if (convertedOuterLoopState.hoistedLocalVariables) {
                        // we've already collected some non-block scoped variable declarations in enclosing loop
                        // use the same storage in nested loop
                        convertedLoopState.hoistedLocalVariables = convertedOuterLoopState.hoistedLocalVariables;
                    }
                }

                emitEmbeddedStatement(node.statement);

                if (!bodyIsBlock) {
                    decreaseIndent();
                    writeLine();
                    write("}");
                }
                write(";");
                writeLine();

                if (convertedLoopState.argumentsName) {
                    // if alias for arguments is set
                    if (convertedOuterLoopState) {
                        // pass it to outer converted loop
                        convertedOuterLoopState.argumentsName = convertedLoopState.argumentsName;
                    }
                    else {
                        // this is top level converted loop and we need to create an alias for 'arguments' object
                        write(`var ${convertedLoopState.argumentsName} = arguments;`);
                        writeLine();
                    }
                }
                if (convertedLoopState.thisName) {
                    // if alias for this is set
                    if (convertedOuterLoopState) {
                        // pass it to outer converted loop
                        convertedOuterLoopState.thisName = convertedLoopState.thisName;
                    }
                    else {
                        // this is top level converted loop so we need to create an alias for 'this' here
                        // NOTE:
                        // if converted loops were all nested in arrow function then we'll always emit '_this' so convertedLoopState.thisName will not be set.
                        // If it is set this means that all nested loops are not nested in arrow function and it is safe to capture 'this'.
                        write(`var ${convertedLoopState.thisName} = this;`);
                        writeLine();
                    }
                }

                if (convertedLoopState.hoistedLocalVariables) {
                    // if hoistedLocalVariables !== undefined this means that we've possibly collected some variable declarations to be hoisted later
                    if (convertedOuterLoopState) {
                        // pass them to outer converted loop
                        convertedOuterLoopState.hoistedLocalVariables = convertedLoopState.hoistedLocalVariables;
                    }
                    else {
                        // deduplicate and hoist collected variable declarations
                        write("var ");
                        let seen: Map<string>;
                        for (const id of convertedLoopState.hoistedLocalVariables) {
                           // Don't initialize seen unless we have at least one element.
                           // Emit a comma to separate for all but the first element.
                           if (!seen) {
                               seen = {};
                           }
                           else {
                               write(", ");
                           }

                           if (!hasProperty(seen, id.text)) {
                               emit(id);
                               seen[id.text] = id.text;
                           }
                        }
                        write(";");
                        writeLine();
                    }
                }

                const currentLoopState = convertedLoopState;
                convertedLoopState = convertedOuterLoopState;

                return { functionName, paramList, state: currentLoopState };

                function collectNames(name: Identifier | BindingPattern): void {
                    if (name.kind === SyntaxKind.Identifier) {
                        const nameText = isNameOfNestedRedeclaration(<Identifier>name) ? getGeneratedNameForNode(name) : (<Identifier>name).text;
                        loopParameters.push(nameText);
                    }
                    else {
                        for (const element of (<BindingPattern>name).elements) {
                            collectNames(element.name);
                        }
                    }
                }
            }

            function emitNormalLoopBody(node: IterationStatement, emitAsEmbeddedStatement: boolean): void {
                let saveAllowedNonLabeledJumps: Jump;
                if (convertedLoopState) {
                    // we get here if we are trying to emit normal loop loop inside converted loop
                    // set allowedNonLabeledJumps to Break | Continue to mark that break\continue inside the loop should be emitted as is
                    saveAllowedNonLabeledJumps = convertedLoopState.allowedNonLabeledJumps;
                    convertedLoopState.allowedNonLabeledJumps = Jump.Break | Jump.Continue;
                }

                if (emitAsEmbeddedStatement) {
                    emitEmbeddedStatement(node.statement);
                }
                else if (node.statement.kind === SyntaxKind.Block) {
                    emitLines((<Block>node.statement).statements);
                }
                else {
                    writeLine();
                    emit(node.statement);
                }

                if (convertedLoopState) {
                    convertedLoopState.allowedNonLabeledJumps = saveAllowedNonLabeledJumps;
                }
            }

            function emitConvertedLoopCall(loop: ConvertedLoop, emitAsBlock: boolean): void {
                if (emitAsBlock) {
                    write(" {");
                    writeLine();
                    increaseIndent();
                }

                // loop is considered simple if it does not have any return statements or break\continue that transfer control outside of the loop
                // simple loops are emitted as just 'loop()';
                const isSimpleLoop =
                    !loop.state.nonLocalJumps &&
                    !loop.state.labeledNonLocalBreaks &&
                    !loop.state.labeledNonLocalContinues;

                const loopResult = makeUniqueName("state");
                if (!isSimpleLoop) {
                    write(`var ${loopResult} = `);
                }

                write(`${loop.functionName}(${loop.paramList});`);

                if (!isSimpleLoop) {
                    // for non simple loops we need to store result returned from converted loop function and use it to do dispatching
                    // converted loop function can return:
                    // - object - used when body of the converted loop contains return statement. Property "value" of this object stores retuned value
                    // - string - used to dispatch jumps. "break" and "continue" are used to non-labeled jumps, other values are used to transfer control to
                    //   different labels
                    writeLine();
                    if (loop.state.nonLocalJumps & Jump.Return) {
                        write(`if (typeof ${loopResult} === "object") `);
                        if (convertedLoopState) {
                            // we are currently nested in another converted loop - return unwrapped result
                            write(`return ${loopResult};`);
                            // propagate 'hasReturn' flag to outer loop
                            convertedLoopState.nonLocalJumps |= Jump.Return;
                        }
                        else {
                            // top level converted loop - return unwrapped value
                            write(`return ${loopResult}.value`);
                        }
                        writeLine();
                    }

                    if (loop.state.nonLocalJumps & Jump.Break) {
                        write(`if (${loopResult} === "break") break;`);
                        writeLine();
                    }

                    if (loop.state.nonLocalJumps & Jump.Continue) {
                        write(`if (${loopResult} === "continue") continue;`);
                        writeLine();
                    }

                    // in case of labeled breaks emit code that either breaks to some known label inside outer loop or delegates jump decision to outer loop
                    emitDispatchTableForLabeledJumps(loopResult, loop.state, convertedLoopState);
                }

                if (emitAsBlock) {
                    writeLine();
                    decreaseIndent();
                    write("}");
                }

                function emitDispatchTableForLabeledJumps(loopResultVariable: string, currentLoop: ConvertedLoopState, outerLoop: ConvertedLoopState) {
                    if (!currentLoop.labeledNonLocalBreaks && !currentLoop.labeledNonLocalContinues) {
                        return;
                    }

                    write(`switch(${loopResultVariable}) {`);
                    increaseIndent();

                    emitDispatchEntriesForLabeledJumps(currentLoop.labeledNonLocalBreaks, /*isBreak*/ true, loopResultVariable, outerLoop);
                    emitDispatchEntriesForLabeledJumps(currentLoop.labeledNonLocalContinues, /*isBreak*/ false, loopResultVariable, outerLoop);

                    decreaseIndent();
                    writeLine();
                    write("}");
                }

                function emitDispatchEntriesForLabeledJumps(table: Map<string>, isBreak: boolean, loopResultVariable: string, outerLoop: ConvertedLoopState): void {
                    if (!table) {
                        return;
                    }

                    for (const labelText in table) {
                        const labelMarker = table[labelText];
                        writeLine();
                        write(`case "${labelMarker}": `);
                        // if there are no outer converted loop or outer label in question is located inside outer converted loop
                        // then emit labeled break\continue
                        // otherwise propagate pair 'label -> marker' to outer converted loop and emit 'return labelMarker' so outer loop can later decide what to do
                        if (!outerLoop || (outerLoop.labels && outerLoop.labels[labelText])) {
                            if (isBreak) {
                                write("break ");
                            }
                            else {
                                write("continue ");
                            }
                            write(`${labelText};`);
                        }
                        else {
                            setLabeledJump(outerLoop, isBreak, labelText, labelMarker);
                            write(`return ${loopResultVariable};`);
                        }
                    }
                }
            }

            function emitForStatement(node: ForStatement) {
                emitLoop(node, emitForStatementWorker);
            }

            function emitForStatementWorker(node: ForStatement, loop: ConvertedLoop) {
                let endPos = emitToken(SyntaxKind.ForKeyword, node.pos);
                write(" ");
                endPos = emitToken(SyntaxKind.OpenParenToken, endPos);
                if (node.initializer && node.initializer.kind === SyntaxKind.VariableDeclarationList) {
                    const variableDeclarationList = <VariableDeclarationList>node.initializer;
                    const startIsEmitted = tryEmitStartOfVariableDeclarationList(variableDeclarationList);
                    if (startIsEmitted) {
                        emitCommaList(variableDeclarationList.declarations);
                    }
                    else {
                        emitVariableDeclarationListSkippingUninitializedEntries(variableDeclarationList);
                    }
                }
                else if (node.initializer) {
                    emit(node.initializer);
                }
                write(";");
                emitOptional(" ", node.condition);
                write(";");
                emitOptional(" ", node.incrementor);
                write(")");

                if (loop) {
                    emitConvertedLoopCall(loop, /*emitAsBlock*/ true);
                }
                else {
                    emitNormalLoopBody(node, /*emitAsEmbeddedStatement*/ true);
                }
            }

            function emitForInOrForOfStatement(node: ForInStatement | ForOfStatement) {
                if (languageVersion < ScriptTarget.ES6 && node.kind === SyntaxKind.ForOfStatement) {
                    emitLoop(node, emitDownLevelForOfStatementWorker);
                }
                else {
                    emitLoop(node, emitForInOrForOfStatementWorker);
                }
            }

            function emitForInOrForOfStatementWorker(node: ForInStatement | ForOfStatement, loop: ConvertedLoop) {
                let endPos = emitToken(SyntaxKind.ForKeyword, node.pos);
                write(" ");
                endPos = emitToken(SyntaxKind.OpenParenToken, endPos);
                if (node.initializer.kind === SyntaxKind.VariableDeclarationList) {
                    const variableDeclarationList = <VariableDeclarationList>node.initializer;
                    if (variableDeclarationList.declarations.length >= 1) {
                        tryEmitStartOfVariableDeclarationList(variableDeclarationList);
                        emit(variableDeclarationList.declarations[0]);
                    }
                }
                else {
                    emit(node.initializer);
                }

                if (node.kind === SyntaxKind.ForInStatement) {
                    write(" in ");
                }
                else {
                    write(" of ");
                }
                emit(node.expression);
                emitToken(SyntaxKind.CloseParenToken, node.expression.end);

                if (loop) {
                    emitConvertedLoopCall(loop, /*emitAsBlock*/ true);
                }
                else {
                    emitNormalLoopBody(node, /*emitAsEmbeddedStatement*/ true);
                }
            }

            function emitDownLevelForOfStatementWorker(node: ForOfStatement, loop: ConvertedLoop) {
                // The following ES6 code:
                //
                //    for (let v of expr) { }
                //
                // should be emitted as
                //
                //    for (let _i = 0, _a = expr; _i < _a.length; _i++) {
                //        let v = _a[_i];
                //    }
                //
                // where _a and _i are temps emitted to capture the RHS and the counter,
                // respectively.
                // When the left hand side is an expression instead of a let declaration,
                // the "let v" is not emitted.
                // When the left hand side is a let/const, the v is renamed if there is
                // another v in scope.
                // Note that all assignments to the LHS are emitted in the body, including
                // all destructuring.
                // Note also that because an extra statement is needed to assign to the LHS,
                // for-of bodies are always emitted as blocks.

                let endPos = emitToken(SyntaxKind.ForKeyword, node.pos);
                write(" ");
                endPos = emitToken(SyntaxKind.OpenParenToken, endPos);

                // Do not emit the LHS let declaration yet, because it might contain destructuring.

                // Do not call recordTempDeclaration because we are declaring the temps
                // right here. Recording means they will be declared later.
                // In the case where the user wrote an identifier as the RHS, like this:
                //
                //     for (let v of arr) { }
                //
                // we can't reuse 'arr' because it might be modified within the body of the loop.
                const counter = createTempVariable(TempFlags._i);
                const rhsReference = createSynthesizedNode(SyntaxKind.Identifier) as Identifier;
                rhsReference.text = node.expression.kind === SyntaxKind.Identifier ?
                    makeUniqueName((<Identifier>node.expression).text) :
                    makeTempVariableName(TempFlags.Auto);

                // This is the let keyword for the counter and rhsReference. The let keyword for
                // the LHS will be emitted inside the body.
                emitStart(node.expression);
                write("var ");

                // _i = 0
                emitNodeWithoutSourceMap(counter);
                write(" = 0");
                emitEnd(node.expression);

                // , _a = expr
                write(", ");
                emitStart(node.expression);
                emitNodeWithoutSourceMap(rhsReference);
                write(" = ");
                emitNodeWithoutSourceMap(node.expression);
                emitEnd(node.expression);

                write("; ");

                // _i < _a.length;
                emitStart(node.expression);
                emitNodeWithoutSourceMap(counter);
                write(" < ");

                emitNodeWithCommentsAndWithoutSourcemap(rhsReference);
                write(".length");

                emitEnd(node.expression);
                write("; ");

                // _i++)
                emitStart(node.expression);
                emitNodeWithoutSourceMap(counter);
                write("++");
                emitEnd(node.expression);
                emitToken(SyntaxKind.CloseParenToken, node.expression.end);

                // Body
                write(" {");
                writeLine();
                increaseIndent();

                // Initialize LHS
                // let v = _a[_i];
                const rhsIterationValue = createElementAccessExpression(rhsReference, counter);
                emitStart(node.initializer);
                if (node.initializer.kind === SyntaxKind.VariableDeclarationList) {
                    write("var ");
                    const variableDeclarationList = <VariableDeclarationList>node.initializer;
                    if (variableDeclarationList.declarations.length > 0) {
                        const declaration = variableDeclarationList.declarations[0];
                        if (isBindingPattern(declaration.name)) {
                            // This works whether the declaration is a var, let, or const.
                            // It will use rhsIterationValue _a[_i] as the initializer.
                            emitDestructuring(declaration, /*isAssignmentExpressionStatement*/ false, rhsIterationValue);
                        }
                        else {
                            // The following call does not include the initializer, so we have
                            // to emit it separately.
                            emitNodeWithCommentsAndWithoutSourcemap(declaration);
                            write(" = ");
                            emitNodeWithoutSourceMap(rhsIterationValue);
                        }
                    }
                    else {
                        // It's an empty declaration list. This can only happen in an error case, if the user wrote
                        //     for (let of []) {}
                        emitNodeWithoutSourceMap(createTempVariable(TempFlags.Auto));
                        write(" = ");
                        emitNodeWithoutSourceMap(rhsIterationValue);
                    }
                }
                else {
                    // Initializer is an expression. Emit the expression in the body, so that it's
                    // evaluated on every iteration.
                    const assignmentExpression = createBinaryExpression(<Expression>node.initializer, SyntaxKind.EqualsToken, rhsIterationValue, /*startsOnNewLine*/ false);
                    if (node.initializer.kind === SyntaxKind.ArrayLiteralExpression || node.initializer.kind === SyntaxKind.ObjectLiteralExpression) {
                        // This is a destructuring pattern, so call emitDestructuring instead of emit. Calling emit will not work, because it will cause
                        // the BinaryExpression to be passed in instead of the expression statement, which will cause emitDestructuring to crash.
                        emitDestructuring(assignmentExpression, /*isAssignmentExpressionStatement*/ true, /*value*/ undefined);
                    }
                    else {
                        emitNodeWithCommentsAndWithoutSourcemap(assignmentExpression);
                    }
                }
                emitEnd(node.initializer);
                write(";");

                if (loop) {
                    writeLine();
                    emitConvertedLoopCall(loop, /*emitAsBlock*/ false);
                }
                else {
                    emitNormalLoopBody(node, /*emitAsEmbeddedStatement*/ false);
                }

                writeLine();
                decreaseIndent();
                write("}");
            }

            function emitBreakOrContinueStatement(node: BreakOrContinueStatement) {
                if (convertedLoopState) {
                    // check if we can emit break\continue as is
                    // it is possible if either
                    //   - break\continue is statement labeled and label is located inside the converted loop
                    //   - break\continue is non-labeled and located in non-converted loop\switch statement
                    const jump = node.kind === SyntaxKind.BreakStatement ? Jump.Break : Jump.Continue;
                    const canUseBreakOrContinue =
                        (node.label && convertedLoopState.labels && convertedLoopState.labels[node.label.text]) ||
                        (!node.label && (convertedLoopState.allowedNonLabeledJumps & jump));

                    if (!canUseBreakOrContinue) {
                        if (!node.label) {
                            if (node.kind === SyntaxKind.BreakStatement) {
                                convertedLoopState.nonLocalJumps |= Jump.Break;
                                write(`return "break";`);
                            }
                            else {
                                convertedLoopState.nonLocalJumps |= Jump.Continue;
                                write(`return "continue";`);
                            }
                        }
                        else {
                            let labelMarker: string;
                            if (node.kind === SyntaxKind.BreakStatement) {
                                labelMarker = `break-${node.label.text}`;
                                setLabeledJump(convertedLoopState, /*isBreak*/ true, node.label.text, labelMarker);
                            }
                            else {
                                labelMarker = `continue-${node.label.text}`;
                                setLabeledJump(convertedLoopState, /*isBreak*/ false, node.label.text, labelMarker);
                            }
                            write(`return "${labelMarker}";`);
                        }

                        return;
                    }
                }

                emitToken(node.kind === SyntaxKind.BreakStatement ? SyntaxKind.BreakKeyword : SyntaxKind.ContinueKeyword, node.pos);
                emitOptional(" ", node.label);
                write(";");
            }

            function emitReturnStatement(node: ReturnStatement) {
                if (convertedLoopState) {
                    convertedLoopState.nonLocalJumps |= Jump.Return;
                    write("return { value: ");
                    if (node.expression) {
                        emit(node.expression);
                    }
                    else {
                        write("void 0");
                    }
                    write(" };");
                    return;
                }

                emitToken(SyntaxKind.ReturnKeyword, node.pos);
                emitOptional(" ", node.expression);
                write(";");
            }

            function emitWithStatement(node: WithStatement) {
                write("with (");
                emit(node.expression);
                write(")");
                emitEmbeddedStatement(node.statement);
            }

            function emitSwitchStatement(node: SwitchStatement) {
                let endPos = emitToken(SyntaxKind.SwitchKeyword, node.pos);
                write(" ");
                emitToken(SyntaxKind.OpenParenToken, endPos);
                emit(node.expression);
                endPos = emitToken(SyntaxKind.CloseParenToken, node.expression.end);
                write(" ");

                let saveAllowedNonLabeledJumps: Jump;
                if (convertedLoopState) {
                    saveAllowedNonLabeledJumps = convertedLoopState.allowedNonLabeledJumps;
                    // for switch statement allow only non-labeled break
                    convertedLoopState.allowedNonLabeledJumps |= Jump.Break;
                }
                emitCaseBlock(node.caseBlock, endPos);
                if (convertedLoopState) {
                    convertedLoopState.allowedNonLabeledJumps = saveAllowedNonLabeledJumps;
                }
            }

            function emitCaseBlock(node: CaseBlock, startPos: number): void {
                emitToken(SyntaxKind.OpenBraceToken, startPos);
                increaseIndent();
                emitLines(node.clauses);
                decreaseIndent();
                writeLine();
                emitToken(SyntaxKind.CloseBraceToken, node.clauses.end);
            }

            function nodeStartPositionsAreOnSameLine(node1: Node, node2: Node) {
                return getLineOfLocalPositionFromLineMap(currentLineMap, skipTrivia(currentText, node1.pos)) ===
                    getLineOfLocalPositionFromLineMap(currentLineMap, skipTrivia(currentText, node2.pos));
            }

            function nodeEndPositionsAreOnSameLine(node1: Node, node2: Node) {
                return getLineOfLocalPositionFromLineMap(currentLineMap, node1.end) ===
                    getLineOfLocalPositionFromLineMap(currentLineMap, node2.end);
            }

            function nodeEndIsOnSameLineAsNodeStart(node1: Node, node2: Node) {
                return getLineOfLocalPositionFromLineMap(currentLineMap, node1.end) ===
                    getLineOfLocalPositionFromLineMap(currentLineMap, skipTrivia(currentText, node2.pos));
            }

            function emitCaseOrDefaultClause(node: CaseOrDefaultClause) {
                if (node.kind === SyntaxKind.CaseClause) {
                    write("case ");
                    emit((<CaseClause>node).expression);
                    write(":");
                }
                else {
                    write("default:");
                }

                if (node.statements.length === 1 && nodeStartPositionsAreOnSameLine(node, node.statements[0])) {
                    write(" ");
                    emit(node.statements[0]);
                }
                else {
                    increaseIndent();
                    emitLines(node.statements);
                    decreaseIndent();
                }
            }

            function emitThrowStatement(node: ThrowStatement) {
                write("throw ");
                emit(node.expression);
                write(";");
            }

            function emitTryStatement(node: TryStatement) {
                write("try ");
                emit(node.tryBlock);
                emit(node.catchClause);
                if (node.finallyBlock) {
                    writeLine();
                    write("finally ");
                    emit(node.finallyBlock);
                }
            }

            function emitCatchClause(node: CatchClause) {
                writeLine();
                const endPos = emitToken(SyntaxKind.CatchKeyword, node.pos);
                write(" ");
                emitToken(SyntaxKind.OpenParenToken, endPos);
                emit(node.variableDeclaration);
                emitToken(SyntaxKind.CloseParenToken, node.variableDeclaration ? node.variableDeclaration.end : endPos);
                write(" ");
                emitBlock(node.block);
            }

            function emitDebuggerStatement(node: Node) {
                emitToken(SyntaxKind.DebuggerKeyword, node.pos);
                write(";");
            }

            function emitLabelAndColon(node: LabeledStatement): void {
                emit(node.label);
                write(": ");
            }

            function emitLabeledStatement(node: LabeledStatement) {
                if (!isIterationStatement(node.statement, /* lookInLabeledStatements */ false) || !shouldConvertLoopBody(<IterationStatement>node.statement)) {
                    emitLabelAndColon(node);
                }

                if (convertedLoopState) {
                    if (!convertedLoopState.labels) {
                        convertedLoopState.labels = {};
                    }
                    convertedLoopState.labels[node.label.text] = node.label.text;
                }

                emit(node.statement);

                if (convertedLoopState) {
                    convertedLoopState.labels[node.label.text] = undefined;
                }
            }

            function getContainingModule(node: Node): ModuleDeclaration {
                do {
                    node = node.parent;
                } while (node && node.kind !== SyntaxKind.ModuleDeclaration);
                return <ModuleDeclaration>node;
            }

            function emitContainingModuleName(node: Node) {
                const container = getContainingModule(node);
                write(container ? getGeneratedNameForNode(container) : "exports");
            }

            function emitModuleMemberName(node: Declaration) {
                emitStart(node.name);
                if (getCombinedNodeFlags(node) & NodeFlags.Export) {
                    const container = getContainingModule(node);
                    if (container) {
                        write(getGeneratedNameForNode(container));
                        write(".");
                    }
                    else if (modulekind !== ModuleKind.ES6 && modulekind !== ModuleKind.System) {
                        write("exports.");
                    }
                }
                emitNodeWithCommentsAndWithoutSourcemap(node.name);
                emitEnd(node.name);
            }

            function createVoidZero(): Expression {
                const zero = <LiteralExpression>createSynthesizedNode(SyntaxKind.NumericLiteral);
                zero.text = "0";
                const result = <VoidExpression>createSynthesizedNode(SyntaxKind.VoidExpression);
                result.expression = zero;
                return result;
            }

            function emitEs6ExportDefaultCompat(node: Node) {
                if (node.parent.kind === SyntaxKind.SourceFile) {
                    Debug.assert(!!(node.flags & NodeFlags.Default) || node.kind === SyntaxKind.ExportAssignment);
                    // only allow export default at a source file level
                    if (modulekind === ModuleKind.CommonJS || modulekind === ModuleKind.AMD || modulekind === ModuleKind.UMD) {
                        if (!isEs6Module) {
                            if (languageVersion !== ScriptTarget.ES3) {
                                // default value of configurable, enumerable, writable are `false`.
                                write("Object.defineProperty(exports, \"__esModule\", { value: true });");
                                writeLine();
                            }
                            else {
                                write("exports.__esModule = true;");
                                writeLine();
                            }
                        }
                    }
                }
            }

            function emitExportMemberAssignment(node: FunctionLikeDeclaration | ClassDeclaration) {
                if (node.flags & NodeFlags.Export) {
                    writeLine();
                    emitStart(node);

                    // emit call to exporter only for top level nodes
                    if (modulekind === ModuleKind.System && node.parent === currentSourceFile) {
                        // emit export default <smth> as
                        // export("default", <smth>)
                        write(`${exportFunctionForFile}("`);
                        if (node.flags & NodeFlags.Default) {
                            write("default");
                        }
                        else {
                            emitNodeWithCommentsAndWithoutSourcemap(node.name);
                        }
                        write(`", `);
                        emitDeclarationName(node);
                        write(")");
                    }
                    else {
                        if (node.flags & NodeFlags.Default) {
                            emitEs6ExportDefaultCompat(node);
                            if (languageVersion === ScriptTarget.ES3) {
                                write("exports[\"default\"]");
                            }
                            else {
                                write("exports.default");
                            }
                        }
                        else {
                            emitModuleMemberName(node);
                        }
                        write(" = ");
                        emitDeclarationName(node);
                    }
                    emitEnd(node);
                    write(";");
                }
            }

            function emitExportMemberAssignments(name: Identifier) {
                if (modulekind === ModuleKind.System) {
                    return;
                }

                if (!exportEquals && exportSpecifiers && hasProperty(exportSpecifiers, name.text)) {
                    for (const specifier of exportSpecifiers[name.text]) {
                        writeLine();
                        emitStart(specifier.name);
                        emitContainingModuleName(specifier);
                        write(".");
                        emitNodeWithCommentsAndWithoutSourcemap(specifier.name);
                        emitEnd(specifier.name);
                        write(" = ");
                        emitExpressionIdentifier(name);
                        write(";");
                    }
                }
            }

            function emitExportSpecifierInSystemModule(specifier: ExportSpecifier): void {
                Debug.assert(modulekind === ModuleKind.System);

                if (!resolver.getReferencedValueDeclaration(specifier.propertyName || specifier.name) && !resolver.isValueAliasDeclaration(specifier) ) {
                    return;
                }

                writeLine();
                emitStart(specifier.name);
                write(`${exportFunctionForFile}("`);
                emitNodeWithCommentsAndWithoutSourcemap(specifier.name);
                write(`", `);
                emitExpressionIdentifier(specifier.propertyName || specifier.name);
                write(")");
                emitEnd(specifier.name);
                write(";");
            }

            /**
             * Emit an assignment to a given identifier, 'name', with a given expression, 'value'.
             * @param name an identifier as a left-hand-side operand of the assignment
             * @param value an expression as a right-hand-side operand of the assignment
             * @param shouldEmitCommaBeforeAssignment a boolean indicating whether to prefix an assignment with comma
             */
            function emitAssignment(name: Identifier, value: Expression, shouldEmitCommaBeforeAssignment: boolean, nodeForSourceMap: Node) {
                if (shouldEmitCommaBeforeAssignment) {
                    write(", ");
                }

                const exportChanged = isNameOfExportedSourceLevelDeclarationInSystemExternalModule(name);

                if (exportChanged) {
                    write(`${exportFunctionForFile}("`);
                    emitNodeWithCommentsAndWithoutSourcemap(name);
                    write(`", `);
                }

                const isVariableDeclarationOrBindingElement =
                    name.parent && (name.parent.kind === SyntaxKind.VariableDeclaration || name.parent.kind === SyntaxKind.BindingElement);

                // If this is first var declaration, we need to start at var/let/const keyword instead
                // otherwise use nodeForSourceMap as the start position
                emitStart(isFirstVariableDeclaration(nodeForSourceMap) ? nodeForSourceMap.parent : nodeForSourceMap);
                withTemporaryNoSourceMap(() => {
                    if (isVariableDeclarationOrBindingElement) {
                        emitModuleMemberName(<Declaration>name.parent);
                    }
                    else {
                        emit(name);
                    }

                    write(" = ");
                    emit(value);
                });
                emitEnd(nodeForSourceMap, /*stopOverridingSpan*/true);

                if (exportChanged) {
                    write(")");
                }
            }

            /**
             * Create temporary variable, emit an assignment of the variable the given expression
             * @param expression an expression to assign to the newly created temporary variable
             * @param canDefineTempVariablesInPlace a boolean indicating whether you can define the temporary variable at an assignment location
             * @param shouldEmitCommaBeforeAssignment a boolean indicating whether an assignment should prefix with comma
             */
            function emitTempVariableAssignment(expression: Expression, canDefineTempVariablesInPlace: boolean, shouldEmitCommaBeforeAssignment: boolean, sourceMapNode?: Node): Identifier {
                const identifier = createTempVariable(TempFlags.Auto);
                if (!canDefineTempVariablesInPlace) {
                    recordTempDeclaration(identifier);
                }
                emitAssignment(identifier, expression, shouldEmitCommaBeforeAssignment, sourceMapNode || expression.parent);
                return identifier;
            }

            function isFirstVariableDeclaration(root: Node) {
                return root.kind === SyntaxKind.VariableDeclaration &&
                    root.parent.kind === SyntaxKind.VariableDeclarationList &&
                    (<VariableDeclarationList>root.parent).declarations[0] === root;
            }

            function emitDestructuring(root: BinaryExpression | VariableDeclaration | ParameterDeclaration, isAssignmentExpressionStatement: boolean, value?: Expression) {
                let emitCount = 0;

                // An exported declaration is actually emitted as an assignment (to a property on the module object), so
                // temporary variables in an exported declaration need to have real declarations elsewhere
                // Also temporary variables should be explicitly allocated for source level declarations when module target is system
                // because actual variable declarations are hoisted
                let canDefineTempVariablesInPlace = false;
                if (root.kind === SyntaxKind.VariableDeclaration) {
                    const isExported = getCombinedNodeFlags(root) & NodeFlags.Export;
                    const isSourceLevelForSystemModuleKind = shouldHoistDeclarationInSystemJsModule(root);
                    canDefineTempVariablesInPlace = !isExported && !isSourceLevelForSystemModuleKind;
                }
                else if (root.kind === SyntaxKind.Parameter) {
                    canDefineTempVariablesInPlace = true;
                }

                if (root.kind === SyntaxKind.BinaryExpression) {
                    emitAssignmentExpression(<BinaryExpression>root);
                }
                else {
                    Debug.assert(!isAssignmentExpressionStatement);
                    // If first variable declaration of variable statement correct the start location
                    if (isFirstVariableDeclaration(root)) {
                        // Use emit location of "var " as next emit start entry
                        sourceMap.changeEmitSourcePos();
                    }
                    emitBindingElement(<BindingElement>root, value);
                }


                /**
                 * Ensures that there exists a declared identifier whose value holds the given expression.
                 * This function is useful to ensure that the expression's value can be read from in subsequent expressions.
                 * Unless 'reuseIdentifierExpressions' is false, 'expr' will be returned if it is just an identifier.
                 *
                 * @param expr the expression whose value needs to be bound.
                 * @param reuseIdentifierExpressions true if identifier expressions can simply be returned;
                 *                                   false if it is necessary to always emit an identifier.
                 */
                function ensureIdentifier(expr: Expression, reuseIdentifierExpressions: boolean, sourceMapNode: Node): Expression {
                    if (expr.kind === SyntaxKind.Identifier && reuseIdentifierExpressions) {
                        return expr;
                    }

                    const identifier = emitTempVariableAssignment(expr, canDefineTempVariablesInPlace, emitCount > 0, sourceMapNode);
                    emitCount++;
                    return identifier;
                }

                function createDefaultValueCheck(value: Expression, defaultValue: Expression, sourceMapNode: Node): Expression {
                    // The value expression will be evaluated twice, so for anything but a simple identifier
                    // we need to generate a temporary variable
                    // If the temporary variable needs to be emitted use the source Map node for assignment of that statement
                    value = ensureIdentifier(value, /*reuseIdentifierExpressions*/ true, sourceMapNode);
                    // Return the expression 'value === void 0 ? defaultValue : value'
                    const equals = <BinaryExpression>createSynthesizedNode(SyntaxKind.BinaryExpression);
                    equals.left = value;
                    equals.operatorToken = createSynthesizedNode(SyntaxKind.EqualsEqualsEqualsToken);
                    equals.right = createVoidZero();
                    return createConditionalExpression(equals, defaultValue, value);
                }

                function createConditionalExpression(condition: Expression, whenTrue: Expression, whenFalse: Expression) {
                    const cond = <ConditionalExpression>createSynthesizedNode(SyntaxKind.ConditionalExpression);
                    cond.condition = condition;
                    cond.questionToken = createSynthesizedNode(SyntaxKind.QuestionToken);
                    cond.whenTrue = whenTrue;
                    cond.colonToken = createSynthesizedNode(SyntaxKind.ColonToken);
                    cond.whenFalse = whenFalse;
                    return cond;
                }

                function createNumericLiteral(value: number) {
                    const node = <LiteralExpression>createSynthesizedNode(SyntaxKind.NumericLiteral);
                    node.text = "" + value;
                    return node;
                }

                function createPropertyAccessForDestructuringProperty(object: Expression, propName: PropertyName): Expression {
                    let index: Expression;
                    const nameIsComputed = propName.kind === SyntaxKind.ComputedPropertyName;
                    if (nameIsComputed) {
                        // TODO to handle when we look into sourcemaps for computed properties, for now use propName
                        index = ensureIdentifier((<ComputedPropertyName>propName).expression, /*reuseIdentifierExpressions*/ false, propName);
                    }
                    else {
                        // We create a synthetic copy of the identifier in order to avoid the rewriting that might
                        // otherwise occur when the identifier is emitted.
                        index = <Identifier | LiteralExpression>createSynthesizedNode(propName.kind);
                        (<Identifier | LiteralExpression>index).text = (<Identifier | LiteralExpression>propName).text;
                    }

                    return !nameIsComputed && index.kind === SyntaxKind.Identifier
                        ? createPropertyAccessExpression(object, <Identifier>index)
                        : createElementAccessExpression(object, index);
                }

                function createSliceCall(value: Expression, sliceIndex: number): CallExpression {
                    const call = <CallExpression>createSynthesizedNode(SyntaxKind.CallExpression);
                    const sliceIdentifier = <Identifier>createSynthesizedNode(SyntaxKind.Identifier);
                    sliceIdentifier.text = "slice";
                    call.expression = createPropertyAccessExpression(value, sliceIdentifier);
                    call.arguments = <NodeArray<LiteralExpression>>createSynthesizedNodeArray();
                    call.arguments[0] = createNumericLiteral(sliceIndex);
                    return call;
                }

                function emitObjectLiteralAssignment(target: ObjectLiteralExpression, value: Expression, sourceMapNode: Node) {
                    const properties = target.properties;
                    if (properties.length !== 1) {
                        // For anything but a single element destructuring we need to generate a temporary
                        // to ensure value is evaluated exactly once.
                        // When doing so we want to hightlight the passed in source map node since thats the one needing this temp assignment
                        value = ensureIdentifier(value, /*reuseIdentifierExpressions*/ true, sourceMapNode);
                    }
                    for (const p of properties) {
                        if (p.kind === SyntaxKind.PropertyAssignment || p.kind === SyntaxKind.ShorthandPropertyAssignment) {
                            const propName = <Identifier | LiteralExpression>(<PropertyAssignment>p).name;
                            const target = p.kind === SyntaxKind.ShorthandPropertyAssignment ? <ShorthandPropertyAssignment>p : (<PropertyAssignment>p).initializer || propName;
                            // Assignment for target = value.propName should highligh whole property, hence use p as source map node
                            emitDestructuringAssignment(target, createPropertyAccessForDestructuringProperty(value, propName), p);
                        }
                    }
                }

                function emitArrayLiteralAssignment(target: ArrayLiteralExpression, value: Expression, sourceMapNode: Node) {
                    const elements = target.elements;
                    if (elements.length !== 1) {
                        // For anything but a single element destructuring we need to generate a temporary
                        // to ensure value is evaluated exactly once.
                        // When doing so we want to hightlight the passed in source map node since thats the one needing this temp assignment
                        value = ensureIdentifier(value, /*reuseIdentifierExpressions*/ true, sourceMapNode);
                    }
                    for (let i = 0; i < elements.length; i++) {
                        const e = elements[i];
                        if (e.kind !== SyntaxKind.OmittedExpression) {
                            // Assignment for target = value.propName should highligh whole property, hence use e as source map node
                            if (e.kind !== SyntaxKind.SpreadElementExpression) {
                                emitDestructuringAssignment(e, createElementAccessExpression(value, createNumericLiteral(i)), e);
                            }
                            else if (i === elements.length - 1) {
                                emitDestructuringAssignment((<SpreadElementExpression>e).expression, createSliceCall(value, i), e);
                            }
                        }
                    }
                }

                function emitDestructuringAssignment(target: Expression | ShorthandPropertyAssignment, value: Expression, sourceMapNode: Node) {
                    // When emitting target = value use source map node to highlight, including any temporary assignments needed for this
                    if (target.kind === SyntaxKind.ShorthandPropertyAssignment) {
                        if ((<ShorthandPropertyAssignment>target).objectAssignmentInitializer) {
                            value = createDefaultValueCheck(value, (<ShorthandPropertyAssignment>target).objectAssignmentInitializer, sourceMapNode);
                        }
                        target = (<ShorthandPropertyAssignment>target).name;
                    }
                    else if (target.kind === SyntaxKind.BinaryExpression && (<BinaryExpression>target).operatorToken.kind === SyntaxKind.EqualsToken) {
                        value = createDefaultValueCheck(value, (<BinaryExpression>target).right, sourceMapNode);
                        target = (<BinaryExpression>target).left;
                    }
                    if (target.kind === SyntaxKind.ObjectLiteralExpression) {
                        emitObjectLiteralAssignment(<ObjectLiteralExpression>target, value, sourceMapNode);
                    }
                    else if (target.kind === SyntaxKind.ArrayLiteralExpression) {
                        emitArrayLiteralAssignment(<ArrayLiteralExpression>target, value, sourceMapNode);
                    }
                    else {
                        emitAssignment(<Identifier>target, value, /*shouldEmitCommaBeforeAssignment*/ emitCount > 0, sourceMapNode);
                        emitCount++;
                    }
                }

                function emitAssignmentExpression(root: BinaryExpression) {
                    const target = root.left;
                    let value = root.right;

                    if (isEmptyObjectLiteralOrArrayLiteral(target)) {
                        emit(value);
                    }
                    else if (isAssignmentExpressionStatement) {
                        // Source map node for root.left = root.right is root
                        // but if root is synthetic, which could be in below case, use the target which is { a }
                        // for ({a} of {a: string}) {
                        // }
                        emitDestructuringAssignment(target, value, nodeIsSynthesized(root) ? target : root);
                    }
                    else {
                        if (root.parent.kind !== SyntaxKind.ParenthesizedExpression) {
                            write("(");
                        }
                        // Temporary assignment needed to emit root should highlight whole binary expression
                        value = ensureIdentifier(value, /*reuseIdentifierExpressions*/ true, root);
                        // Source map node for root.left = root.right is root
                        emitDestructuringAssignment(target, value, root);
                        write(", ");
                        emit(value);
                        if (root.parent.kind !== SyntaxKind.ParenthesizedExpression) {
                            write(")");
                        }
                    }
                }

                function emitBindingElement(target: BindingElement | VariableDeclaration, value: Expression) {
                    // Any temporary assignments needed to emit target = value should point to target
                    if (target.initializer) {
                        // Combine value and initializer
                        value = value ? createDefaultValueCheck(value, target.initializer, target) : target.initializer;
                    }
                    else if (!value) {
                        // Use 'void 0' in absence of value and initializer
                        value = createVoidZero();
                    }
                    if (isBindingPattern(target.name)) {
                        const pattern = <BindingPattern>target.name;
                        const elements = pattern.elements;
                        const numElements = elements.length;

                        if (numElements !== 1) {
                            // For anything other than a single-element destructuring we need to generate a temporary
                            // to ensure value is evaluated exactly once. Additionally, if we have zero elements
                            // we need to emit *something* to ensure that in case a 'var' keyword was already emitted,
                            // so in that case, we'll intentionally create that temporary.
                            value = ensureIdentifier(value, /*reuseIdentifierExpressions*/ numElements !== 0, target);
                        }

                        for (let i = 0; i < numElements; i++) {
                            const element = elements[i];
                            if (pattern.kind === SyntaxKind.ObjectBindingPattern) {
                                // Rewrite element to a declaration with an initializer that fetches property
                                const propName = element.propertyName || <Identifier>element.name;
                                emitBindingElement(element, createPropertyAccessForDestructuringProperty(value, propName));
                            }
                            else if (element.kind !== SyntaxKind.OmittedExpression) {
                                if (!element.dotDotDotToken) {
                                    // Rewrite element to a declaration that accesses array element at index i
                                    emitBindingElement(element, createElementAccessExpression(value, createNumericLiteral(i)));
                                }
                                else if (i === numElements - 1) {
                                    emitBindingElement(element, createSliceCall(value, i));
                                }
                            }
                        }
                    }
                    else {
                        emitAssignment(<Identifier>target.name, value, /*shouldEmitCommaBeforeAssignment*/ emitCount > 0, target);
                        emitCount++;
                    }
                }
            }

            function emitVariableDeclaration(node: VariableDeclaration) {
                if (isBindingPattern(node.name)) {
                    if (languageVersion < ScriptTarget.ES6) {
                        emitDestructuring(node, /*isAssignmentExpressionStatement*/ false);
                    }
                    else {
                        emit(node.name);
                        emitOptional(" = ", node.initializer);
                    }
                }
                else {
                    let initializer = node.initializer;
                    if (!initializer && languageVersion < ScriptTarget.ES6) {

                        // downlevel emit for non-initialized let bindings defined in loops
                        // for (...) {  let x; }
                        // should be
                        // for (...) { var <some-uniqie-name> = void 0; }
                        // this is necessary to preserve ES6 semantic in scenarios like
                        // for (...) { let x; console.log(x); x = 1 } // assignment on one iteration should not affect other iterations
                        const isLetDefinedInLoop =
                            (resolver.getNodeCheckFlags(node) & NodeCheckFlags.BlockScopedBindingInLoop) &&
                            (getCombinedFlagsForIdentifier(<Identifier>node.name) & NodeFlags.Let);

                        // NOTE: default initialization should not be added to let bindings in for-in\for-of statements
                        if (isLetDefinedInLoop &&
                            node.parent.parent.kind !== SyntaxKind.ForInStatement &&
                            node.parent.parent.kind !== SyntaxKind.ForOfStatement) {
                            initializer = createVoidZero();
                        }
                    }

                    const exportChanged = isNameOfExportedSourceLevelDeclarationInSystemExternalModule(node.name);

                    if (exportChanged) {
                        write(`${exportFunctionForFile}("`);
                        emitNodeWithCommentsAndWithoutSourcemap(node.name);
                        write(`", `);
                    }

                    emitModuleMemberName(node);
                    emitOptional(" = ", initializer);

                    if (exportChanged) {
                        write(")");
                    }
                }
            }

            function emitExportVariableAssignments(node: VariableDeclaration | BindingElement) {
                if (node.kind === SyntaxKind.OmittedExpression) {
                    return;
                }
                const name = node.name;
                if (name.kind === SyntaxKind.Identifier) {
                    emitExportMemberAssignments(<Identifier>name);
                }
                else if (isBindingPattern(name)) {
                    forEach((<BindingPattern>name).elements, emitExportVariableAssignments);
                }
            }

            function getCombinedFlagsForIdentifier(node: Identifier): NodeFlags {
                if (!node.parent || (node.parent.kind !== SyntaxKind.VariableDeclaration && node.parent.kind !== SyntaxKind.BindingElement)) {
                    return 0;
                }

                return getCombinedNodeFlags(node.parent);
            }

            function isES6ExportedDeclaration(node: Node) {
                return !!(node.flags & NodeFlags.Export) &&
                    modulekind === ModuleKind.ES6 &&
                    node.parent.kind === SyntaxKind.SourceFile;
            }

            function emitVariableStatement(node: VariableStatement) {
                let startIsEmitted = false;

                if (node.flags & NodeFlags.Export) {
                    if (isES6ExportedDeclaration(node)) {
                        // Exported ES6 module member
                        write("export ");
                        startIsEmitted = tryEmitStartOfVariableDeclarationList(node.declarationList);
                    }
                }
                else {
                    startIsEmitted = tryEmitStartOfVariableDeclarationList(node.declarationList);
                }

                if (startIsEmitted) {
                    emitCommaList(node.declarationList.declarations);
                    write(";");
                }
                else {
                    const atLeastOneItem = emitVariableDeclarationListSkippingUninitializedEntries(node.declarationList);
                    if (atLeastOneItem) {
                        write(";");
                    }
                }
                if (modulekind !== ModuleKind.ES6 && node.parent === currentSourceFile) {
                    forEach(node.declarationList.declarations, emitExportVariableAssignments);
                }
            }

            function shouldEmitLeadingAndTrailingCommentsForVariableStatement(node: VariableStatement) {
                // If we're not exporting the variables, there's nothing special here.
                // Always emit comments for these nodes.
                if (!(node.flags & NodeFlags.Export)) {
                    return true;
                }

                // If we are exporting, but it's a top-level ES6 module exports,
                // we'll emit the declaration list verbatim, so emit comments too.
                if (isES6ExportedDeclaration(node)) {
                    return true;
                }

                // Otherwise, only emit if we have at least one initializer present.
                for (const declaration of node.declarationList.declarations) {
                    if (declaration.initializer) {
                        return true;
                    }
                }
                return false;
            }

            function emitParameter(node: ParameterDeclaration) {
                if (languageVersion < ScriptTarget.ES6) {
                    if (isBindingPattern(node.name)) {
                        const name = createTempVariable(TempFlags.Auto);
                        if (!tempParameters) {
                            tempParameters = [];
                        }
                        tempParameters.push(name);
                        emit(name);
                    }
                    else {
                        emit(node.name);
                    }
                }
                else {
                    if (node.dotDotDotToken) {
                        write("...");
                    }
                    emit(node.name);
                    emitOptional(" = ", node.initializer);
                }
            }

            function emitDefaultValueAssignments(node: FunctionLikeDeclaration) {
                if (languageVersion < ScriptTarget.ES6) {
                    let tempIndex = 0;
                    forEach(node.parameters, parameter => {
                        // A rest parameter cannot have a binding pattern or an initializer,
                        // so let's just ignore it.
                        if (parameter.dotDotDotToken) {
                            return;
                        }

                        const { name: paramName, initializer } = parameter;
                        if (isBindingPattern(paramName)) {
                            // In cases where a binding pattern is simply '[]' or '{}',
                            // we usually don't want to emit a var declaration; however, in the presence
                            // of an initializer, we must emit that expression to preserve side effects.
                            const hasBindingElements = paramName.elements.length > 0;
                            if (hasBindingElements || initializer) {
                                writeLine();
                                write("var ");

                                if (hasBindingElements) {
                                    emitDestructuring(parameter, /*isAssignmentExpressionStatement*/ false, tempParameters[tempIndex]);
                                }
                                else {
                                    emit(tempParameters[tempIndex]);
                                    write(" = ");
                                    emit(initializer);
                                }

                                write(";");
                                tempIndex++;
                            }
                        }
                        else if (initializer) {
                            writeLine();
                            emitStart(parameter);
                            write("if (");
                            emitNodeWithoutSourceMap(paramName);
                            write(" === void 0)");
                            emitEnd(parameter);
                            write(" { ");
                            emitStart(parameter);
                            emitNodeWithCommentsAndWithoutSourcemap(paramName);
                            write(" = ");
                            emitNodeWithCommentsAndWithoutSourcemap(initializer);
                            emitEnd(parameter);
                            write("; }");
                        }
                    });
                }
            }

            function emitRestParameter(node: FunctionLikeDeclaration) {
                if (languageVersion < ScriptTarget.ES6 && hasRestParameter(node)) {
                    const restIndex = node.parameters.length - 1;
                    const restParam = node.parameters[restIndex];

                    // A rest parameter cannot have a binding pattern, so let's just ignore it if it does.
                    if (isBindingPattern(restParam.name)) {
                        return;
                    }

                    const tempName = createTempVariable(TempFlags._i).text;
                    writeLine();
                    emitLeadingComments(restParam);
                    emitStart(restParam);
                    write("var ");
                    emitNodeWithCommentsAndWithoutSourcemap(restParam.name);
                    write(" = [];");
                    emitEnd(restParam);
                    emitTrailingComments(restParam);
                    writeLine();
                    write("for (");
                    emitStart(restParam);
                    write("var " + tempName + " = " + restIndex + ";");
                    emitEnd(restParam);
                    write(" ");
                    emitStart(restParam);
                    write(tempName + " < arguments.length;");
                    emitEnd(restParam);
                    write(" ");
                    emitStart(restParam);
                    write(tempName + "++");
                    emitEnd(restParam);
                    write(") {");
                    increaseIndent();
                    writeLine();
                    emitStart(restParam);
                    emitNodeWithCommentsAndWithoutSourcemap(restParam.name);
                    write("[" + tempName + " - " + restIndex + "] = arguments[" + tempName + "];");
                    emitEnd(restParam);
                    decreaseIndent();
                    writeLine();
                    write("}");
                }
            }

            function emitAccessor(node: AccessorDeclaration) {
                write(node.kind === SyntaxKind.GetAccessor ? "get " : "set ");
                emit(node.name);
                emitSignatureAndBody(node);
            }

            function shouldEmitAsArrowFunction(node: FunctionLikeDeclaration): boolean {
                return node.kind === SyntaxKind.ArrowFunction && languageVersion >= ScriptTarget.ES6;
            }

            function emitDeclarationName(node: Declaration) {
                if (node.name) {
                    emitNodeWithCommentsAndWithoutSourcemap(node.name);
                }
                else {
                    write(getGeneratedNameForNode(node));
                }
            }

            function shouldEmitFunctionName(node: FunctionLikeDeclaration) {
                if (node.kind === SyntaxKind.FunctionExpression) {
                    // Emit name if one is present
                    return !!node.name;
                }
                if (node.kind === SyntaxKind.FunctionDeclaration) {
                    // Emit name if one is present, or emit generated name in down-level case (for export default case)
                    return !!node.name || modulekind !== ModuleKind.ES6;
                }
            }

            function emitFunctionDeclaration(node: FunctionLikeDeclaration) {
                if (nodeIsMissing(node.body)) {
                    return emitCommentsOnNotEmittedNode(node);
                }

                // TODO (yuisu) : we should not have special cases to condition emitting comments
                // but have one place to fix check for these conditions.
                const { kind, parent } = node;
                if (kind !== SyntaxKind.MethodDeclaration &&
                    kind !== SyntaxKind.MethodSignature &&
                    parent &&
                    parent.kind !== SyntaxKind.PropertyAssignment &&
                    parent.kind !== SyntaxKind.CallExpression &&
                    parent.kind !== SyntaxKind.ArrayLiteralExpression) {
                    // 1. Methods will emit comments at their assignment declaration sites.
                    //
                    // 2. If the function is a property of object literal, emitting leading-comments
                    //    is done by emitNodeWithoutSourceMap which then call this function.
                    //    In particular, we would like to avoid emit comments twice in following case:
                    //
                    //          var obj = {
                    //              id:
                    //                  /*comment*/ () => void
                    //          }
                    //
                    // 3. If the function is an argument in call expression, emitting of comments will be
                    //    taken care of in emit list of arguments inside of 'emitCallExpression'.
                    //
                    // 4. If the function is in an array literal, 'emitLinePreservingList' will take care
                    //    of leading comments.
                    emitLeadingComments(node);
                }

                emitStart(node);
                // For targeting below es6, emit functions-like declaration including arrow function using function keyword.
                // When targeting ES6, emit arrow function natively in ES6 by omitting function keyword and using fat arrow instead
                if (!shouldEmitAsArrowFunction(node)) {
                    if (isES6ExportedDeclaration(node)) {
                        write("export ");
                        if (node.flags & NodeFlags.Default) {
                            write("default ");
                        }
                    }

                    write("function");
                    if (languageVersion >= ScriptTarget.ES6 && node.asteriskToken) {
                        write("*");
                    }
                    write(" ");
                }

                if (shouldEmitFunctionName(node)) {
                    emitDeclarationName(node);
                }

                emitSignatureAndBody(node);
                if (modulekind !== ModuleKind.ES6 && kind === SyntaxKind.FunctionDeclaration && parent === currentSourceFile && node.name) {
                    emitExportMemberAssignments((<FunctionDeclaration>node).name);
                }

                emitEnd(node);
                if (kind !== SyntaxKind.MethodDeclaration && kind !== SyntaxKind.MethodSignature) {
                    emitTrailingComments(node);
                }
            }

            function emitCaptureThisForNodeIfNecessary(node: Node): void {
                if (resolver.getNodeCheckFlags(node) & NodeCheckFlags.CaptureThis) {
                    writeLine();
                    emitStart(node);
                    write("var _this = this;");
                    emitEnd(node);
                }
            }

            function emitSignatureParameters(node: FunctionLikeDeclaration) {
                increaseIndent();
                write("(");
                if (node) {
                    const parameters = node.parameters;
                    const omitCount = languageVersion < ScriptTarget.ES6 && hasRestParameter(node) ? 1 : 0;
                    emitList(parameters, 0, parameters.length - omitCount, /*multiLine*/ false, /*trailingComma*/ false);
                }
                write(")");
                decreaseIndent();
            }

            function emitSignatureParametersForArrow(node: FunctionLikeDeclaration) {
                // Check whether the parameter list needs parentheses and preserve no-parenthesis
                if (node.parameters.length === 1 && node.pos === node.parameters[0].pos) {
                    emit(node.parameters[0]);
                    return;
                }

                emitSignatureParameters(node);
            }

            function emitAsyncFunctionBodyForES6(node: FunctionLikeDeclaration) {
                const promiseConstructor = getEntityNameFromTypeNode(node.type);
                const isArrowFunction = node.kind === SyntaxKind.ArrowFunction;
                const hasLexicalArguments = (resolver.getNodeCheckFlags(node) & NodeCheckFlags.CaptureArguments) !== 0;

                // An async function is emit as an outer function that calls an inner
                // generator function. To preserve lexical bindings, we pass the current
                // `this` and `arguments` objects to `__awaiter`. The generator function
                // passed to `__awaiter` is executed inside of the callback to the
                // promise constructor.
                //
                // The emit for an async arrow without a lexical `arguments` binding might be:
                //
                //  // input
                //  let a = async (b) => { await b; }
                //
                //  // output
                //  let a = (b) => __awaiter(this, void 0, void 0, function* () {
                //      yield b;
                //  });
                //
                // The emit for an async arrow with a lexical `arguments` binding might be:
                //
                //  // input
                //  let a = async (b) => { await arguments[0]; }
                //
                //  // output
                //  let a = (b) => __awaiter(this, arguments, void 0, function* (arguments) {
                //      yield arguments[0];
                //  });
                //
                // The emit for an async function expression without a lexical `arguments` binding
                // might be:
                //
                //  // input
                //  let a = async function (b) {
                //      await b;
                //  }
                //
                //  // output
                //  let a = function (b) {
                //      return __awaiter(this, void 0, void 0, function* () {
                //          yield b;
                //      });
                //  }
                //
                // The emit for an async function expression with a lexical `arguments` binding
                // might be:
                //
                //  // input
                //  let a = async function (b) {
                //      await arguments[0];
                //  }
                //
                //  // output
                //  let a = function (b) {
                //      return __awaiter(this, arguments, void 0, function* (_arguments) {
                //          yield _arguments[0];
                //      });
                //  }
                //
                // The emit for an async function expression with a lexical `arguments` binding
                // and a return type annotation might be:
                //
                //  // input
                //  let a = async function (b): MyPromise<any> {
                //      await arguments[0];
                //  }
                //
                //  // output
                //  let a = function (b) {
                //      return __awaiter(this, arguments, MyPromise, function* (_arguments) {
                //          yield _arguments[0];
                //      });
                //  }
                //

                // If this is not an async arrow, emit the opening brace of the function body
                // and the start of the return statement.
                if (!isArrowFunction) {
                    write(" {");
                    increaseIndent();
                    writeLine();

                    if (resolver.getNodeCheckFlags(node) & NodeCheckFlags.AsyncMethodWithSuperBinding) {
                        writeLines(`
const _super = (function (geti, seti) {
    const cache = Object.create(null);
    return name => cache[name] || (cache[name] = { get value() { return geti(name); }, set value(v) { seti(name, v); } });
})(name => super[name], (name, value) => super[name] = value);`);
                        writeLine();
                    }
                    else if (resolver.getNodeCheckFlags(node) & NodeCheckFlags.AsyncMethodWithSuper) {
                        write(`const _super = name => super[name];`);
                        writeLine();
                    }

                    write("return");
                }

                write(" __awaiter(this");
                if (hasLexicalArguments) {
                    write(", arguments, ");
                }
                else {
                    write(", void 0, ");
                }

                if (promiseConstructor) {
                    emitEntityNameAsExpression(promiseConstructor, /*useFallback*/ false);
                }
                else {
                    write("Promise");
                }

                // Emit the call to __awaiter.
                write(", function* ()");

                // Emit the signature and body for the inner generator function.
                emitFunctionBody(node);
                write(")");

                // If this is not an async arrow, emit the closing brace of the outer function body.
                if (!isArrowFunction) {
                    write(";");
                    decreaseIndent();
                    writeLine();
                    write("}");
                }
            }

            function emitFunctionBody(node: FunctionLikeDeclaration) {
                if (!node.body) {
                    // There can be no body when there are parse errors.  Just emit an empty block
                    // in that case.
                    write(" { }");
                }
                else {
                    if (node.body.kind === SyntaxKind.Block) {
                        emitBlockFunctionBody(node, <Block>node.body);
                    }
                    else {
                        emitExpressionFunctionBody(node, <Expression>node.body);
                    }
                }
            }

            function emitSignatureAndBody(node: FunctionLikeDeclaration) {
                const saveConvertedLoopState = convertedLoopState;
                const saveTempFlags = tempFlags;
                const saveTempVariables = tempVariables;
                const saveTempParameters = tempParameters;

                convertedLoopState = undefined;
                tempFlags = 0;
                tempVariables = undefined;
                tempParameters = undefined;

                // When targeting ES6, emit arrow function natively in ES6
                if (shouldEmitAsArrowFunction(node)) {
                    emitSignatureParametersForArrow(node);
                    write(" =>");
                }
                else {
                    emitSignatureParameters(node);
                }

                const isAsync = isAsyncFunctionLike(node);
                if (isAsync) {
                    emitAsyncFunctionBodyForES6(node);
                }
                else {
                    emitFunctionBody(node);
                }

                if (!isES6ExportedDeclaration(node)) {
                    emitExportMemberAssignment(node);
                }

                Debug.assert(convertedLoopState === undefined);
                convertedLoopState = saveConvertedLoopState;

                tempFlags = saveTempFlags;
                tempVariables = saveTempVariables;
                tempParameters = saveTempParameters;
            }

            // Returns true if any preamble code was emitted.
            function emitFunctionBodyPreamble(node: FunctionLikeDeclaration): void {
                emitCaptureThisForNodeIfNecessary(node);
                emitDefaultValueAssignments(node);
                emitRestParameter(node);
            }

            function emitExpressionFunctionBody(node: FunctionLikeDeclaration, body: Expression) {
                if (languageVersion < ScriptTarget.ES6 || node.flags & NodeFlags.Async) {
                    emitDownLevelExpressionFunctionBody(node, body);
                    return;
                }

                // For es6 and higher we can emit the expression as is.  However, in the case
                // where the expression might end up looking like a block when emitted, we'll
                // also wrap it in parentheses first.  For example if you have: a => <foo>{}
                // then we need to generate: a => ({})
                write(" ");

                // Unwrap all type assertions.
                let current = body;
                while (current.kind === SyntaxKind.TypeAssertionExpression) {
                    current = (<TypeAssertion>current).expression;
                }

                emitParenthesizedIf(body, current.kind === SyntaxKind.ObjectLiteralExpression);
            }

            function emitDownLevelExpressionFunctionBody(node: FunctionLikeDeclaration, body: Expression) {
                write(" {");
                increaseIndent();
                const outPos = writer.getTextPos();
                emitDetachedCommentsAndUpdateCommentsInfo(node.body);
                emitFunctionBodyPreamble(node);
                const preambleEmitted = writer.getTextPos() !== outPos;
                decreaseIndent();

                // If we didn't have to emit any preamble code, then attempt to keep the arrow
                // function on one line.
                if (!preambleEmitted && nodeStartPositionsAreOnSameLine(node, body)) {
                    write(" ");
                    emitStart(body);
                    write("return ");
                    emit(body);
                    emitEnd(body);
                    write(";");
                    emitTempDeclarations(/*newLine*/ false);
                    write(" ");
                }
                else {
                    increaseIndent();
                    writeLine();
                    emitLeadingComments(node.body);
                    emitStart(body);
                    write("return ");
                    emit(body);
                    emitEnd(body);
                    write(";");
                    emitTrailingComments(node.body);

                    emitTempDeclarations(/*newLine*/ true);
                    decreaseIndent();
                    writeLine();
                }

                emitStart(node.body);
                write("}");
                emitEnd(node.body);
            }

            function emitBlockFunctionBody(node: FunctionLikeDeclaration, body: Block) {
                write(" {");
                const initialTextPos = writer.getTextPos();

                increaseIndent();
                emitDetachedCommentsAndUpdateCommentsInfo(body.statements);

                // Emit all the directive prologues (like "use strict").  These have to come before
                // any other preamble code we write (like parameter initializers).
                const startIndex = emitDirectivePrologues(body.statements, /*startWithNewLine*/ true);
                emitFunctionBodyPreamble(node);
                decreaseIndent();

                const preambleEmitted = writer.getTextPos() !== initialTextPos;

                if (!preambleEmitted && nodeEndIsOnSameLineAsNodeStart(body, body)) {
                    for (const statement of body.statements) {
                        write(" ");
                        emit(statement);
                    }
                    emitTempDeclarations(/*newLine*/ false);
                    write(" ");
                    emitLeadingCommentsOfPosition(body.statements.end);
                }
                else {
                    increaseIndent();
                    emitLinesStartingAt(body.statements, startIndex);
                    emitTempDeclarations(/*newLine*/ true);

                    writeLine();
                    emitLeadingCommentsOfPosition(body.statements.end);
                    decreaseIndent();
                }

                emitToken(SyntaxKind.CloseBraceToken, body.statements.end);
            }

            function findInitialSuperCall(ctor: ConstructorDeclaration): ExpressionStatement {
                if (ctor.body) {
                    const statement = (<Block>ctor.body).statements[0];
                    if (statement && statement.kind === SyntaxKind.ExpressionStatement) {
                        const expr = (<ExpressionStatement>statement).expression;
                        if (expr && expr.kind === SyntaxKind.CallExpression) {
                            const func = (<CallExpression>expr).expression;
                            if (func && func.kind === SyntaxKind.SuperKeyword) {
                                return <ExpressionStatement>statement;
                            }
                        }
                    }
                }
            }

            function emitParameterPropertyAssignments(node: ConstructorDeclaration) {
                forEach(node.parameters, param => {
                    if (param.flags & NodeFlags.AccessibilityModifier) {
                        writeLine();
                        emitStart(param);
                        emitStart(param.name);
                        write("this.");
                        emitNodeWithoutSourceMap(param.name);
                        emitEnd(param.name);
                        write(" = ");
                        emit(param.name);
                        write(";");
                        emitEnd(param);
                    }
                });
            }

            function emitMemberAccessForPropertyName(memberName: DeclarationName) {
                // This does not emit source map because it is emitted by caller as caller
                // is aware how the property name changes to the property access
                // eg. public x = 10; becomes this.x and static x = 10 becomes className.x
                if (memberName.kind === SyntaxKind.StringLiteral || memberName.kind === SyntaxKind.NumericLiteral) {
                    write("[");
                    emitNodeWithCommentsAndWithoutSourcemap(memberName);
                    write("]");
                }
                else if (memberName.kind === SyntaxKind.ComputedPropertyName) {
                    emitComputedPropertyName(<ComputedPropertyName>memberName);
                }
                else {
                    write(".");
                    emitNodeWithCommentsAndWithoutSourcemap(memberName);
                }
            }

            function getInitializedProperties(node: ClassLikeDeclaration, isStatic: boolean) {
                const properties: PropertyDeclaration[] = [];
                for (const member of node.members) {
                    if (member.kind === SyntaxKind.PropertyDeclaration && isStatic === ((member.flags & NodeFlags.Static) !== 0) && (<PropertyDeclaration>member).initializer) {
                        properties.push(<PropertyDeclaration>member);
                    }
                }

                return properties;
            }

            function emitPropertyDeclarations(node: ClassLikeDeclaration, properties: PropertyDeclaration[]) {
                for (const property of properties) {
                    emitPropertyDeclaration(node, property);
                }
            }

            function emitPropertyDeclaration(node: ClassLikeDeclaration, property: PropertyDeclaration, receiver?: Identifier, isExpression?: boolean) {
                writeLine();
                emitLeadingComments(property);
                emitStart(property);
                emitStart(property.name);
                if (receiver) {
                    emit(receiver);
                }
                else {
                    if (property.flags & NodeFlags.Static) {
                        emitDeclarationName(node);
                    }
                    else {
                        write("this");
                    }
                }
                emitMemberAccessForPropertyName(property.name);
                emitEnd(property.name);
                write(" = ");
                emit(property.initializer);
                if (!isExpression) {
                    write(";");
                }

                emitEnd(property);
                emitTrailingComments(property);
            }

            function emitMemberFunctionsForES5AndLower(node: ClassLikeDeclaration) {
                forEach(node.members, member => {
                    if (member.kind === SyntaxKind.SemicolonClassElement) {
                        writeLine();
                        write(";");
                    }
                    else if (member.kind === SyntaxKind.MethodDeclaration || node.kind === SyntaxKind.MethodSignature) {
                        if (!(<MethodDeclaration>member).body) {
                            return emitCommentsOnNotEmittedNode(member);
                        }

                        writeLine();
                        emitLeadingComments(member);
                        emitStart(member);
                        emitStart((<MethodDeclaration>member).name);
                        emitClassMemberPrefix(node, member);
                        emitMemberAccessForPropertyName((<MethodDeclaration>member).name);
                        emitEnd((<MethodDeclaration>member).name);
                        write(" = ");
                        emitFunctionDeclaration(<MethodDeclaration>member);
                        emitEnd(member);
                        write(";");
                        emitTrailingComments(member);
                    }
                    else if (member.kind === SyntaxKind.GetAccessor || member.kind === SyntaxKind.SetAccessor) {
                        const accessors = getAllAccessorDeclarations(node.members, <AccessorDeclaration>member);
                        if (member === accessors.firstAccessor) {
                            writeLine();
                            emitStart(member);
                            write("Object.defineProperty(");
                            emitStart((<AccessorDeclaration>member).name);
                            emitClassMemberPrefix(node, member);
                            write(", ");
                            emitExpressionForPropertyName((<AccessorDeclaration>member).name);
                            emitEnd((<AccessorDeclaration>member).name);
                            write(", {");
                            increaseIndent();
                            if (accessors.getAccessor) {
                                writeLine();
                                emitLeadingComments(accessors.getAccessor);
                                write("get: ");
                                emitStart(accessors.getAccessor);
                                write("function ");
                                emitSignatureAndBody(accessors.getAccessor);
                                emitEnd(accessors.getAccessor);
                                emitTrailingComments(accessors.getAccessor);
                                write(",");
                            }
                            if (accessors.setAccessor) {
                                writeLine();
                                emitLeadingComments(accessors.setAccessor);
                                write("set: ");
                                emitStart(accessors.setAccessor);
                                write("function ");
                                emitSignatureAndBody(accessors.setAccessor);
                                emitEnd(accessors.setAccessor);
                                emitTrailingComments(accessors.setAccessor);
                                write(",");
                            }
                            writeLine();
                            write("enumerable: true,");
                            writeLine();
                            write("configurable: true");
                            decreaseIndent();
                            writeLine();
                            write("});");
                            emitEnd(member);
                        }
                    }
                });
            }

            function emitMemberFunctionsForES6AndHigher(node: ClassLikeDeclaration) {
                for (const member of node.members) {
                    if ((member.kind === SyntaxKind.MethodDeclaration || node.kind === SyntaxKind.MethodSignature) && !(<MethodDeclaration>member).body) {
                        emitCommentsOnNotEmittedNode(member);
                    }
                    else if (member.kind === SyntaxKind.MethodDeclaration ||
                        member.kind === SyntaxKind.GetAccessor ||
                        member.kind === SyntaxKind.SetAccessor) {
                        writeLine();
                        emitLeadingComments(member);
                        emitStart(member);
                        if (member.flags & NodeFlags.Static) {
                            write("static ");
                        }

                        if (member.kind === SyntaxKind.GetAccessor) {
                            write("get ");
                        }
                        else if (member.kind === SyntaxKind.SetAccessor) {
                            write("set ");
                        }
                        if ((<MethodDeclaration>member).asteriskToken) {
                            write("*");
                        }
                        emit((<MethodDeclaration>member).name);
                        emitSignatureAndBody(<MethodDeclaration>member);
                        emitEnd(member);
                        emitTrailingComments(member);
                    }
                    else if (member.kind === SyntaxKind.SemicolonClassElement) {
                        writeLine();
                        write(";");
                    }
                }
            }

            function emitConstructor(node: ClassLikeDeclaration, baseTypeElement: ExpressionWithTypeArguments) {
                const saveConvertedLoopState = convertedLoopState;
                const saveTempFlags = tempFlags;
                const saveTempVariables = tempVariables;
                const saveTempParameters = tempParameters;

                convertedLoopState = undefined;
                tempFlags = 0;
                tempVariables = undefined;
                tempParameters = undefined;

                emitConstructorWorker(node, baseTypeElement);

                Debug.assert(convertedLoopState === undefined);
                convertedLoopState = saveConvertedLoopState;

                tempFlags = saveTempFlags;
                tempVariables = saveTempVariables;
                tempParameters = saveTempParameters;
            }

            function emitConstructorWorker(node: ClassLikeDeclaration, baseTypeElement: ExpressionWithTypeArguments) {
                // Check if we have property assignment inside class declaration.
                // If there is property assignment, we need to emit constructor whether users define it or not
                // If there is no property assignment, we can omit constructor if users do not define it
                let hasInstancePropertyWithInitializer = false;

                // Emit the constructor overload pinned comments
                forEach(node.members, member => {
                    if (member.kind === SyntaxKind.Constructor && !(<ConstructorDeclaration>member).body) {
                        emitCommentsOnNotEmittedNode(member);
                    }
                    // Check if there is any non-static property assignment
                    if (member.kind === SyntaxKind.PropertyDeclaration && (<PropertyDeclaration>member).initializer && (member.flags & NodeFlags.Static) === 0) {
                        hasInstancePropertyWithInitializer = true;
                    }
                });

                const ctor = getFirstConstructorWithBody(node);

                // For target ES6 and above, if there is no user-defined constructor and there is no property assignment
                // do not emit constructor in class declaration.
                if (languageVersion >= ScriptTarget.ES6 && !ctor && !hasInstancePropertyWithInitializer) {
                    return;
                }

                if (ctor) {
                    emitLeadingComments(ctor);
                }
                emitStart(ctor || node);

                if (languageVersion < ScriptTarget.ES6) {
                    write("function ");
                    emitDeclarationName(node);
                    emitSignatureParameters(ctor);
                }
                else {
                    write("constructor");
                    if (ctor) {
                        emitSignatureParameters(ctor);
                    }
                    else {
                        // Based on EcmaScript6 section 14.5.14: Runtime Semantics: ClassDefinitionEvaluation.
                        // If constructor is empty, then,
                        //      If ClassHeritageopt is present, then
                        //          Let constructor be the result of parsing the String "constructor(... args){ super (...args);}" using the syntactic grammar with the goal symbol MethodDefinition.
                        //      Else,
                        //          Let constructor be the result of parsing the String "constructor( ){ }" using the syntactic grammar with the goal symbol MethodDefinition
                        if (baseTypeElement) {
                            write("(...args)");
                        }
                        else {
                            write("()");
                        }
                    }
                }

                let startIndex = 0;

                write(" {");
                increaseIndent();
                if (ctor) {
                    // Emit all the directive prologues (like "use strict").  These have to come before
                    // any other preamble code we write (like parameter initializers).
                    startIndex = emitDirectivePrologues(ctor.body.statements, /*startWithNewLine*/ true);
                    emitDetachedCommentsAndUpdateCommentsInfo(ctor.body.statements);
                }
                emitCaptureThisForNodeIfNecessary(node);
                let superCall: ExpressionStatement;
                if (ctor) {
                    emitDefaultValueAssignments(ctor);
                    emitRestParameter(ctor);
                    if (baseTypeElement) {
                        superCall = findInitialSuperCall(ctor);
                        if (superCall) {
                            writeLine();
                            emit(superCall);
                        }
                    }
                    emitParameterPropertyAssignments(ctor);
                }
                else {
                    if (baseTypeElement) {
                        writeLine();
                        emitStart(baseTypeElement);
                        if (languageVersion < ScriptTarget.ES6) {
                            write("_super.apply(this, arguments);");
                        }
                        else {
                            write("super(...args);");
                        }
                        emitEnd(baseTypeElement);
                    }
                }
                emitPropertyDeclarations(node, getInitializedProperties(node, /*isStatic*/ false));
                if (ctor) {
                    let statements: Node[] = (<Block>ctor.body).statements;
                    if (superCall) {
                        statements = statements.slice(1);
                    }
                    emitLinesStartingAt(statements, startIndex);
                }
                emitTempDeclarations(/*newLine*/ true);
                writeLine();
                if (ctor) {
                    emitLeadingCommentsOfPosition((<Block>ctor.body).statements.end);
                }
                decreaseIndent();
                emitToken(SyntaxKind.CloseBraceToken, ctor ? (<Block>ctor.body).statements.end : node.members.end);
                emitEnd(<Node>ctor || node);
                if (ctor) {
                    emitTrailingComments(ctor);
                }
            }

            function emitClassExpression(node: ClassExpression) {
                return emitClassLikeDeclaration(node);
            }

            function emitClassDeclaration(node: ClassDeclaration) {
                return emitClassLikeDeclaration(node);
            }

            function emitClassLikeDeclaration(node: ClassLikeDeclaration) {
                if (languageVersion < ScriptTarget.ES6) {
                    emitClassLikeDeclarationBelowES6(node);
                }
                else {
                    emitClassLikeDeclarationForES6AndHigher(node);
                }
                if (modulekind !== ModuleKind.ES6 && node.parent === currentSourceFile && node.name) {
                    emitExportMemberAssignments(node.name);
                }
            }

            function emitClassLikeDeclarationForES6AndHigher(node: ClassLikeDeclaration) {
                const thisNodeIsDecorated = nodeIsDecorated(node);
                if (node.kind === SyntaxKind.ClassDeclaration) {
                    if (thisNodeIsDecorated) {
                        // To preserve the correct runtime semantics when decorators are applied to the class,
                        // the emit needs to follow one of the following rules:
                        //
                        // * For a local class declaration:
                        //
                        //     @dec class C {
                        //     }
                        //
                        //   The emit should be:
                        //
                        //     let C = class {
                        //     };
                        //     C = __decorate([dec], C);
                        //
                        // * For an exported class declaration:
                        //
                        //     @dec export class C {
                        //     }
                        //
                        //   The emit should be:
                        //
                        //     export let C = class {
                        //     };
                        //     C = __decorate([dec], C);
                        //
                        // * For a default export of a class declaration with a name:
                        //
                        //     @dec default export class C {
                        //     }
                        //
                        //   The emit should be:
                        //
                        //     let C = class {
                        //     }
                        //     C = __decorate([dec], C);
                        //     export default C;
                        //
                        // * For a default export of a class declaration without a name:
                        //
                        //     @dec default export class {
                        //     }
                        //
                        //   The emit should be:
                        //
                        //     let _default = class {
                        //     }
                        //     _default = __decorate([dec], _default);
                        //     export default _default;
                        //
                        if (isES6ExportedDeclaration(node) && !(node.flags & NodeFlags.Default)) {
                            write("export ");
                        }

                        write("let ");
                        emitDeclarationName(node);
                        write(" = ");
                    }
                    else if (isES6ExportedDeclaration(node)) {
                        write("export ");
                        if (node.flags & NodeFlags.Default) {
                            write("default ");
                        }
                    }
                }

                // If the class has static properties, and it's a class expression, then we'll need
                // to specialize the emit a bit.  for a class expression of the form:
                //
                //      class C { static a = 1; static b = 2; ... }
                //
                // We'll emit:
                //
                //      (_temp = class C { ... }, _temp.a = 1, _temp.b = 2, _temp)
                //
                // This keeps the expression as an expression, while ensuring that the static parts
                // of it have been initialized by the time it is used.
                const staticProperties = getInitializedProperties(node, /*isStatic*/ true);
                const isClassExpressionWithStaticProperties = staticProperties.length > 0 && node.kind === SyntaxKind.ClassExpression;
                let tempVariable: Identifier;

                if (isClassExpressionWithStaticProperties) {
                    tempVariable = createAndRecordTempVariable(TempFlags.Auto);
                    write("(");
                    increaseIndent();
                    emit(tempVariable);
                    write(" = ");
                }

                write("class");

                // emit name if
                // - node has a name
                // - this is default export with static initializers
                if ((node.name || (node.flags & NodeFlags.Default && (staticProperties.length > 0 || modulekind !== ModuleKind.ES6))) && !thisNodeIsDecorated) {
                    write(" ");
                    emitDeclarationName(node);
                }

                const baseTypeNode = getClassExtendsHeritageClauseElement(node);
                if (baseTypeNode) {
                    write(" extends ");
                    emit(baseTypeNode.expression);
                }

                write(" {");
                increaseIndent();
                writeLine();
                emitConstructor(node, baseTypeNode);
                emitMemberFunctionsForES6AndHigher(node);
                decreaseIndent();
                writeLine();
                emitToken(SyntaxKind.CloseBraceToken, node.members.end);

                // TODO(rbuckton): Need to go back to `let _a = class C {}` approach, removing the defineProperty call for now.

                // For a decorated class, we need to assign its name (if it has one). This is because we emit
                // the class as a class expression to avoid the double-binding of the identifier:
                //
                //   let C = class {
                //   }
                //   Object.defineProperty(C, "name", { value: "C", configurable: true });
                //
                if (thisNodeIsDecorated) {
                    write(";");
                }

                // Emit static property assignment. Because classDeclaration is lexically evaluated,
                // it is safe to emit static property assignment after classDeclaration
                // From ES6 specification:
                //      HasLexicalDeclaration (N) : Determines if the argument identifier has a binding in this environment record that was created using
                //                                  a lexical declaration such as a LexicalDeclaration or a ClassDeclaration.

                if (isClassExpressionWithStaticProperties) {
                    for (const property of staticProperties) {
                        write(",");
                        writeLine();
                        emitPropertyDeclaration(node, property, /*receiver*/ tempVariable, /*isExpression*/ true);
                    }
                    write(",");
                    writeLine();
                    emit(tempVariable);
                    decreaseIndent();
                    write(")");
                }
                else {
                    writeLine();
                    emitPropertyDeclarations(node, staticProperties);
                    emitDecoratorsOfClass(node);
                }

                if (!(node.flags & NodeFlags.Export)) {
                    return;
                }
                if (modulekind !== ModuleKind.ES6) {
                    emitExportMemberAssignment(node as ClassDeclaration);
                }
                else {
                    // If this is an exported class, but not on the top level (i.e. on an internal
                    // module), export it
                    if (node.flags & NodeFlags.Default) {
                        // if this is a top level default export of decorated class, write the export after the declaration.
                        if (thisNodeIsDecorated) {
                            writeLine();
                            write("export default ");
                            emitDeclarationName(node);
                            write(";");
                        }
                    }
                    else if (node.parent.kind !== SyntaxKind.SourceFile) {
                        writeLine();
                        emitStart(node);
                        emitModuleMemberName(node);
                        write(" = ");
                        emitDeclarationName(node);
                        emitEnd(node);
                        write(";");
                    }
                }
            }

            function emitClassLikeDeclarationBelowES6(node: ClassLikeDeclaration) {
                if (node.kind === SyntaxKind.ClassDeclaration) {
                    // source file level classes in system modules are hoisted so 'var's for them are already defined
                    if (!shouldHoistDeclarationInSystemJsModule(node)) {
                        write("var ");
                    }
                    emitDeclarationName(node);
                    write(" = ");
                }

                write("(function (");
                const baseTypeNode = getClassExtendsHeritageClauseElement(node);
                if (baseTypeNode) {
                    write("_super");
                }
                write(") {");
                const saveTempFlags = tempFlags;
                const saveTempVariables = tempVariables;
                const saveTempParameters = tempParameters;
                const saveComputedPropertyNamesToGeneratedNames = computedPropertyNamesToGeneratedNames;
                const saveConvertedLoopState = convertedLoopState;

                convertedLoopState = undefined;
                tempFlags = 0;
                tempVariables = undefined;
                tempParameters = undefined;
                computedPropertyNamesToGeneratedNames = undefined;
                increaseIndent();
                if (baseTypeNode) {
                    writeLine();
                    emitStart(baseTypeNode);
                    write("__extends(");
                    emitDeclarationName(node);
                    write(", _super);");
                    emitEnd(baseTypeNode);
                }
                writeLine();
                emitConstructor(node, baseTypeNode);
                emitMemberFunctionsForES5AndLower(node);
                emitPropertyDeclarations(node, getInitializedProperties(node, /*isStatic*/ true));
                writeLine();
                emitDecoratorsOfClass(node);
                writeLine();
                emitToken(SyntaxKind.CloseBraceToken, node.members.end, () => {
                    write("return ");
                    emitDeclarationName(node);
                });
                write(";");
                emitTempDeclarations(/*newLine*/ true);

                Debug.assert(convertedLoopState === undefined);
                convertedLoopState = saveConvertedLoopState;

                tempFlags = saveTempFlags;
                tempVariables = saveTempVariables;
                tempParameters = saveTempParameters;
                computedPropertyNamesToGeneratedNames = saveComputedPropertyNamesToGeneratedNames;
                decreaseIndent();
                writeLine();
                emitToken(SyntaxKind.CloseBraceToken, node.members.end);
                emitStart(node);
                write("(");
                if (baseTypeNode) {
                    emit(baseTypeNode.expression);
                }
                write("))");
                if (node.kind === SyntaxKind.ClassDeclaration) {
                    write(";");
                }
                emitEnd(node);

                if (node.kind === SyntaxKind.ClassDeclaration) {
                    emitExportMemberAssignment(<ClassDeclaration>node);
                }
            }

            function emitClassMemberPrefix(node: ClassLikeDeclaration, member: Node) {
                emitDeclarationName(node);
                if (!(member.flags & NodeFlags.Static)) {
                    write(".prototype");
                }
            }

            function emitDecoratorsOfClass(node: ClassLikeDeclaration) {
                emitDecoratorsOfMembers(node, /*staticFlag*/ 0);
                emitDecoratorsOfMembers(node, NodeFlags.Static);
                emitDecoratorsOfConstructor(node);
            }

            function emitDecoratorsOfConstructor(node: ClassLikeDeclaration) {
                const decorators = node.decorators;
                const constructor = getFirstConstructorWithBody(node);
                const firstParameterDecorator = constructor && forEach(constructor.parameters, parameter => parameter.decorators);

                // skip decoration of the constructor if neither it nor its parameters are decorated
                if (!decorators && !firstParameterDecorator) {
                    return;
                }

                // Emit the call to __decorate. Given the class:
                //
                //   @dec
                //   class C {
                //   }
                //
                // The emit for the class is:
                //
                //   C = __decorate([dec], C);
                //

                writeLine();
                emitStart(node.decorators || firstParameterDecorator);
                emitDeclarationName(node);
                write(" = __decorate([");
                increaseIndent();
                writeLine();

                const decoratorCount = decorators ? decorators.length : 0;
                let argumentsWritten = emitList(decorators, 0, decoratorCount, /*multiLine*/ true, /*trailingComma*/ false, /*leadingComma*/ false, /*noTrailingNewLine*/ true,
                    decorator => emit(decorator.expression));
                if (firstParameterDecorator) {
                    argumentsWritten += emitDecoratorsOfParameters(constructor, /*leadingComma*/ argumentsWritten > 0);
                }
                emitSerializedTypeMetadata(node, /*leadingComma*/ argumentsWritten >= 0);

                decreaseIndent();
                writeLine();
                write("], ");
                emitDeclarationName(node);
                write(")");
                emitEnd(node.decorators || firstParameterDecorator);
                write(";");
                writeLine();
            }

            function emitDecoratorsOfMembers(node: ClassLikeDeclaration, staticFlag: NodeFlags) {
                for (const member of node.members) {
                    // only emit members in the correct group
                    if ((member.flags & NodeFlags.Static) !== staticFlag) {
                        continue;
                    }

                    // skip members that cannot be decorated (such as the constructor)
                    if (!nodeCanBeDecorated(member)) {
                        continue;
                    }

                    // skip an accessor declaration if it is not the first accessor
                    let decorators: NodeArray<Decorator>;
                    let functionLikeMember: FunctionLikeDeclaration;
                    if (isAccessor(member)) {
                        const accessors = getAllAccessorDeclarations(node.members, <AccessorDeclaration>member);
                        if (member !== accessors.firstAccessor) {
                            continue;
                        }

                        // get the decorators from the first accessor with decorators
                        decorators = accessors.firstAccessor.decorators;
                        if (!decorators && accessors.secondAccessor) {
                            decorators = accessors.secondAccessor.decorators;
                        }

                        // we only decorate parameters of the set accessor
                        functionLikeMember = accessors.setAccessor;
                    }
                    else {
                        decorators = member.decorators;

                        // we only decorate the parameters here if this is a method
                        if (member.kind === SyntaxKind.MethodDeclaration) {
                            functionLikeMember = <MethodDeclaration>member;
                        }
                    }
                    const firstParameterDecorator = functionLikeMember && forEach(functionLikeMember.parameters, parameter => parameter.decorators);

                    // skip a member if it or any of its parameters are not decorated
                    if (!decorators && !firstParameterDecorator) {
                        continue;
                    }

                    // Emit the call to __decorate. Given the following:
                    //
                    //   class C {
                    //     @dec method(@dec2 x) {}
                    //     @dec get accessor() {}
                    //     @dec prop;
                    //   }
                    //
                    // The emit for a method is:
                    //
                    //   __decorate([
                    //       dec,
                    //       __param(0, dec2),
                    //       __metadata("design:type", Function),
                    //       __metadata("design:paramtypes", [Object]),
                    //       __metadata("design:returntype", void 0)
                    //   ], C.prototype, "method", undefined);
                    //
                    // The emit for an accessor is:
                    //
                    //   __decorate([
                    //       dec
                    //   ], C.prototype, "accessor", undefined);
                    //
                    // The emit for a property is:
                    //
                    //   __decorate([
                    //       dec
                    //   ], C.prototype, "prop");
                    //

                    writeLine();
                    emitStart(decorators || firstParameterDecorator);
                    write("__decorate([");
                    increaseIndent();
                    writeLine();

                    const decoratorCount = decorators ? decorators.length : 0;
                    let argumentsWritten = emitList(decorators, 0, decoratorCount, /*multiLine*/ true, /*trailingComma*/ false, /*leadingComma*/ false, /*noTrailingNewLine*/ true,
                        decorator => emit(decorator.expression));

                    if (firstParameterDecorator) {
                        argumentsWritten += emitDecoratorsOfParameters(functionLikeMember, argumentsWritten > 0);
                    }
                    emitSerializedTypeMetadata(member, argumentsWritten > 0);

                    decreaseIndent();
                    writeLine();
                    write("], ");
                    emitClassMemberPrefix(node, member);
                    write(", ");
                    emitExpressionForPropertyName(member.name);

                    if (languageVersion > ScriptTarget.ES3) {
                        if (member.kind !== SyntaxKind.PropertyDeclaration) {
                            // We emit `null` here to indicate to `__decorate` that it can invoke `Object.getOwnPropertyDescriptor` directly.
                            // We have this extra argument here so that we can inject an explicit property descriptor at a later date.
                            write(", null");
                        }
                        else {
                            // We emit `void 0` here to indicate to `__decorate` that it can invoke `Object.defineProperty` directly, but that it
                            // should not invoke `Object.getOwnPropertyDescriptor`.
                            write(", void 0");
                        }
                    }

                    write(")");
                    emitEnd(decorators || firstParameterDecorator);
                    write(";");
                    writeLine();
                }
            }

            function emitDecoratorsOfParameters(node: FunctionLikeDeclaration, leadingComma: boolean): number {
                let argumentsWritten = 0;
                if (node) {
                    let parameterIndex = 0;
                    for (const parameter of node.parameters) {
                        if (nodeIsDecorated(parameter)) {
                            const decorators = parameter.decorators;
                            argumentsWritten += emitList(decorators, 0, decorators.length, /*multiLine*/ true, /*trailingComma*/ false, /*leadingComma*/ leadingComma, /*noTrailingNewLine*/ true, decorator => {
                                write(`__param(${parameterIndex}, `);
                                emit(decorator.expression);
                                write(")");
                            });
                            leadingComma = true;
                        }
                        parameterIndex++;
                    }
                }
                return argumentsWritten;
            }

            function shouldEmitTypeMetadata(node: Declaration): boolean {
                // This method determines whether to emit the "design:type" metadata based on the node's kind.
                // The caller should have already tested whether the node has decorators and whether the emitDecoratorMetadata
                // compiler option is set.
                switch (node.kind) {
                    case SyntaxKind.MethodDeclaration:
                    case SyntaxKind.GetAccessor:
                    case SyntaxKind.SetAccessor:
                    case SyntaxKind.PropertyDeclaration:
                        return true;
                }

                return false;
            }

            function shouldEmitReturnTypeMetadata(node: Declaration): boolean {
                // This method determines whether to emit the "design:returntype" metadata based on the node's kind.
                // The caller should have already tested whether the node has decorators and whether the emitDecoratorMetadata
                // compiler option is set.
                switch (node.kind) {
                    case SyntaxKind.MethodDeclaration:
                        return true;
                }
                return false;
            }

            function shouldEmitParamTypesMetadata(node: Declaration): boolean {
                // This method determines whether to emit the "design:paramtypes" metadata based on the node's kind.
                // The caller should have already tested whether the node has decorators and whether the emitDecoratorMetadata
                // compiler option is set.
                switch (node.kind) {
                    case SyntaxKind.ClassDeclaration:
                    case SyntaxKind.MethodDeclaration:
                    case SyntaxKind.SetAccessor:
                        return true;
                }
                return false;
            }

            /** Serializes the type of a declaration to an appropriate JS constructor value. Used by the __metadata decorator for a class member. */
            function emitSerializedTypeOfNode(node: Node) {
                // serialization of the type of a declaration uses the following rules:
                //
                // * The serialized type of a ClassDeclaration is "Function"
                // * The serialized type of a ParameterDeclaration is the serialized type of its type annotation.
                // * The serialized type of a PropertyDeclaration is the serialized type of its type annotation.
                // * The serialized type of an AccessorDeclaration is the serialized type of the return type annotation of its getter or parameter type annotation of its setter.
                // * The serialized type of any other FunctionLikeDeclaration is "Function".
                // * The serialized type of any other node is "void 0".
                //
                // For rules on serializing type annotations, see `serializeTypeNode`.
                switch (node.kind) {
                    case SyntaxKind.ClassDeclaration:
                        write("Function");
                        return;

                    case SyntaxKind.PropertyDeclaration:
                        emitSerializedTypeNode((<PropertyDeclaration>node).type);
                        return;

                    case SyntaxKind.Parameter:
                        emitSerializedTypeNode((<ParameterDeclaration>node).type);
                        return;

                    case SyntaxKind.GetAccessor:
                        emitSerializedTypeNode((<AccessorDeclaration>node).type);
                        return;

                    case SyntaxKind.SetAccessor:
                        emitSerializedTypeNode(getSetAccessorTypeAnnotationNode(<AccessorDeclaration>node));
                        return;

                }

                if (isFunctionLike(node)) {
                    write("Function");
                    return;
                }

                write("void 0");
            }

            function emitSerializedTypeNode(node: TypeNode) {
                if (node) {
                    switch (node.kind) {
                        case SyntaxKind.VoidKeyword:
                            write("void 0");
                            return;

                        case SyntaxKind.ParenthesizedType:
                            emitSerializedTypeNode((<ParenthesizedTypeNode>node).type);
                            return;

                        case SyntaxKind.FunctionType:
                        case SyntaxKind.ConstructorType:
                            write("Function");
                            return;

                        case SyntaxKind.ArrayType:
                        case SyntaxKind.TupleType:
                            write("Array");
                            return;

                        case SyntaxKind.TypePredicate:
                        case SyntaxKind.BooleanKeyword:
                            write("Boolean");
                            return;

                        case SyntaxKind.StringKeyword:
                        case SyntaxKind.StringLiteralType:
                            write("String");
                            return;

                        case SyntaxKind.NumberKeyword:
                            write("Number");
                            return;

                        case SyntaxKind.SymbolKeyword:
                            write("Symbol");
                            return;

                        case SyntaxKind.TypeReference:
                            emitSerializedTypeReferenceNode(<TypeReferenceNode>node);
                            return;

                        case SyntaxKind.TypeQuery:
                        case SyntaxKind.TypeLiteral:
                        case SyntaxKind.UnionType:
                        case SyntaxKind.IntersectionType:
                        case SyntaxKind.AnyKeyword:
                        case SyntaxKind.ThisType:
                            break;

                        default:
                            Debug.fail("Cannot serialize unexpected type node.");
                            break;
                    }
                }
                write("Object");
            }

            /** Serializes a TypeReferenceNode to an appropriate JS constructor value. Used by the __metadata decorator. */
            function emitSerializedTypeReferenceNode(node: TypeReferenceNode) {
                let location: Node = node.parent;
                while (isDeclaration(location) || isTypeNode(location)) {
                    location = location.parent;
                }

                // Clone the type name and parent it to a location outside of the current declaration.
                const typeName = cloneEntityName(node.typeName, location);
                const result = resolver.getTypeReferenceSerializationKind(typeName);
                switch (result) {
                    case TypeReferenceSerializationKind.Unknown:
                        let temp = createAndRecordTempVariable(TempFlags.Auto);
                        write("(typeof (");
                        emitNodeWithoutSourceMap(temp);
                        write(" = ");
                        emitEntityNameAsExpression(typeName, /*useFallback*/ true);
                        write(") === 'function' && ");
                        emitNodeWithoutSourceMap(temp);
                        write(") || Object");
                        break;

                    case TypeReferenceSerializationKind.TypeWithConstructSignatureAndValue:
                        emitEntityNameAsExpression(typeName, /*useFallback*/ false);
                        break;

                    case TypeReferenceSerializationKind.VoidType:
                        write("void 0");
                        break;

                    case TypeReferenceSerializationKind.BooleanType:
                        write("Boolean");
                        break;

                    case TypeReferenceSerializationKind.NumberLikeType:
                        write("Number");
                        break;

                    case TypeReferenceSerializationKind.StringLikeType:
                        write("String");
                        break;

                    case TypeReferenceSerializationKind.ArrayLikeType:
                        write("Array");
                        break;

                    case TypeReferenceSerializationKind.ESSymbolType:
                        if (languageVersion < ScriptTarget.ES6) {
                            write("typeof Symbol === 'function' ? Symbol : Object");
                        }
                        else {
                            write("Symbol");
                        }
                        break;

                    case TypeReferenceSerializationKind.TypeWithCallSignature:
                        write("Function");
                        break;

                    case TypeReferenceSerializationKind.ObjectType:
                        write("Object");
                        break;
                }
            }

            /** Serializes the parameter types of a function or the constructor of a class. Used by the __metadata decorator for a method or set accessor. */
            function emitSerializedParameterTypesOfNode(node: Node) {
                // serialization of parameter types uses the following rules:
                //
                // * If the declaration is a class, the parameters of the first constructor with a body are used.
                // * If the declaration is function-like and has a body, the parameters of the function are used.
                //
                // For the rules on serializing the type of each parameter declaration, see `serializeTypeOfDeclaration`.
                if (node) {
                    let valueDeclaration: FunctionLikeDeclaration;
                    if (node.kind === SyntaxKind.ClassDeclaration) {
                        valueDeclaration = getFirstConstructorWithBody(<ClassDeclaration>node);
                    }
                    else if (isFunctionLike(node) && nodeIsPresent((<FunctionLikeDeclaration>node).body)) {
                        valueDeclaration = <FunctionLikeDeclaration>node;
                    }

                    if (valueDeclaration) {
                        const parameters = valueDeclaration.parameters;
                        const parameterCount = parameters.length;
                        if (parameterCount > 0) {
                            for (let i = 0; i < parameterCount; i++) {
                                if (i > 0) {
                                    write(", ");
                                }

                                if (parameters[i].dotDotDotToken) {
                                    let parameterType = parameters[i].type;
                                    if (parameterType.kind === SyntaxKind.ArrayType) {
                                        parameterType = (<ArrayTypeNode>parameterType).elementType;
                                    }
                                    else if (parameterType.kind === SyntaxKind.TypeReference && (<TypeReferenceNode>parameterType).typeArguments && (<TypeReferenceNode>parameterType).typeArguments.length === 1) {
                                        parameterType = (<TypeReferenceNode>parameterType).typeArguments[0];
                                    }
                                    else {
                                        parameterType = undefined;
                                    }

                                    emitSerializedTypeNode(parameterType);
                                }
                                else {
                                    emitSerializedTypeOfNode(parameters[i]);
                                }
                            }
                        }
                    }
                }
            }

            /** Serializes the return type of function. Used by the __metadata decorator for a method. */
            function emitSerializedReturnTypeOfNode(node: Node) {
                if (node && isFunctionLike(node) && (<FunctionLikeDeclaration>node).type) {
                    emitSerializedTypeNode((<FunctionLikeDeclaration>node).type);
                    return;
                }

                write("void 0");
            }


            function emitSerializedTypeMetadata(node: Declaration, writeComma: boolean): number {
                // This method emits the serialized type metadata for a decorator target.
                // The caller should have already tested whether the node has decorators.
                let argumentsWritten = 0;
                if (compilerOptions.emitDecoratorMetadata) {
                    if (shouldEmitTypeMetadata(node)) {
                        if (writeComma) {
                            write(", ");
                        }
                        writeLine();
                        write("__metadata('design:type', ");
                        emitSerializedTypeOfNode(node);
                        write(")");
                        argumentsWritten++;
                    }
                    if (shouldEmitParamTypesMetadata(node)) {
                        if (writeComma || argumentsWritten) {
                            write(", ");
                        }
                        writeLine();
                        write("__metadata('design:paramtypes', [");
                        emitSerializedParameterTypesOfNode(node);
                        write("])");
                        argumentsWritten++;
                    }
                    if (shouldEmitReturnTypeMetadata(node)) {
                        if (writeComma || argumentsWritten) {
                            write(", ");
                        }

                        writeLine();
                        write("__metadata('design:returntype', ");
                        emitSerializedReturnTypeOfNode(node);
                        write(")");
                        argumentsWritten++;
                    }
                }

                return argumentsWritten;
            }

            function emitInterfaceDeclaration(node: InterfaceDeclaration) {
                emitCommentsOnNotEmittedNode(node);
            }

            function shouldEmitEnumDeclaration(node: EnumDeclaration) {
                const isConstEnum = isConst(node);
                return !isConstEnum || compilerOptions.preserveConstEnums || compilerOptions.isolatedModules;
            }

            function emitEnumDeclaration(node: EnumDeclaration) {
                // const enums are completely erased during compilation.
                if (!shouldEmitEnumDeclaration(node)) {
                    return;
                }

                if (!shouldHoistDeclarationInSystemJsModule(node)) {
                    // do not emit var if variable was already hoisted

                    const isES6ExportedEnum = isES6ExportedDeclaration(node);
                    if (!(node.flags & NodeFlags.Export) || (isES6ExportedEnum && isFirstDeclarationOfKind(node, node.symbol && node.symbol.declarations, SyntaxKind.EnumDeclaration))) {
                        emitStart(node);
                        if (isES6ExportedEnum) {
                            write("export ");
                        }
                        write("var ");
                        emit(node.name);
                        emitEnd(node);
                        write(";");
                    }
                }
                writeLine();
                emitStart(node);
                write("(function (");
                emitStart(node.name);
                write(getGeneratedNameForNode(node));
                emitEnd(node.name);
                write(") {");
                increaseIndent();
                emitLines(node.members);
                decreaseIndent();
                writeLine();
                emitToken(SyntaxKind.CloseBraceToken, node.members.end);
                write(")(");
                emitModuleMemberName(node);
                write(" || (");
                emitModuleMemberName(node);
                write(" = {}));");
                emitEnd(node);
                if (!isES6ExportedDeclaration(node) && node.flags & NodeFlags.Export && !shouldHoistDeclarationInSystemJsModule(node)) {
                    // do not emit var if variable was already hoisted
                    writeLine();
                    emitStart(node);
                    write("var ");
                    emit(node.name);
                    write(" = ");
                    emitModuleMemberName(node);
                    emitEnd(node);
                    write(";");
                }
                if (modulekind !== ModuleKind.ES6 && node.parent === currentSourceFile) {
                    if (modulekind === ModuleKind.System && (node.flags & NodeFlags.Export)) {
                        // write the call to exporter for enum
                        writeLine();
                        write(`${exportFunctionForFile}("`);
                        emitDeclarationName(node);
                        write(`", `);
                        emitDeclarationName(node);
                        write(");");
                    }
                    emitExportMemberAssignments(node.name);
                }
            }

            function emitEnumMember(node: EnumMember) {
                const enumParent = <EnumDeclaration>node.parent;
                emitStart(node);
                write(getGeneratedNameForNode(enumParent));
                write("[");
                write(getGeneratedNameForNode(enumParent));
                write("[");
                emitExpressionForPropertyName(node.name);
                write("] = ");
                writeEnumMemberDeclarationValue(node);
                write("] = ");
                emitExpressionForPropertyName(node.name);
                emitEnd(node);
                write(";");
            }

            function writeEnumMemberDeclarationValue(member: EnumMember) {
                const value = resolver.getConstantValue(member);
                if (value !== undefined) {
                    write(value.toString());
                    return;
                }
                else if (member.initializer) {
                    emit(member.initializer);
                }
                else {
                    write("undefined");
                }
            }

            function getInnerMostModuleDeclarationFromDottedModule(moduleDeclaration: ModuleDeclaration): ModuleDeclaration {
                if (moduleDeclaration.body.kind === SyntaxKind.ModuleDeclaration) {
                    const recursiveInnerModule = getInnerMostModuleDeclarationFromDottedModule(<ModuleDeclaration>moduleDeclaration.body);
                    return recursiveInnerModule || <ModuleDeclaration>moduleDeclaration.body;
                }
            }

            function shouldEmitModuleDeclaration(node: ModuleDeclaration) {
                return isInstantiatedModule(node, compilerOptions.preserveConstEnums || compilerOptions.isolatedModules);
            }

            function isModuleMergedWithES6Class(node: ModuleDeclaration) {
                return languageVersion === ScriptTarget.ES6 && !!(resolver.getNodeCheckFlags(node) & NodeCheckFlags.LexicalModuleMergesWithClass);
            }

            function isFirstDeclarationOfKind(node: Declaration, declarations: Declaration[], kind: SyntaxKind) {
                return !forEach(declarations, declaration => declaration.kind === kind && declaration.pos < node.pos);
            }

            function emitModuleDeclaration(node: ModuleDeclaration) {
                // Emit only if this module is non-ambient.
                const shouldEmit = shouldEmitModuleDeclaration(node);

                if (!shouldEmit) {
                    return emitCommentsOnNotEmittedNode(node);
                }
                const hoistedInDeclarationScope = shouldHoistDeclarationInSystemJsModule(node);
                const emitVarForModule = !hoistedInDeclarationScope && !isModuleMergedWithES6Class(node);

                if (emitVarForModule) {
                    const isES6ExportedNamespace = isES6ExportedDeclaration(node);
                    if (!isES6ExportedNamespace || isFirstDeclarationOfKind(node, node.symbol && node.symbol.declarations, SyntaxKind.ModuleDeclaration)) {
                        emitStart(node);
                        if (isES6ExportedNamespace) {
                            write("export ");
                        }
                        write("var ");
                        emit(node.name);
                        write(";");
                        emitEnd(node);
                        writeLine();
                    }
                }

                emitStart(node);
                write("(function (");
                emitStart(node.name);
                write(getGeneratedNameForNode(node));
                emitEnd(node.name);
                write(") ");
                if (node.body.kind === SyntaxKind.ModuleBlock) {
                    const saveConvertedLoopState = convertedLoopState;
                    const saveTempFlags = tempFlags;
                    const saveTempVariables = tempVariables;
                    convertedLoopState = undefined;
                    tempFlags = 0;
                    tempVariables = undefined;

                    emit(node.body);

                    Debug.assert(convertedLoopState === undefined);
                    convertedLoopState = saveConvertedLoopState;

                    tempFlags = saveTempFlags;
                    tempVariables = saveTempVariables;
                }
                else {
                    write("{");
                    increaseIndent();
                    emitCaptureThisForNodeIfNecessary(node);
                    writeLine();
                    emit(node.body);
                    decreaseIndent();
                    writeLine();
                    const moduleBlock = <ModuleBlock>getInnerMostModuleDeclarationFromDottedModule(node).body;
                    emitToken(SyntaxKind.CloseBraceToken, moduleBlock.statements.end);
                }
                write(")(");
                // write moduleDecl = containingModule.m only if it is not exported es6 module member
                if ((node.flags & NodeFlags.Export) && !isES6ExportedDeclaration(node)) {
                    emit(node.name);
                    write(" = ");
                }
                emitModuleMemberName(node);
                write(" || (");
                emitModuleMemberName(node);
                write(" = {}));");
                emitEnd(node);
                if (!isES6ExportedDeclaration(node) && node.name.kind === SyntaxKind.Identifier && node.parent === currentSourceFile) {
                    if (modulekind === ModuleKind.System && (node.flags & NodeFlags.Export)) {
                        writeLine();
                        write(`${exportFunctionForFile}("`);
                        emitDeclarationName(node);
                        write(`", `);
                        emitDeclarationName(node);
                        write(");");
                    }
                    emitExportMemberAssignments(<Identifier>node.name);
                }
            }

            /*
             * Some bundlers (SystemJS builder) sometimes want to rename dependencies.
             * Here we check if alternative name was provided for a given moduleName and return it if possible.
             */
            function tryRenameExternalModule(moduleName: LiteralExpression): string {
                if (renamedDependencies && hasProperty(renamedDependencies, moduleName.text)) {
                    return `"${renamedDependencies[moduleName.text]}"`;
                }
                return undefined;
            }

            function emitRequire(moduleName: Expression) {
                if (moduleName.kind === SyntaxKind.StringLiteral) {
                    write("require(");
                    const text = tryRenameExternalModule(<LiteralExpression>moduleName);
                    if (text) {
                        write(text);
                    }
                    else {
                        emitStart(moduleName);
                        emitLiteral(<LiteralExpression>moduleName);
                        emitEnd(moduleName);
                    }
                    emitToken(SyntaxKind.CloseParenToken, moduleName.end);
                }
                else {
                    write("require()");
                }
            }

            function getNamespaceDeclarationNode(node: ImportDeclaration | ImportEqualsDeclaration | ExportDeclaration) {
                if (node.kind === SyntaxKind.ImportEqualsDeclaration) {
                    return <ImportEqualsDeclaration>node;
                }
                const importClause = (<ImportDeclaration>node).importClause;
                if (importClause && importClause.namedBindings && importClause.namedBindings.kind === SyntaxKind.NamespaceImport) {
                    return <NamespaceImport>importClause.namedBindings;
                }
            }

            function isDefaultImport(node: ImportDeclaration | ImportEqualsDeclaration | ExportDeclaration) {
                return node.kind === SyntaxKind.ImportDeclaration && (<ImportDeclaration>node).importClause && !!(<ImportDeclaration>node).importClause.name;
            }

            function emitExportImportAssignments(node: Node) {
                if (isAliasSymbolDeclaration(node) && resolver.isValueAliasDeclaration(node)) {
                    emitExportMemberAssignments(<Identifier>(<Declaration>node).name);
                }
                forEachChild(node, emitExportImportAssignments);
            }

            function emitImportDeclaration(node: ImportDeclaration) {
                if (modulekind !== ModuleKind.ES6) {
                    return emitExternalImportDeclaration(node);
                }

                // ES6 import
                if (node.importClause) {
                    const shouldEmitDefaultBindings = resolver.isReferencedAliasDeclaration(node.importClause);
                    const shouldEmitNamedBindings = node.importClause.namedBindings && resolver.isReferencedAliasDeclaration(node.importClause.namedBindings, /* checkChildren */ true);
                    if (shouldEmitDefaultBindings || shouldEmitNamedBindings) {
                        write("import ");
                        emitStart(node.importClause);
                        if (shouldEmitDefaultBindings) {
                            emit(node.importClause.name);
                            if (shouldEmitNamedBindings) {
                                write(", ");
                            }
                        }
                        if (shouldEmitNamedBindings) {
                            emitLeadingComments(node.importClause.namedBindings);
                            emitStart(node.importClause.namedBindings);
                            if (node.importClause.namedBindings.kind === SyntaxKind.NamespaceImport) {
                                write("* as ");
                                emit((<NamespaceImport>node.importClause.namedBindings).name);
                            }
                            else {
                                write("{ ");
                                emitExportOrImportSpecifierList((<NamedImports>node.importClause.namedBindings).elements, resolver.isReferencedAliasDeclaration);
                                write(" }");
                            }
                            emitEnd(node.importClause.namedBindings);
                            emitTrailingComments(node.importClause.namedBindings);
                        }

                        emitEnd(node.importClause);
                        write(" from ");
                        emit(node.moduleSpecifier);
                        write(";");
                    }
                }
                else {
                    write("import ");
                    emit(node.moduleSpecifier);
                    write(";");
                }
            }

            function emitExternalImportDeclaration(node: ImportDeclaration | ImportEqualsDeclaration) {
                if (contains(externalImports, node)) {
                    const isExportedImport = node.kind === SyntaxKind.ImportEqualsDeclaration && (node.flags & NodeFlags.Export) !== 0;
                    const namespaceDeclaration = getNamespaceDeclarationNode(node);

                    if (modulekind !== ModuleKind.AMD) {
                        emitLeadingComments(node);
                        emitStart(node);
                        if (namespaceDeclaration && !isDefaultImport(node)) {
                            // import x = require("foo")
                            // import * as x from "foo"
                            if (!isExportedImport) write("var ");
                            emitModuleMemberName(namespaceDeclaration);
                            write(" = ");
                        }
                        else {
                            // import "foo"
                            // import x from "foo"
                            // import { x, y } from "foo"
                            // import d, * as x from "foo"
                            // import d, { x, y } from "foo"
                            const isNakedImport = SyntaxKind.ImportDeclaration && !(<ImportDeclaration>node).importClause;
                            if (!isNakedImport) {
                                write("var ");
                                write(getGeneratedNameForNode(<ImportDeclaration>node));
                                write(" = ");
                            }
                        }
                        emitRequire(getExternalModuleName(node));
                        if (namespaceDeclaration && isDefaultImport(node)) {
                            // import d, * as x from "foo"
                            write(", ");
                            emitModuleMemberName(namespaceDeclaration);
                            write(" = ");
                            write(getGeneratedNameForNode(<ImportDeclaration>node));
                        }
                        write(";");
                        emitEnd(node);
                        emitExportImportAssignments(node);
                        emitTrailingComments(node);
                    }
                    else {
                        if (isExportedImport) {
                            emitModuleMemberName(namespaceDeclaration);
                            write(" = ");
                            emit(namespaceDeclaration.name);
                            write(";");
                        }
                        else if (namespaceDeclaration && isDefaultImport(node)) {
                            // import d, * as x from "foo"
                            write("var ");
                            emitModuleMemberName(namespaceDeclaration);
                            write(" = ");
                            write(getGeneratedNameForNode(<ImportDeclaration>node));
                            write(";");
                        }
                        emitExportImportAssignments(node);
                    }
                }
            }

            function emitImportEqualsDeclaration(node: ImportEqualsDeclaration) {
                if (isExternalModuleImportEqualsDeclaration(node)) {
                    emitExternalImportDeclaration(node);
                    return;
                }
                // preserve old compiler's behavior: emit 'var' for import declaration (even if we do not consider them referenced) when
                // - current file is not external module
                // - import declaration is top level and target is value imported by entity name
                if (resolver.isReferencedAliasDeclaration(node) ||
                    (!isCurrentFileExternalModule && resolver.isTopLevelValueImportEqualsWithEntityName(node))) {
                    emitLeadingComments(node);
                    emitStart(node);

                    // variable declaration for import-equals declaration can be hoisted in system modules
                    // in this case 'var' should be omitted and emit should contain only initialization
                    const variableDeclarationIsHoisted = shouldHoistVariable(node, /*checkIfSourceFileLevelDecl*/ true);

                    // is it top level export import v = a.b.c in system module?
                    // if yes - it needs to be rewritten as exporter('v', v = a.b.c)
                    const isExported = isSourceFileLevelDeclarationInSystemJsModule(node, /*isExported*/ true);

                    if (!variableDeclarationIsHoisted) {
                        Debug.assert(!isExported);

                        if (isES6ExportedDeclaration(node)) {
                            write("export ");
                            write("var ");
                        }
                        else if (!(node.flags & NodeFlags.Export)) {
                            write("var ");
                        }
                    }


                    if (isExported) {
                        write(`${exportFunctionForFile}("`);
                        emitNodeWithoutSourceMap(node.name);
                        write(`", `);
                    }

                    emitModuleMemberName(node);
                    write(" = ");
                    emit(node.moduleReference);

                    if (isExported) {
                        write(")");
                    }

                    write(";");
                    emitEnd(node);
                    emitExportImportAssignments(node);
                    emitTrailingComments(node);
                }
            }

            function emitExportDeclaration(node: ExportDeclaration) {
                Debug.assert(modulekind !== ModuleKind.System);

                if (modulekind !== ModuleKind.ES6) {
                    if (node.moduleSpecifier && (!node.exportClause || resolver.isValueAliasDeclaration(node))) {
                        emitStart(node);
                        const generatedName = getGeneratedNameForNode(node);
                        if (node.exportClause) {
                            // export { x, y, ... } from "foo"
                            if (modulekind !== ModuleKind.AMD) {
                                write("var ");
                                write(generatedName);
                                write(" = ");
                                emitRequire(getExternalModuleName(node));
                                write(";");
                            }
                            for (const specifier of node.exportClause.elements) {
                                if (resolver.isValueAliasDeclaration(specifier)) {
                                    writeLine();
                                    emitStart(specifier);
                                    emitContainingModuleName(specifier);
                                    write(".");
                                    emitNodeWithCommentsAndWithoutSourcemap(specifier.name);
                                    write(" = ");
                                    write(generatedName);
                                    write(".");
                                    emitNodeWithCommentsAndWithoutSourcemap(specifier.propertyName || specifier.name);
                                    write(";");
                                    emitEnd(specifier);
                                }
                            }
                        }
                        else {
                            // export * from "foo"
                            if (hasExportStarsToExportValues && resolver.moduleExportsSomeValue(node.moduleSpecifier)) {
                                writeLine();
                                write("__export(");
                                if (modulekind !== ModuleKind.AMD) {
                                    emitRequire(getExternalModuleName(node));
                                }
                                else {
                                    write(generatedName);
                                }
                                write(");");
                            }
                        }
                        emitEnd(node);
                    }
                }
                else {
                    if (!node.exportClause || resolver.isValueAliasDeclaration(node)) {
                        write("export ");
                        if (node.exportClause) {
                            // export { x, y, ... }
                            write("{ ");
                            emitExportOrImportSpecifierList(node.exportClause.elements, resolver.isValueAliasDeclaration);
                            write(" }");
                        }
                        else {
                            write("*");
                        }
                        if (node.moduleSpecifier) {
                            write(" from ");
                            emit(node.moduleSpecifier);
                        }
                        write(";");
                    }
                }
            }

            function emitExportOrImportSpecifierList(specifiers: ImportOrExportSpecifier[], shouldEmit: (node: Node) => boolean) {
                Debug.assert(modulekind === ModuleKind.ES6);

                let needsComma = false;
                for (const specifier of specifiers) {
                    if (shouldEmit(specifier)) {
                        if (needsComma) {
                            write(", ");
                        }
                        if (specifier.propertyName) {
                            emit(specifier.propertyName);
                            write(" as ");
                        }
                        emit(specifier.name);
                        needsComma = true;
                    }
                }
            }

            function emitExportAssignment(node: ExportAssignment) {
                if (!node.isExportEquals && resolver.isValueAliasDeclaration(node)) {
                    if (modulekind === ModuleKind.ES6) {
                        writeLine();
                        emitStart(node);
                        write("export default ");
                        const expression = node.expression;
                        emit(expression);
                        if (expression.kind !== SyntaxKind.FunctionDeclaration &&
                            expression.kind !== SyntaxKind.ClassDeclaration) {
                            write(";");
                        }
                        emitEnd(node);
                    }
                    else {
                        writeLine();
                        emitStart(node);
                        if (modulekind === ModuleKind.System) {
                            write(`${exportFunctionForFile}("default",`);
                            emit(node.expression);
                            write(")");
                        }
                        else {
                            emitEs6ExportDefaultCompat(node);
                            emitContainingModuleName(node);
                            if (languageVersion === ScriptTarget.ES3) {
                                write("[\"default\"] = ");
                            }
                            else {
                                write(".default = ");
                            }
                            emit(node.expression);
                        }
                        write(";");
                        emitEnd(node);
                    }
                }
            }

            function collectExternalModuleInfo(sourceFile: SourceFile) {
                externalImports = [];
                exportSpecifiers = {};
                exportEquals = undefined;
                hasExportStarsToExportValues = false;
                for (const node of sourceFile.statements) {
                    switch (node.kind) {
                        case SyntaxKind.ImportDeclaration:
                            if (!(<ImportDeclaration>node).importClause ||
                                resolver.isReferencedAliasDeclaration((<ImportDeclaration>node).importClause, /*checkChildren*/ true)) {
                                // import "mod"
                                // import x from "mod" where x is referenced
                                // import * as x from "mod" where x is referenced
                                // import { x, y } from "mod" where at least one import is referenced
                                externalImports.push(<ImportDeclaration>node);
                            }
                            break;
                        case SyntaxKind.ImportEqualsDeclaration:
                            if ((<ImportEqualsDeclaration>node).moduleReference.kind === SyntaxKind.ExternalModuleReference && resolver.isReferencedAliasDeclaration(node)) {
                                // import x = require("mod") where x is referenced
                                externalImports.push(<ImportEqualsDeclaration>node);
                            }
                            break;
                        case SyntaxKind.ExportDeclaration:
                            if ((<ExportDeclaration>node).moduleSpecifier) {
                                if (!(<ExportDeclaration>node).exportClause) {
                                    // export * from "mod"
                                    if (resolver.moduleExportsSomeValue((<ExportDeclaration>node).moduleSpecifier)) {
                                        externalImports.push(<ExportDeclaration>node);
                                        hasExportStarsToExportValues = true;
                                    }
                                }
                                else if (resolver.isValueAliasDeclaration(node)) {
                                    // export { x, y } from "mod" where at least one export is a value symbol
                                    externalImports.push(<ExportDeclaration>node);
                                }
                            }
                            else {
                                // export { x, y }
                                for (const specifier of (<ExportDeclaration>node).exportClause.elements) {
                                    const name = (specifier.propertyName || specifier.name).text;
                                    (exportSpecifiers[name] || (exportSpecifiers[name] = [])).push(specifier);
                                }
                            }
                            break;
                        case SyntaxKind.ExportAssignment:
                            if ((<ExportAssignment>node).isExportEquals && !exportEquals) {
                                // export = x
                                exportEquals = <ExportAssignment>node;
                            }
                            break;
                    }
                }
            }

            function emitExportStarHelper() {
                if (hasExportStarsToExportValues) {
                    writeLine();
                    write("function __export(m) {");
                    increaseIndent();
                    writeLine();
                    write("for (var p in m) if (!exports.hasOwnProperty(p)) exports[p] = m[p];");
                    decreaseIndent();
                    writeLine();
                    write("}");
                }
            }

            function getLocalNameForExternalImport(node: ImportDeclaration | ExportDeclaration | ImportEqualsDeclaration): string {
                const namespaceDeclaration = getNamespaceDeclarationNode(node);
                if (namespaceDeclaration && !isDefaultImport(node)) {
                    return getTextOfNodeFromSourceText(currentText, namespaceDeclaration.name);
                }
                if (node.kind === SyntaxKind.ImportDeclaration && (<ImportDeclaration>node).importClause) {
                    return getGeneratedNameForNode(node);
                }
                if (node.kind === SyntaxKind.ExportDeclaration && (<ExportDeclaration>node).moduleSpecifier) {
                    return getGeneratedNameForNode(node);
                }
            }

            function getExternalModuleNameText(importNode: ImportDeclaration | ExportDeclaration | ImportEqualsDeclaration, emitRelativePathAsModuleName: boolean): string {
                if (emitRelativePathAsModuleName) {
                    const name = getExternalModuleNameFromDeclaration(host, resolver, importNode);
                    if (name) {
                        return `"${name}"`;
                    }
                }
                const moduleName = getExternalModuleName(importNode);
                if (moduleName.kind === SyntaxKind.StringLiteral) {
                    return tryRenameExternalModule(<LiteralExpression>moduleName) || getLiteralText(<LiteralExpression>moduleName);
                }

                return undefined;
            }

            function emitVariableDeclarationsForImports(): void {
                if (externalImports.length === 0) {
                    return;
                }

                writeLine();
                let started = false;
                for (const importNode of externalImports) {
                    // do not create variable declaration for exports and imports that lack import clause
                    const skipNode =
                        importNode.kind === SyntaxKind.ExportDeclaration ||
                        (importNode.kind === SyntaxKind.ImportDeclaration && !(<ImportDeclaration>importNode).importClause);

                    if (skipNode) {
                        continue;
                    }

                    if (!started) {
                        write("var ");
                        started = true;
                    }
                    else {
                        write(", ");
                    }

                    write(getLocalNameForExternalImport(importNode));
                }

                if (started) {
                    write(";");
                }
            }

            function emitLocalStorageForExportedNamesIfNecessary(exportedDeclarations: (Identifier | Declaration)[]): string {
                // when resolving exports local exported entries/indirect exported entries in the module
                // should always win over entries with similar names that were added via star exports
                // to support this we store names of local/indirect exported entries in a set.
                // this set is used to filter names brought by star expors.
                if (!hasExportStarsToExportValues) {
                    // local names set is needed only in presence of star exports
                    return undefined;
                }

                // local names set should only be added if we have anything exported
                if (!exportedDeclarations && isEmpty(exportSpecifiers)) {
                    // no exported declarations (export var ...) or export specifiers (export {x})
                    // check if we have any non star export declarations.
                    let hasExportDeclarationWithExportClause = false;
                    for (const externalImport of externalImports) {
                        if (externalImport.kind === SyntaxKind.ExportDeclaration && (<ExportDeclaration>externalImport).exportClause) {
                            hasExportDeclarationWithExportClause = true;
                            break;
                        }
                    }

                    if (!hasExportDeclarationWithExportClause) {
                        // we still need to emit exportStar helper
                        return emitExportStarFunction(/*localNames*/ undefined);
                    }
                }

                const exportedNamesStorageRef = makeUniqueName("exportedNames");

                writeLine();
                write(`var ${exportedNamesStorageRef} = {`);
                increaseIndent();

                let started = false;
                if (exportedDeclarations) {
                    for (let i = 0; i < exportedDeclarations.length; i++) {
                        // write name of exported declaration, i.e 'export var x...'
                        writeExportedName(exportedDeclarations[i]);
                    }
                }

                if (exportSpecifiers) {
                    for (const n in exportSpecifiers) {
                        for (const specifier of exportSpecifiers[n]) {
                            // write name of export specified, i.e. 'export {x}'
                            writeExportedName(specifier.name);
                        }
                    }
                }

                for (const externalImport of externalImports) {
                    if (externalImport.kind !== SyntaxKind.ExportDeclaration) {
                        continue;
                    }

                    const exportDecl = <ExportDeclaration>externalImport;
                    if (!exportDecl.exportClause) {
                        // export * from ...
                        continue;
                    }

                    for (const element of exportDecl.exportClause.elements) {
                        // write name of indirectly exported entry, i.e. 'export {x} from ...'
                        writeExportedName(element.name || element.propertyName);
                    }
                }

                decreaseIndent();
                writeLine();
                write("};");

                return emitExportStarFunction(exportedNamesStorageRef);

                function emitExportStarFunction(localNames: string): string {
                    const exportStarFunction = makeUniqueName("exportStar");

                    writeLine();

                    // define an export star helper function
                    write(`function ${exportStarFunction}(m) {`);
                    increaseIndent();
                    writeLine();
                    write(`var exports = {};`);
                    writeLine();
                    write(`for(var n in m) {`);
                    increaseIndent();
                    writeLine();
                    write(`if (n !== "default"`);
                    if (localNames) {
                        write(`&& !${localNames}.hasOwnProperty(n)`);
                    }
                    write(`) exports[n] = m[n];`);
                    decreaseIndent();
                    writeLine();
                    write("}");
                    writeLine();
                    write(`${exportFunctionForFile}(exports);`);
                    decreaseIndent();
                    writeLine();
                    write("}");

                    return exportStarFunction;
                }

                function writeExportedName(node: Identifier | Declaration): void {
                    // do not record default exports
                    // they are local to module and never overwritten (explicitly skipped) by star export
                    if (node.kind !== SyntaxKind.Identifier && node.flags & NodeFlags.Default) {
                        return;
                    }

                    if (started) {
                        write(",");
                    }
                    else {
                        started = true;
                    }

                    writeLine();
                    write("'");
                    if (node.kind === SyntaxKind.Identifier) {
                        emitNodeWithCommentsAndWithoutSourcemap(node);
                    }
                    else {
                        emitDeclarationName(<Declaration>node);
                    }

                    write("': true");
                }
            }

            function processTopLevelVariableAndFunctionDeclarations(node: SourceFile): (Identifier | Declaration)[] {
                // per ES6 spec:
                // 15.2.1.16.4 ModuleDeclarationInstantiation() Concrete Method
                // - var declarations are initialized to undefined - 14.a.ii
                // - function/generator declarations are instantiated - 16.a.iv
                // this means that after module is instantiated but before its evaluation
                // exported functions are already accessible at import sites
                // in theory we should hoist only exported functions and its dependencies
                // in practice to simplify things we'll hoist all source level functions and variable declaration
                // including variables declarations for module and class declarations
                let hoistedVars: (Identifier | ClassDeclaration | ModuleDeclaration | EnumDeclaration)[];
                let hoistedFunctionDeclarations: FunctionDeclaration[];
                let exportedDeclarations: (Identifier | Declaration)[];

                visit(node);

                if (hoistedVars) {
                    writeLine();
                    write("var ");
                    const seen: Map<string> = {};
                    for (let i = 0; i < hoistedVars.length; i++) {
                        const local = hoistedVars[i];
                        const name = local.kind === SyntaxKind.Identifier
                            ? <Identifier>local
                            : <Identifier>(<ClassDeclaration | ModuleDeclaration | EnumDeclaration>local).name;

                        if (name) {
                            // do not emit duplicate entries (in case of declaration merging) in the list of hoisted variables
                            const text = unescapeIdentifier(name.text);
                            if (hasProperty(seen, text)) {
                                continue;
                            }
                            else {
                                seen[text] = text;
                            }
                        }

                        if (i !== 0) {
                            write(", ");
                        }

                        if (local.kind === SyntaxKind.ClassDeclaration || local.kind === SyntaxKind.ModuleDeclaration || local.kind === SyntaxKind.EnumDeclaration) {
                            emitDeclarationName(<ClassDeclaration | ModuleDeclaration | EnumDeclaration>local);
                        }
                        else {
                            emit(local);
                        }

                        const flags = getCombinedNodeFlags(local.kind === SyntaxKind.Identifier ? local.parent : local);
                        if (flags & NodeFlags.Export) {
                            if (!exportedDeclarations) {
                                exportedDeclarations = [];
                            }
                            exportedDeclarations.push(local);
                        }
                    }
                    write(";");
                }

                if (hoistedFunctionDeclarations) {
                    for (const f of hoistedFunctionDeclarations) {
                        writeLine();
                        emit(f);

                        if (f.flags & NodeFlags.Export) {
                            if (!exportedDeclarations) {
                                exportedDeclarations = [];
                            }
                            exportedDeclarations.push(f);
                        }
                    }
                }

                return exportedDeclarations;

                function visit(node: Node): void {
                    if (node.flags & NodeFlags.Ambient) {
                        return;
                    }

                    if (node.kind === SyntaxKind.FunctionDeclaration) {
                        if (!hoistedFunctionDeclarations) {
                            hoistedFunctionDeclarations = [];
                        }

                        hoistedFunctionDeclarations.push(<FunctionDeclaration>node);
                        return;
                    }

                    if (node.kind === SyntaxKind.ClassDeclaration) {
                        if (!hoistedVars) {
                            hoistedVars = [];
                        }

                        hoistedVars.push(<ClassDeclaration>node);
                        return;
                    }

                    if (node.kind === SyntaxKind.EnumDeclaration) {
                        if (shouldEmitEnumDeclaration(<EnumDeclaration>node)) {
                            if (!hoistedVars) {
                                hoistedVars = [];
                            }

                            hoistedVars.push(<ModuleDeclaration>node);
                        }

                        return;
                    }

                    if (node.kind === SyntaxKind.ModuleDeclaration) {
                        if (shouldEmitModuleDeclaration(<ModuleDeclaration>node)) {
                            if (!hoistedVars) {
                                hoistedVars = [];
                            }

                            hoistedVars.push(<ModuleDeclaration>node);
                        }
                        return;
                    }

                    if (node.kind === SyntaxKind.VariableDeclaration || node.kind === SyntaxKind.BindingElement) {
                        if (shouldHoistVariable(<VariableDeclaration | BindingElement>node, /*checkIfSourceFileLevelDecl*/ false)) {
                            const name = (<VariableDeclaration | BindingElement>node).name;
                            if (name.kind === SyntaxKind.Identifier) {
                                if (!hoistedVars) {
                                    hoistedVars = [];
                                }

                                hoistedVars.push(<Identifier>name);
                            }
                            else {
                                forEachChild(name, visit);
                            }
                        }
                        return;
                    }

                    if (isInternalModuleImportEqualsDeclaration(node) && resolver.isValueAliasDeclaration(node)) {
                        if (!hoistedVars) {
                            hoistedVars = [];
                        }

                        hoistedVars.push(node.name);
                        return;
                    }

                    if (isBindingPattern(node)) {
                        forEach((<BindingPattern>node).elements, visit);
                        return;
                    }

                    if (!isDeclaration(node)) {
                        forEachChild(node, visit);
                    }
                }
            }

            function shouldHoistVariable(node: VariableDeclaration | VariableDeclarationList | BindingElement, checkIfSourceFileLevelDecl: boolean): boolean {
                if (checkIfSourceFileLevelDecl && !shouldHoistDeclarationInSystemJsModule(node)) {
                    return false;
                }
                // hoist variable if
                // - it is not block scoped
                // - it is top level block scoped
                // if block scoped variables are nested in some another block then
                // no other functions can use them except ones that are defined at least in the same block
                return (getCombinedNodeFlags(node) & NodeFlags.BlockScoped) === 0 ||
                    getEnclosingBlockScopeContainer(node).kind === SyntaxKind.SourceFile;
            }

            function isCurrentFileSystemExternalModule() {
                return modulekind === ModuleKind.System && isCurrentFileExternalModule;
            }

            function emitSystemModuleBody(node: SourceFile, dependencyGroups: DependencyGroup[], startIndex: number): void {
                // shape of the body in system modules:
                // function (exports) {
                //     <list of local aliases for imports>
                //     <hoisted function declarations>
                //     <hoisted variable declarations>
                //     return {
                //         setters: [
                //             <list of setter function for imports>
                //         ],
                //         execute: function() {
                //             <module statements>
                //         }
                //     }
                //     <temp declarations>
                // }
                // I.e:
                // import {x} from 'file1'
                // var y = 1;
                // export function foo() { return y + x(); }
                // console.log(y);
                // will be transformed to
                // function(exports) {
                //     var file1; // local alias
                //     var y;
                //     function foo() { return y + file1.x(); }
                //     exports("foo", foo);
                //     return {
                //         setters: [
                //             function(v) { file1 = v }
                //         ],
                //         execute(): function() {
                //             y = 1;
                //             console.log(y);
                //         }
                //     };
                // }
                emitVariableDeclarationsForImports();
                writeLine();
                const exportedDeclarations = processTopLevelVariableAndFunctionDeclarations(node);
                const exportStarFunction = emitLocalStorageForExportedNamesIfNecessary(exportedDeclarations);
                writeLine();
                write("return {");
                increaseIndent();
                writeLine();
                emitSetters(exportStarFunction, dependencyGroups);
                writeLine();
                emitExecute(node, startIndex);
                decreaseIndent();
                writeLine();
                write("}"); // return
                emitTempDeclarations(/*newLine*/ true);
            }

            function emitSetters(exportStarFunction: string, dependencyGroups: DependencyGroup[]) {
                write("setters:[");

                for (let i = 0; i < dependencyGroups.length; i++) {
                    if (i !== 0) {
                        write(",");
                    }

                    writeLine();
                    increaseIndent();

                    const group = dependencyGroups[i];

                    // derive a unique name for parameter from the first named entry in the group
                    const parameterName = makeUniqueName(forEach(group, getLocalNameForExternalImport) || "");
                    write(`function (${parameterName}) {`);
                    increaseIndent();

                    for (const entry of group) {
                        const importVariableName = getLocalNameForExternalImport(entry) || "";

                        switch (entry.kind) {
                            case SyntaxKind.ImportDeclaration:
                                if (!(<ImportDeclaration>entry).importClause) {
                                    // 'import "..."' case
                                    // module is imported only for side-effects, no emit required
                                    break;
                                }
                            // fall-through
                            case SyntaxKind.ImportEqualsDeclaration:
                                Debug.assert(importVariableName !== "");

                                writeLine();
                                // save import into the local
                                write(`${importVariableName} = ${parameterName};`);
                                writeLine();
                                break;
                            case SyntaxKind.ExportDeclaration:
                                Debug.assert(importVariableName !== "");

                                if ((<ExportDeclaration>entry).exportClause) {
                                    // export {a, b as c} from 'foo'
                                    // emit as:
                                    // exports_({
                                    //    "a": _["a"],
                                    //    "c": _["b"]
                                    // });
                                    writeLine();
                                    write(`${exportFunctionForFile}({`);
                                    writeLine();
                                    increaseIndent();
                                    for (let i = 0, len = (<ExportDeclaration>entry).exportClause.elements.length; i < len; i++) {
                                        if (i !== 0) {
                                            write(",");
                                            writeLine();
                                        }

                                        const e = (<ExportDeclaration>entry).exportClause.elements[i];
                                        write(`"`);
                                        emitNodeWithCommentsAndWithoutSourcemap(e.name);
                                        write(`": ${parameterName}["`);
                                        emitNodeWithCommentsAndWithoutSourcemap(e.propertyName || e.name);
                                        write(`"]`);
                                    }
                                    decreaseIndent();
                                    writeLine();
                                    write("});");
                                }
                                else {
                                    // collectExternalModuleInfo prefilters star exports to keep only ones that export values
                                    // this means that check 'resolver.moduleExportsSomeValue' is redundant and can be omitted here
                                    writeLine();
                                    // export * from 'foo'
                                    // emit as:
                                    // exportStar(_foo);
                                    write(`${exportStarFunction}(${parameterName});`);
                                }

                                writeLine();
                                break;
                        }

                    }

                    decreaseIndent();

                    write("}");
                    decreaseIndent();
                }
                write("],");
            }

            function emitExecute(node: SourceFile, startIndex: number) {
                write("execute: function() {");
                increaseIndent();
                writeLine();
                for (let i = startIndex; i < node.statements.length; i++) {
                    const statement = node.statements[i];
                    switch (statement.kind) {
                        // - function declarations are not emitted because they were already hoisted
                        // - import declarations are not emitted since they are already handled in setters
                        // - export declarations with module specifiers are not emitted since they were already written in setters
                        // - export declarations without module specifiers are emitted preserving the order
                        case SyntaxKind.FunctionDeclaration:
                        case SyntaxKind.ImportDeclaration:
                            continue;
                        case SyntaxKind.ExportDeclaration:
                            if (!(<ExportDeclaration>statement).moduleSpecifier) {
                                for (const element of (<ExportDeclaration>statement).exportClause.elements) {
                                    // write call to exporter function for every export specifier in exports list
                                    emitExportSpecifierInSystemModule(element);
                                }
                            }
                            continue;
                        case SyntaxKind.ImportEqualsDeclaration:
                            if (!isInternalModuleImportEqualsDeclaration(statement)) {
                                // - import equals declarations that import external modules are not emitted
                                continue;
                            }
                            // fall-though for import declarations that import internal modules
                        default:
                            writeLine();
                            emit(statement);
                    }
                }
                decreaseIndent();
                writeLine();
                write("}"); // execute
            }

            function writeModuleName(node: SourceFile, emitRelativePathAsModuleName?: boolean): void {
                let moduleName = node.moduleName;
                if (moduleName || (emitRelativePathAsModuleName && (moduleName = getResolvedExternalModuleName(host, node)))) {
                    write(`"${moduleName}", `);
                }
            }

            function emitSystemModule(node: SourceFile,  emitRelativePathAsModuleName?: boolean): void {
                collectExternalModuleInfo(node);
                // System modules has the following shape
                // System.register(['dep-1', ... 'dep-n'], function(exports) {/* module body function */})
                // 'exports' here is a function 'exports<T>(name: string, value: T): T' that is used to publish exported values.
                // 'exports' returns its 'value' argument so in most cases expressions
                // that mutate exported values can be rewritten as:
                // expr -> exports('name', expr).
                // The only exception in this rule is postfix unary operators,
                // see comment to 'emitPostfixUnaryExpression' for more details
                Debug.assert(!exportFunctionForFile);
                // make sure that  name of 'exports' function does not conflict with existing identifiers
                exportFunctionForFile = makeUniqueName("exports");
                writeLine();
                write("System.register(");
                writeModuleName(node, emitRelativePathAsModuleName);
                write("[");

                const groupIndices: Map<number> = {};
                const dependencyGroups: DependencyGroup[] = [];

                for (let i = 0; i < externalImports.length; i++) {
                    const text = getExternalModuleNameText(externalImports[i], emitRelativePathAsModuleName);
                    if (hasProperty(groupIndices, text)) {
                        // deduplicate/group entries in dependency list by the dependency name
                        const groupIndex = groupIndices[text];
                        dependencyGroups[groupIndex].push(externalImports[i]);
                        continue;
                    }
                    else {
                        groupIndices[text] = dependencyGroups.length;
                        dependencyGroups.push([externalImports[i]]);
                    }

                    if (i !== 0) {
                        write(", ");
                    }

                    write(text);
                }
                write(`], function(${exportFunctionForFile}) {`);
                writeLine();
                increaseIndent();
                const startIndex = emitDirectivePrologues(node.statements, /*startWithNewLine*/ true, /*ensureUseStrict*/ true);
                emitEmitHelpers(node);
                emitCaptureThisForNodeIfNecessary(node);
                emitSystemModuleBody(node, dependencyGroups, startIndex);
                decreaseIndent();
                writeLine();
                write("});");
            }

            interface AMDDependencyNames {
                aliasedModuleNames: string[];
                unaliasedModuleNames: string[];
                importAliasNames: string[];
            }

            function getAMDDependencyNames(node: SourceFile, includeNonAmdDependencies: boolean, emitRelativePathAsModuleName?: boolean): AMDDependencyNames {
                // names of modules with corresponding parameter in the factory function
                const aliasedModuleNames: string[] = [];
                // names of modules with no corresponding parameters in factory function
                const unaliasedModuleNames: string[] = [];
                const importAliasNames: string[] = [];     // names of the parameters in the factory function; these
                // parameters need to match the indexes of the corresponding
                // module names in aliasedModuleNames.

                // Fill in amd-dependency tags
                for (const amdDependency of node.amdDependencies) {
                    if (amdDependency.name) {
                        aliasedModuleNames.push("\"" + amdDependency.path + "\"");
                        importAliasNames.push(amdDependency.name);
                    }
                    else {
                        unaliasedModuleNames.push("\"" + amdDependency.path + "\"");
                    }
                }

                for (const importNode of externalImports) {
                    // Find the name of the external module
                    const externalModuleName = getExternalModuleNameText(importNode, emitRelativePathAsModuleName);

                    // Find the name of the module alias, if there is one
                    const importAliasName = getLocalNameForExternalImport(importNode);
                    if (includeNonAmdDependencies && importAliasName) {
                        aliasedModuleNames.push(externalModuleName);
                        importAliasNames.push(importAliasName);
                    }
                    else {
                        unaliasedModuleNames.push(externalModuleName);
                    }
                }

                return { aliasedModuleNames, unaliasedModuleNames, importAliasNames };
            }

            function emitAMDDependencies(node: SourceFile, includeNonAmdDependencies: boolean, emitRelativePathAsModuleName?: boolean) {
                // An AMD define function has the following shape:
                //     define(id?, dependencies?, factory);
                //
                // This has the shape of
                //     define(name, ["module1", "module2"], function (module1Alias) {
                // The location of the alias in the parameter list in the factory function needs to
                // match the position of the module name in the dependency list.
                //
                // To ensure this is true in cases of modules with no aliases, e.g.:
                // `import "module"` or `<amd-dependency path= "a.css" />`
                // we need to add modules without alias names to the end of the dependencies list

                const dependencyNames = getAMDDependencyNames(node, includeNonAmdDependencies, emitRelativePathAsModuleName);
                emitAMDDependencyList(dependencyNames);
                write(", ");
                emitAMDFactoryHeader(dependencyNames);
            }

            function emitAMDDependencyList({ aliasedModuleNames, unaliasedModuleNames }: AMDDependencyNames) {
                write("[\"require\", \"exports\"");
                if (aliasedModuleNames.length) {
                    write(", ");
                    write(aliasedModuleNames.join(", "));
                }
                if (unaliasedModuleNames.length) {
                    write(", ");
                    write(unaliasedModuleNames.join(", "));
                }
                write("]");
            }

            function emitAMDFactoryHeader({ importAliasNames }: AMDDependencyNames) {
                write("function (require, exports");
                if (importAliasNames.length) {
                    write(", ");
                    write(importAliasNames.join(", "));
                }
                write(") {");
            }

            function emitAMDModule(node: SourceFile, emitRelativePathAsModuleName?: boolean) {
                emitEmitHelpers(node);
                collectExternalModuleInfo(node);

                writeLine();
                write("define(");
                writeModuleName(node, emitRelativePathAsModuleName);
                emitAMDDependencies(node, /*includeNonAmdDependencies*/ true, emitRelativePathAsModuleName);
                increaseIndent();
                const startIndex = emitDirectivePrologues(node.statements, /*startWithNewLine*/ true, /*ensureUseStrict*/ true);
                emitExportStarHelper();
                emitCaptureThisForNodeIfNecessary(node);
                emitLinesStartingAt(node.statements, startIndex);
                emitTempDeclarations(/*newLine*/ true);
                emitExportEquals(/*emitAsReturn*/ true);
                decreaseIndent();
                writeLine();
                write("});");
            }

            function emitCommonJSModule(node: SourceFile) {
                const startIndex = emitDirectivePrologues(node.statements, /*startWithNewLine*/ false, /*ensureUseStrict*/ true);
                emitEmitHelpers(node);
                collectExternalModuleInfo(node);
                emitExportStarHelper();
                emitCaptureThisForNodeIfNecessary(node);
                emitLinesStartingAt(node.statements, startIndex);
                emitTempDeclarations(/*newLine*/ true);
                emitExportEquals(/*emitAsReturn*/ false);
            }

            function emitUMDModule(node: SourceFile) {
                emitEmitHelpers(node);
                collectExternalModuleInfo(node);

                const dependencyNames = getAMDDependencyNames(node, /*includeNonAmdDependencies*/ false);

                // Module is detected first to support Browserify users that load into a browser with an AMD loader
                writeLines(`(function (factory) {
    if (typeof module === 'object' && typeof module.exports === 'object') {
        var v = factory(require, exports); if (v !== undefined) module.exports = v;
    }
    else if (typeof define === 'function' && define.amd) {
        define(`);
                emitAMDDependencyList(dependencyNames);
                write(", factory);");
                writeLines(`    }
})(`);
                emitAMDFactoryHeader(dependencyNames);
                increaseIndent();
                const startIndex = emitDirectivePrologues(node.statements, /*startWithNewLine*/ true, /*ensureUseStrict*/ true);
                emitExportStarHelper();
                emitCaptureThisForNodeIfNecessary(node);
                emitLinesStartingAt(node.statements, startIndex);
                emitTempDeclarations(/*newLine*/ true);
                emitExportEquals(/*emitAsReturn*/ true);
                decreaseIndent();
                writeLine();
                write("});");
            }

            function emitES6Module(node: SourceFile) {
                externalImports = undefined;
                exportSpecifiers = undefined;
                exportEquals = undefined;
                hasExportStarsToExportValues = false;
                const startIndex = emitDirectivePrologues(node.statements, /*startWithNewLine*/ false);
                emitEmitHelpers(node);
                emitCaptureThisForNodeIfNecessary(node);
                emitLinesStartingAt(node.statements, startIndex);
                emitTempDeclarations(/*newLine*/ true);
                // Emit exportDefault if it exists will happen as part
                // or normal statement emit.
            }

            function emitExportEquals(emitAsReturn: boolean) {
                if (exportEquals && resolver.isValueAliasDeclaration(exportEquals)) {
                    writeLine();
                    emitStart(exportEquals);
                    write(emitAsReturn ? "return " : "module.exports = ");
                    emit((<ExportAssignment>exportEquals).expression);
                    write(";");
                    emitEnd(exportEquals);
                }
            }

            function emitJsxElement(node: JsxElement | JsxSelfClosingElement) {
                switch (compilerOptions.jsx) {
                    case JsxEmit.React:
                        jsxEmitReact(node);
                        break;
                    case JsxEmit.Preserve:
                    // Fall back to preserve if None was specified (we'll error earlier)
                    default:
                        jsxEmitPreserve(node);
                        break;
                }
            }

            function trimReactWhitespaceAndApplyEntities(node: JsxText): string {
                let result: string = undefined;
                const text = getTextOfNode(node, /*includeTrivia*/ true);
                let firstNonWhitespace = 0;
                let lastNonWhitespace = -1;

                // JSX trims whitespace at the end and beginning of lines, except that the
                // start/end of a tag is considered a start/end of a line only if that line is
                // on the same line as the closing tag. See examples in tests/cases/conformance/jsx/tsxReactEmitWhitespace.tsx
                for (let i = 0; i < text.length; i++) {
                    const c = text.charCodeAt(i);
                    if (isLineBreak(c)) {
                        if (firstNonWhitespace !== -1 && (lastNonWhitespace - firstNonWhitespace + 1 > 0)) {
                            const part = text.substr(firstNonWhitespace, lastNonWhitespace - firstNonWhitespace + 1);
                            result = (result ? result + "\" + ' ' + \"" : "") + escapeString(part);
                        }
                        firstNonWhitespace = -1;
                    }
                    else if (!isWhiteSpace(c)) {
                        lastNonWhitespace = i;
                        if (firstNonWhitespace === -1) {
                            firstNonWhitespace = i;
                        }
                    }
                }

                if (firstNonWhitespace !== -1) {
                    const part = text.substr(firstNonWhitespace);
                    result = (result ? result + "\" + ' ' + \"" : "") + escapeString(part);
                }

                if (result) {
                    // Replace entities like &nbsp;
                    result = result.replace(/&(\w+);/g, function(s: any, m: string) {
                        if (entities[m] !== undefined) {
                            const ch = String.fromCharCode(entities[m]);
                            // &quot; needs to be escaped
                            return ch === "\"" ? "\\\"" : ch;
                        }
                        else {
                            return s;
                        }
                    });
                }

                return result;
            }

            function getTextToEmit(node: JsxText) {
                switch (compilerOptions.jsx) {
                    case JsxEmit.React:
                        let text = trimReactWhitespaceAndApplyEntities(node);
                        if (text === undefined || text.length === 0) {
                            return undefined;
                        }
                        else {
                            return text;
                        }
                    case JsxEmit.Preserve:
                    default:
                        return getTextOfNode(node, /*includeTrivia*/ true);
                }
            }

            function emitJsxText(node: JsxText) {
                switch (compilerOptions.jsx) {
                    case JsxEmit.React:
                        write("\"");
                        write(trimReactWhitespaceAndApplyEntities(node));
                        write("\"");
                        break;

                    case JsxEmit.Preserve:
                    default: // Emit JSX-preserve as default when no --jsx flag is specified
                        writer.writeLiteral(getTextOfNode(node, /*includeTrivia*/ true));
                        break;
                }
            }

            function emitJsxExpression(node: JsxExpression) {
                if (node.expression) {
                    switch (compilerOptions.jsx) {
                        case JsxEmit.Preserve:
                        default:
                            write("{");
                            emit(node.expression);
                            write("}");
                            break;
                        case JsxEmit.React:
                            emit(node.expression);
                            break;
                    }
                }
            }

            function isUseStrictPrologue(node: ExpressionStatement): boolean {
                return !!(node.expression as StringLiteral).text.match(/use strict/);
            }

            function ensureUseStrictPrologue(startWithNewLine: boolean, writeUseStrict: boolean) {
                if (writeUseStrict) {
                    if (startWithNewLine) {
                        writeLine();
                    }
                    write("\"use strict\";");
                }
            }

            function emitDirectivePrologues(statements: Node[], startWithNewLine: boolean, ensureUseStrict?: boolean): number {
                let foundUseStrict = false;
                for (let i = 0; i < statements.length; i++) {
                    if (isPrologueDirective(statements[i])) {
                        if (isUseStrictPrologue(statements[i] as ExpressionStatement)) {
                            foundUseStrict = true;
                        }
                        if (startWithNewLine || i > 0) {
                            writeLine();
                        }
                        emit(statements[i]);
                    }
                    else {
                        ensureUseStrictPrologue(startWithNewLine || i > 0, !foundUseStrict && ensureUseStrict);
                        // return index of the first non prologue directive
                        return i;
                    }
                }
                ensureUseStrictPrologue(startWithNewLine, !foundUseStrict && ensureUseStrict);
                return statements.length;
            }

            function writeLines(text: string): void {
                const lines = text.split(/\r\n|\r|\n/g);
                for (let i = 0; i < lines.length; i++) {
                    const line = lines[i];
                    if (line.length) {
                        writeLine();
                        write(line);
                    }
                }
            }

            function emitEmitHelpers(node: SourceFile): void {
                // Only emit helpers if the user did not say otherwise.
                if (!compilerOptions.noEmitHelpers) {
                    // Only Emit __extends function when target ES5.
                    // For target ES6 and above, we can emit classDeclaration as is.
                    if ((languageVersion < ScriptTarget.ES6) && (!extendsEmitted && node.flags & NodeFlags.HasClassExtends)) {
                        writeLines(extendsHelper);
                        extendsEmitted = true;
                    }

                    if (!decorateEmitted && node.flags & NodeFlags.HasDecorators) {
                        writeLines(decorateHelper);
                        if (compilerOptions.emitDecoratorMetadata) {
                            writeLines(metadataHelper);
                        }
                        decorateEmitted = true;
                    }

                    if (!paramEmitted && node.flags & NodeFlags.HasParamDecorators) {
                        writeLines(paramHelper);
                        paramEmitted = true;
                    }

                    if (!awaiterEmitted && node.flags & NodeFlags.HasAsyncFunctions) {
                        writeLines(awaiterHelper);
                        awaiterEmitted = true;
                    }
                }
            }

            function emitSourceFileNode(node: SourceFile) {
                // Start new file on new line
                writeLine();
                emitShebang();
                emitDetachedCommentsAndUpdateCommentsInfo(node);

                if (isExternalModule(node) || compilerOptions.isolatedModules) {
                    if (isOwnFileEmit || (!isExternalModule(node) && compilerOptions.isolatedModules)) {
                        const emitModule = moduleEmitDelegates[modulekind] || moduleEmitDelegates[ModuleKind.CommonJS];
                        emitModule(node);
                    }
                    else {
                        bundleEmitDelegates[modulekind](node, /*emitRelativePathAsModuleName*/true);
                    }
                }
                else {
                    // emit prologue directives prior to __extends
                    const startIndex = emitDirectivePrologues(node.statements, /*startWithNewLine*/ false);
                    externalImports = undefined;
                    exportSpecifiers = undefined;
                    exportEquals = undefined;
                    hasExportStarsToExportValues = false;
                    emitEmitHelpers(node);
                    emitCaptureThisForNodeIfNecessary(node);
                    emitLinesStartingAt(node.statements, startIndex);
                    emitTempDeclarations(/*newLine*/ true);
                }

                emitLeadingComments(node.endOfFileToken);
            }

            function emit(node: Node): void {
                emitNodeConsideringCommentsOption(node, emitNodeWithSourceMap);
            }

            function emitNodeWithCommentsAndWithoutSourcemap(node: Node): void {
                emitNodeConsideringCommentsOption(node, emitNodeWithoutSourceMap);
            }

            function emitNodeConsideringCommentsOption(node: Node, emitNodeConsideringSourcemap: (node: Node) => void): void {
                if (node) {
                    if (node.flags & NodeFlags.Ambient) {
                        return emitCommentsOnNotEmittedNode(node);
                    }

                    if (isSpecializedCommentHandling(node)) {
                        // This is the node that will handle its own comments and sourcemap
                        return emitNodeWithoutSourceMap(node);
                    }

                    const emitComments = shouldEmitLeadingAndTrailingComments(node);
                    if (emitComments) {
                        emitLeadingComments(node);
                    }

                    emitNodeConsideringSourcemap(node);

                    if (emitComments) {
                        emitTrailingComments(node);
                    }
                }
            }

            function emitNodeWithSourceMap(node: Node): void {
                if (node) {
                    emitStart(node);
                    emitNodeWithoutSourceMap(node);
                    emitEnd(node);
                }
            }

            function emitNodeWithoutSourceMap(node: Node): void {
                if (node) {
                    emitJavaScriptWorker(node);
                }
            }

            function changeSourceMapEmit(writer: SourceMapWriter) {
                sourceMap = writer;
                emitStart = writer.emitStart;
                emitEnd = writer.emitEnd;
                emitPos = writer.emitPos;
                setSourceFile = writer.setSourceFile;
            }

            function withTemporaryNoSourceMap(callback: () => void) {
                const prevSourceMap = sourceMap;
                setSourceMapWriterEmit(getNullSourceMapWriter());
                callback();
                setSourceMapWriterEmit(prevSourceMap);
            }

            function isSpecializedCommentHandling(node: Node): boolean {
                switch (node.kind) {
                    // All of these entities are emitted in a specialized fashion.  As such, we allow
                    // the specialized methods for each to handle the comments on the nodes.
                    case SyntaxKind.InterfaceDeclaration:
                    case SyntaxKind.FunctionDeclaration:
                    case SyntaxKind.ImportDeclaration:
                    case SyntaxKind.ImportEqualsDeclaration:
                    case SyntaxKind.TypeAliasDeclaration:
                    case SyntaxKind.ExportAssignment:
                        return true;
                }
            }

            function shouldEmitLeadingAndTrailingComments(node: Node) {
                switch (node.kind) {
                    case SyntaxKind.VariableStatement:
                        return shouldEmitLeadingAndTrailingCommentsForVariableStatement(<VariableStatement>node);

                    case SyntaxKind.ModuleDeclaration:
                        // Only emit the leading/trailing comments for a module if we're actually
                        // emitting the module as well.
                        return shouldEmitModuleDeclaration(<ModuleDeclaration>node);

                    case SyntaxKind.EnumDeclaration:
                        // Only emit the leading/trailing comments for an enum if we're actually
                        // emitting the module as well.
                        return shouldEmitEnumDeclaration(<EnumDeclaration>node);
                }

                // If the node is emitted in specialized fashion, dont emit comments as this node will handle
                // emitting comments when emitting itself
                Debug.assert(!isSpecializedCommentHandling(node));

                // If this is the expression body of an arrow function that we're down-leveling,
                // then we don't want to emit comments when we emit the body.  It will have already
                // been taken care of when we emitted the 'return' statement for the function
                // expression body.
                if (node.kind !== SyntaxKind.Block &&
                    node.parent &&
                    node.parent.kind === SyntaxKind.ArrowFunction &&
                    (<ArrowFunction>node.parent).body === node &&
                    compilerOptions.target <= ScriptTarget.ES5) {

                    return false;
                }

                // Emit comments for everything else.
                return true;
            }

            function emitJavaScriptWorker(node: Node) {
                // Check if the node can be emitted regardless of the ScriptTarget
                switch (node.kind) {
                    case SyntaxKind.Identifier:
                        return emitIdentifier(<Identifier>node);
                    case SyntaxKind.Parameter:
                        return emitParameter(<ParameterDeclaration>node);
                    case SyntaxKind.MethodDeclaration:
                    case SyntaxKind.MethodSignature:
                        return emitMethod(<MethodDeclaration>node);
                    case SyntaxKind.GetAccessor:
                    case SyntaxKind.SetAccessor:
                        return emitAccessor(<AccessorDeclaration>node);
                    case SyntaxKind.ThisKeyword:
                        return emitThis(node);
                    case SyntaxKind.SuperKeyword:
                        return emitSuper(node);
                    case SyntaxKind.NullKeyword:
                        return write("null");
                    case SyntaxKind.TrueKeyword:
                        return write("true");
                    case SyntaxKind.FalseKeyword:
                        return write("false");
                    case SyntaxKind.NumericLiteral:
                    case SyntaxKind.StringLiteral:
                    case SyntaxKind.RegularExpressionLiteral:
                    case SyntaxKind.NoSubstitutionTemplateLiteral:
                    case SyntaxKind.TemplateHead:
                    case SyntaxKind.TemplateMiddle:
                    case SyntaxKind.TemplateTail:
                        return emitLiteral(<LiteralExpression>node);
                    case SyntaxKind.TemplateExpression:
                        return emitTemplateExpression(<TemplateExpression>node);
                    case SyntaxKind.TemplateSpan:
                        return emitTemplateSpan(<TemplateSpan>node);
                    case SyntaxKind.JsxElement:
                    case SyntaxKind.JsxSelfClosingElement:
                        return emitJsxElement(<JsxElement | JsxSelfClosingElement>node);
                    case SyntaxKind.JsxText:
                        return emitJsxText(<JsxText>node);
                    case SyntaxKind.JsxExpression:
                        return emitJsxExpression(<JsxExpression>node);
                    case SyntaxKind.QualifiedName:
                        return emitQualifiedName(<QualifiedName>node);
                    case SyntaxKind.ObjectBindingPattern:
                        return emitObjectBindingPattern(<BindingPattern>node);
                    case SyntaxKind.ArrayBindingPattern:
                        return emitArrayBindingPattern(<BindingPattern>node);
                    case SyntaxKind.BindingElement:
                        return emitBindingElement(<BindingElement>node);
                    case SyntaxKind.ArrayLiteralExpression:
                        return emitArrayLiteral(<ArrayLiteralExpression>node);
                    case SyntaxKind.ObjectLiteralExpression:
                        return emitObjectLiteral(<ObjectLiteralExpression>node);
                    case SyntaxKind.PropertyAssignment:
                        return emitPropertyAssignment(<PropertyDeclaration>node);
                    case SyntaxKind.ShorthandPropertyAssignment:
                        return emitShorthandPropertyAssignment(<ShorthandPropertyAssignment>node);
                    case SyntaxKind.ComputedPropertyName:
                        return emitComputedPropertyName(<ComputedPropertyName>node);
                    case SyntaxKind.PropertyAccessExpression:
                        return emitPropertyAccess(<PropertyAccessExpression>node);
                    case SyntaxKind.ElementAccessExpression:
                        return emitIndexedAccess(<ElementAccessExpression>node);
                    case SyntaxKind.CallExpression:
                        return emitCallExpression(<CallExpression>node);
                    case SyntaxKind.NewExpression:
                        return emitNewExpression(<NewExpression>node);
                    case SyntaxKind.TaggedTemplateExpression:
                        return emitTaggedTemplateExpression(<TaggedTemplateExpression>node);
                    case SyntaxKind.TypeAssertionExpression:
                        return emit((<TypeAssertion>node).expression);
                    case SyntaxKind.AsExpression:
                        return emit((<AsExpression>node).expression);
                    case SyntaxKind.ParenthesizedExpression:
                        return emitParenExpression(<ParenthesizedExpression>node);
                    case SyntaxKind.FunctionDeclaration:
                    case SyntaxKind.FunctionExpression:
                    case SyntaxKind.ArrowFunction:
                        return emitFunctionDeclaration(<FunctionLikeDeclaration>node);
                    case SyntaxKind.DeleteExpression:
                        return emitDeleteExpression(<DeleteExpression>node);
                    case SyntaxKind.TypeOfExpression:
                        return emitTypeOfExpression(<TypeOfExpression>node);
                    case SyntaxKind.VoidExpression:
                        return emitVoidExpression(<VoidExpression>node);
                    case SyntaxKind.AwaitExpression:
                        return emitAwaitExpression(<AwaitExpression>node);
                    case SyntaxKind.PrefixUnaryExpression:
                        return emitPrefixUnaryExpression(<PrefixUnaryExpression>node);
                    case SyntaxKind.PostfixUnaryExpression:
                        return emitPostfixUnaryExpression(<PostfixUnaryExpression>node);
                    case SyntaxKind.BinaryExpression:
                        return emitBinaryExpression(<BinaryExpression>node);
                    case SyntaxKind.ConditionalExpression:
                        return emitConditionalExpression(<ConditionalExpression>node);
                    case SyntaxKind.SpreadElementExpression:
                        return emitSpreadElementExpression(<SpreadElementExpression>node);
                    case SyntaxKind.YieldExpression:
                        return emitYieldExpression(<YieldExpression>node);
                    case SyntaxKind.OmittedExpression:
                        return;
                    case SyntaxKind.Block:
                    case SyntaxKind.ModuleBlock:
                        return emitBlock(<Block>node);
                    case SyntaxKind.VariableStatement:
                        return emitVariableStatement(<VariableStatement>node);
                    case SyntaxKind.EmptyStatement:
                        return write(";");
                    case SyntaxKind.ExpressionStatement:
                        return emitExpressionStatement(<ExpressionStatement>node);
                    case SyntaxKind.IfStatement:
                        return emitIfStatement(<IfStatement>node);
                    case SyntaxKind.DoStatement:
                        return emitDoStatement(<DoStatement>node);
                    case SyntaxKind.WhileStatement:
                        return emitWhileStatement(<WhileStatement>node);
                    case SyntaxKind.ForStatement:
                        return emitForStatement(<ForStatement>node);
                    case SyntaxKind.ForOfStatement:
                    case SyntaxKind.ForInStatement:
                        return emitForInOrForOfStatement(<ForInStatement>node);
                    case SyntaxKind.ContinueStatement:
                    case SyntaxKind.BreakStatement:
                        return emitBreakOrContinueStatement(<BreakOrContinueStatement>node);
                    case SyntaxKind.ReturnStatement:
                        return emitReturnStatement(<ReturnStatement>node);
                    case SyntaxKind.WithStatement:
                        return emitWithStatement(<WithStatement>node);
                    case SyntaxKind.SwitchStatement:
                        return emitSwitchStatement(<SwitchStatement>node);
                    case SyntaxKind.CaseClause:
                    case SyntaxKind.DefaultClause:
                        return emitCaseOrDefaultClause(<CaseOrDefaultClause>node);
                    case SyntaxKind.LabeledStatement:
                        return emitLabeledStatement(<LabeledStatement>node);
                    case SyntaxKind.ThrowStatement:
                        return emitThrowStatement(<ThrowStatement>node);
                    case SyntaxKind.TryStatement:
                        return emitTryStatement(<TryStatement>node);
                    case SyntaxKind.CatchClause:
                        return emitCatchClause(<CatchClause>node);
                    case SyntaxKind.DebuggerStatement:
                        return emitDebuggerStatement(node);
                    case SyntaxKind.VariableDeclaration:
                        return emitVariableDeclaration(<VariableDeclaration>node);
                    case SyntaxKind.ClassExpression:
                        return emitClassExpression(<ClassExpression>node);
                    case SyntaxKind.ClassDeclaration:
                        return emitClassDeclaration(<ClassDeclaration>node);
                    case SyntaxKind.InterfaceDeclaration:
                        return emitInterfaceDeclaration(<InterfaceDeclaration>node);
                    case SyntaxKind.EnumDeclaration:
                        return emitEnumDeclaration(<EnumDeclaration>node);
                    case SyntaxKind.EnumMember:
                        return emitEnumMember(<EnumMember>node);
                    case SyntaxKind.ModuleDeclaration:
                        return emitModuleDeclaration(<ModuleDeclaration>node);
                    case SyntaxKind.ImportDeclaration:
                        return emitImportDeclaration(<ImportDeclaration>node);
                    case SyntaxKind.ImportEqualsDeclaration:
                        return emitImportEqualsDeclaration(<ImportEqualsDeclaration>node);
                    case SyntaxKind.ExportDeclaration:
                        return emitExportDeclaration(<ExportDeclaration>node);
                    case SyntaxKind.ExportAssignment:
                        return emitExportAssignment(<ExportAssignment>node);
                    case SyntaxKind.SourceFile:
                        return emitSourceFileNode(<SourceFile>node);
                }
            }

            function hasDetachedComments(pos: number) {
                return detachedCommentsInfo !== undefined && lastOrUndefined(detachedCommentsInfo).nodePos === pos;
            }

            function getLeadingCommentsWithoutDetachedComments() {
                // get the leading comments from detachedPos
                const leadingComments = getLeadingCommentRanges(currentText,
                    lastOrUndefined(detachedCommentsInfo).detachedCommentEndPos);
                if (detachedCommentsInfo.length - 1) {
                    detachedCommentsInfo.pop();
                }
                else {
                    detachedCommentsInfo = undefined;
                }

                return leadingComments;
            }

            /**
             * Determine if the given comment is a triple-slash
             *
             * @return true if the comment is a triple-slash comment else false
             **/
            function isTripleSlashComment(comment: CommentRange) {
                // Verify this is /// comment, but do the regexp match only when we first can find /// in the comment text
                // so that we don't end up computing comment string and doing match for all // comments
                if (currentText.charCodeAt(comment.pos + 1) === CharacterCodes.slash &&
                    comment.pos + 2 < comment.end &&
                    currentText.charCodeAt(comment.pos + 2) === CharacterCodes.slash) {
                    const textSubStr = currentText.substring(comment.pos, comment.end);
                    return textSubStr.match(fullTripleSlashReferencePathRegEx) ||
                        textSubStr.match(fullTripleSlashAMDReferencePathRegEx) ?
                        true : false;
                }
                return false;
            }

            function getLeadingCommentsToEmit(node: Node) {
                // Emit the leading comments only if the parent's pos doesn't match because parent should take care of emitting these comments
                if (node.parent) {
                    if (node.parent.kind === SyntaxKind.SourceFile || node.pos !== node.parent.pos) {
                        if (hasDetachedComments(node.pos)) {
                            // get comments without detached comments
                            return getLeadingCommentsWithoutDetachedComments();
                        }
                        else {
                            // get the leading comments from the node
                            return getLeadingCommentRangesOfNodeFromText(node, currentText);
                        }
                    }
                }
            }

            function getTrailingCommentsToEmit(node: Node) {
                // Emit the trailing comments only if the parent's pos doesn't match because parent should take care of emitting these comments
                if (node.parent) {
                    if (node.parent.kind === SyntaxKind.SourceFile || node.end !== node.parent.end) {
                        return getTrailingCommentRanges(currentText, node.end);
                    }
                }
            }

            /**
             * Emit comments associated with node that will not be emitted into JS file
             */
            function emitCommentsOnNotEmittedNode(node: Node) {
                emitLeadingCommentsWorker(node, /*isEmittedNode*/ false);
            }

            function emitLeadingComments(node: Node) {
                return emitLeadingCommentsWorker(node, /*isEmittedNode*/ true);
            }

            function emitLeadingCommentsWorker(node: Node, isEmittedNode: boolean) {
                if (compilerOptions.removeComments) {
                    return;
                }

                let leadingComments: CommentRange[];
                if (isEmittedNode) {
                    leadingComments = getLeadingCommentsToEmit(node);
                }
                else {
                    // If the node will not be emitted in JS, remove all the comments(normal, pinned and ///) associated with the node,
                    // unless it is a triple slash comment at the top of the file.
                    // For Example:
                    //      /// <reference-path ...>
                    //      declare var x;
                    //      /// <reference-path ...>
                    //      interface F {}
                    //  The first /// will NOT be removed while the second one will be removed eventhough both node will not be emitted
                    if (node.pos === 0) {
                        leadingComments = filter(getLeadingCommentsToEmit(node), isTripleSlashComment);
                    }
                }

                emitNewLineBeforeLeadingComments(currentLineMap, writer, node, leadingComments);

                // Leading comments are emitted at /*leading comment1 */space/*leading comment*/space
                emitComments(currentText, currentLineMap, writer, leadingComments, /*trailingSeparator*/ true, newLine, writeComment);
            }

            function emitTrailingComments(node: Node) {
                if (compilerOptions.removeComments) {
                    return;
                }

                // Emit the trailing comments only if the parent's end doesn't match
                const trailingComments = getTrailingCommentsToEmit(node);

                // trailing comments are emitted at space/*trailing comment1 */space/*trailing comment*/
                emitComments(currentText, currentLineMap, writer, trailingComments, /*trailingSeparator*/ false, newLine, writeComment);
            }

            /**
             * Emit trailing comments at the position. The term trailing comment is used here to describe following comment:
             *      x, /comment1/ y
             *        ^ => pos; the function will emit "comment1" in the emitJS
             */
            function emitTrailingCommentsOfPosition(pos: number) {
                if (compilerOptions.removeComments) {
                    return;
                }

                const trailingComments = getTrailingCommentRanges(currentText, pos);

                // trailing comments are emitted at space/*trailing comment1 */space/*trailing comment*/
                emitComments(currentText, currentLineMap, writer, trailingComments, /*trailingSeparator*/ true, newLine, writeComment);
            }

            function emitLeadingCommentsOfPositionWorker(pos: number) {
                if (compilerOptions.removeComments) {
                    return;
                }

                let leadingComments: CommentRange[];
                if (hasDetachedComments(pos)) {
                    // get comments without detached comments
                    leadingComments = getLeadingCommentsWithoutDetachedComments();
                }
                else {
                    // get the leading comments from the node
                    leadingComments = getLeadingCommentRanges(currentText, pos);
                }

                emitNewLineBeforeLeadingComments(currentLineMap, writer, { pos: pos, end: pos }, leadingComments);

                // Leading comments are emitted at /*leading comment1 */space/*leading comment*/space
                emitComments(currentText, currentLineMap, writer, leadingComments, /*trailingSeparator*/ true, newLine, writeComment);
            }

            function emitDetachedCommentsAndUpdateCommentsInfo(node: TextRange) {
                const currentDetachedCommentInfo = emitDetachedComments(currentText, currentLineMap, writer, writeComment, node, newLine, compilerOptions.removeComments);

                if (currentDetachedCommentInfo) {
                    if (detachedCommentsInfo) {
                        detachedCommentsInfo.push(currentDetachedCommentInfo);
                    }
                    else {
                        detachedCommentsInfo = [currentDetachedCommentInfo];
                    }
                }
            }

            function writeComment(text: string, lineMap: number[], writer: EmitTextWriter, comment: CommentRange, newLine: string) {
                emitPos(comment.pos);
                writeCommentRange(text, lineMap, writer, comment, newLine);
                emitPos(comment.end);
            }

            function emitShebang() {
                const shebang = getShebang(currentText);
                if (shebang) {
                    write(shebang);
                    writeLine();
                }
            }
        }

        function emitFile({ jsFilePath, sourceMapFilePath, declarationFilePath}: { jsFilePath: string, sourceMapFilePath: string, declarationFilePath: string },
            sourceFiles: SourceFile[], isBundledEmit: boolean) {
            // Make sure not to write js File and source map file if any of them cannot be written
            if (!host.isEmitBlocked(jsFilePath) && !compilerOptions.noEmit) {
                emitJavaScript(jsFilePath, sourceMapFilePath, sourceFiles, isBundledEmit);
            }
            else {
                emitSkipped = true;
            }

            if (declarationFilePath) {
                emitSkipped = writeDeclarationFile(declarationFilePath, sourceFiles, isBundledEmit, host, resolver, emitterDiagnostics) || emitSkipped;
            }
        }
    }
}
<|MERGE_RESOLUTION|>--- conflicted
+++ resolved
@@ -1,7954 +1,7940 @@
-/// <reference path="checker.ts"/>
-/// <reference path="sourcemap.ts" />
-/// <reference path="declarationEmitter.ts"/>
-
-/* @internal */
-namespace ts {
-    export function getResolvedExternalModuleName(host: EmitHost, file: SourceFile): string {
-        return file.moduleName || getExternalModuleNameFromPath(host, file.fileName);
-    }
-
-    export function getExternalModuleNameFromDeclaration(host: EmitHost, resolver: EmitResolver, declaration: ImportEqualsDeclaration | ImportDeclaration | ExportDeclaration): string {
-        const file = resolver.getExternalModuleFileFromDeclaration(declaration);
-        if (!file || isDeclarationFile(file)) {
-            return undefined;
-        }
-        return getResolvedExternalModuleName(host, file);
-    }
-
-    type DependencyGroup = Array<ImportDeclaration | ImportEqualsDeclaration | ExportDeclaration>;
-
-    const enum Jump {
-        Break       = 1 << 1,
-        Continue    = 1 << 2,
-        Return      = 1 << 3
-    }
-
-    const entities: Map<number> = {
-        "quot": 0x0022,
-        "amp": 0x0026,
-        "apos": 0x0027,
-        "lt": 0x003C,
-        "gt": 0x003E,
-        "nbsp": 0x00A0,
-        "iexcl": 0x00A1,
-        "cent": 0x00A2,
-        "pound": 0x00A3,
-        "curren": 0x00A4,
-        "yen": 0x00A5,
-        "brvbar": 0x00A6,
-        "sect": 0x00A7,
-        "uml": 0x00A8,
-        "copy": 0x00A9,
-        "ordf": 0x00AA,
-        "laquo": 0x00AB,
-        "not": 0x00AC,
-        "shy": 0x00AD,
-        "reg": 0x00AE,
-        "macr": 0x00AF,
-        "deg": 0x00B0,
-        "plusmn": 0x00B1,
-        "sup2": 0x00B2,
-        "sup3": 0x00B3,
-        "acute": 0x00B4,
-        "micro": 0x00B5,
-        "para": 0x00B6,
-        "middot": 0x00B7,
-        "cedil": 0x00B8,
-        "sup1": 0x00B9,
-        "ordm": 0x00BA,
-        "raquo": 0x00BB,
-        "frac14": 0x00BC,
-        "frac12": 0x00BD,
-        "frac34": 0x00BE,
-        "iquest": 0x00BF,
-        "Agrave": 0x00C0,
-        "Aacute": 0x00C1,
-        "Acirc": 0x00C2,
-        "Atilde": 0x00C3,
-        "Auml": 0x00C4,
-        "Aring": 0x00C5,
-        "AElig": 0x00C6,
-        "Ccedil": 0x00C7,
-        "Egrave": 0x00C8,
-        "Eacute": 0x00C9,
-        "Ecirc": 0x00CA,
-        "Euml": 0x00CB,
-        "Igrave": 0x00CC,
-        "Iacute": 0x00CD,
-        "Icirc": 0x00CE,
-        "Iuml": 0x00CF,
-        "ETH": 0x00D0,
-        "Ntilde": 0x00D1,
-        "Ograve": 0x00D2,
-        "Oacute": 0x00D3,
-        "Ocirc": 0x00D4,
-        "Otilde": 0x00D5,
-        "Ouml": 0x00D6,
-        "times": 0x00D7,
-        "Oslash": 0x00D8,
-        "Ugrave": 0x00D9,
-        "Uacute": 0x00DA,
-        "Ucirc": 0x00DB,
-        "Uuml": 0x00DC,
-        "Yacute": 0x00DD,
-        "THORN": 0x00DE,
-        "szlig": 0x00DF,
-        "agrave": 0x00E0,
-        "aacute": 0x00E1,
-        "acirc": 0x00E2,
-        "atilde": 0x00E3,
-        "auml": 0x00E4,
-        "aring": 0x00E5,
-        "aelig": 0x00E6,
-        "ccedil": 0x00E7,
-        "egrave": 0x00E8,
-        "eacute": 0x00E9,
-        "ecirc": 0x00EA,
-        "euml": 0x00EB,
-        "igrave": 0x00EC,
-        "iacute": 0x00ED,
-        "icirc": 0x00EE,
-        "iuml": 0x00EF,
-        "eth": 0x00F0,
-        "ntilde": 0x00F1,
-        "ograve": 0x00F2,
-        "oacute": 0x00F3,
-        "ocirc": 0x00F4,
-        "otilde": 0x00F5,
-        "ouml": 0x00F6,
-        "divide": 0x00F7,
-        "oslash": 0x00F8,
-        "ugrave": 0x00F9,
-        "uacute": 0x00FA,
-        "ucirc": 0x00FB,
-        "uuml": 0x00FC,
-        "yacute": 0x00FD,
-        "thorn": 0x00FE,
-        "yuml": 0x00FF,
-        "OElig": 0x0152,
-        "oelig": 0x0153,
-        "Scaron": 0x0160,
-        "scaron": 0x0161,
-        "Yuml": 0x0178,
-        "fnof": 0x0192,
-        "circ": 0x02C6,
-        "tilde": 0x02DC,
-        "Alpha": 0x0391,
-        "Beta": 0x0392,
-        "Gamma": 0x0393,
-        "Delta": 0x0394,
-        "Epsilon": 0x0395,
-        "Zeta": 0x0396,
-        "Eta": 0x0397,
-        "Theta": 0x0398,
-        "Iota": 0x0399,
-        "Kappa": 0x039A,
-        "Lambda": 0x039B,
-        "Mu": 0x039C,
-        "Nu": 0x039D,
-        "Xi": 0x039E,
-        "Omicron": 0x039F,
-        "Pi": 0x03A0,
-        "Rho": 0x03A1,
-        "Sigma": 0x03A3,
-        "Tau": 0x03A4,
-        "Upsilon": 0x03A5,
-        "Phi": 0x03A6,
-        "Chi": 0x03A7,
-        "Psi": 0x03A8,
-        "Omega": 0x03A9,
-        "alpha": 0x03B1,
-        "beta": 0x03B2,
-        "gamma": 0x03B3,
-        "delta": 0x03B4,
-        "epsilon": 0x03B5,
-        "zeta": 0x03B6,
-        "eta": 0x03B7,
-        "theta": 0x03B8,
-        "iota": 0x03B9,
-        "kappa": 0x03BA,
-        "lambda": 0x03BB,
-        "mu": 0x03BC,
-        "nu": 0x03BD,
-        "xi": 0x03BE,
-        "omicron": 0x03BF,
-        "pi": 0x03C0,
-        "rho": 0x03C1,
-        "sigmaf": 0x03C2,
-        "sigma": 0x03C3,
-        "tau": 0x03C4,
-        "upsilon": 0x03C5,
-        "phi": 0x03C6,
-        "chi": 0x03C7,
-        "psi": 0x03C8,
-        "omega": 0x03C9,
-        "thetasym": 0x03D1,
-        "upsih": 0x03D2,
-        "piv": 0x03D6,
-        "ensp": 0x2002,
-        "emsp": 0x2003,
-        "thinsp": 0x2009,
-        "zwnj": 0x200C,
-        "zwj": 0x200D,
-        "lrm": 0x200E,
-        "rlm": 0x200F,
-        "ndash": 0x2013,
-        "mdash": 0x2014,
-        "lsquo": 0x2018,
-        "rsquo": 0x2019,
-        "sbquo": 0x201A,
-        "ldquo": 0x201C,
-        "rdquo": 0x201D,
-        "bdquo": 0x201E,
-        "dagger": 0x2020,
-        "Dagger": 0x2021,
-        "bull": 0x2022,
-        "hellip": 0x2026,
-        "permil": 0x2030,
-        "prime": 0x2032,
-        "Prime": 0x2033,
-        "lsaquo": 0x2039,
-        "rsaquo": 0x203A,
-        "oline": 0x203E,
-        "frasl": 0x2044,
-        "euro": 0x20AC,
-        "image": 0x2111,
-        "weierp": 0x2118,
-        "real": 0x211C,
-        "trade": 0x2122,
-        "alefsym": 0x2135,
-        "larr": 0x2190,
-        "uarr": 0x2191,
-        "rarr": 0x2192,
-        "darr": 0x2193,
-        "harr": 0x2194,
-        "crarr": 0x21B5,
-        "lArr": 0x21D0,
-        "uArr": 0x21D1,
-        "rArr": 0x21D2,
-        "dArr": 0x21D3,
-        "hArr": 0x21D4,
-        "forall": 0x2200,
-        "part": 0x2202,
-        "exist": 0x2203,
-        "empty": 0x2205,
-        "nabla": 0x2207,
-        "isin": 0x2208,
-        "notin": 0x2209,
-        "ni": 0x220B,
-        "prod": 0x220F,
-        "sum": 0x2211,
-        "minus": 0x2212,
-        "lowast": 0x2217,
-        "radic": 0x221A,
-        "prop": 0x221D,
-        "infin": 0x221E,
-        "ang": 0x2220,
-        "and": 0x2227,
-        "or": 0x2228,
-        "cap": 0x2229,
-        "cup": 0x222A,
-        "int": 0x222B,
-        "there4": 0x2234,
-        "sim": 0x223C,
-        "cong": 0x2245,
-        "asymp": 0x2248,
-        "ne": 0x2260,
-        "equiv": 0x2261,
-        "le": 0x2264,
-        "ge": 0x2265,
-        "sub": 0x2282,
-        "sup": 0x2283,
-        "nsub": 0x2284,
-        "sube": 0x2286,
-        "supe": 0x2287,
-        "oplus": 0x2295,
-        "otimes": 0x2297,
-        "perp": 0x22A5,
-        "sdot": 0x22C5,
-        "lceil": 0x2308,
-        "rceil": 0x2309,
-        "lfloor": 0x230A,
-        "rfloor": 0x230B,
-        "lang": 0x2329,
-        "rang": 0x232A,
-        "loz": 0x25CA,
-        "spades": 0x2660,
-        "clubs": 0x2663,
-        "hearts": 0x2665,
-        "diams": 0x2666
-    };
-
-    // Flags enum to track count of temp variables and a few dedicated names
-    const enum TempFlags {
-        Auto      = 0x00000000,  // No preferred name
-        CountMask = 0x0FFFFFFF,  // Temp variable counter
-        _i        = 0x10000000,  // Use/preference flag for '_i'
-    }
-
-    // targetSourceFile is when users only want one file in entire project to be emitted. This is used in compileOnSave feature
-    export function emitFiles(resolver: EmitResolver, host: EmitHost, targetSourceFile: SourceFile): EmitResult {
-        // emit output for the __extends helper function
-        const extendsHelper = `
-var __extends = (this && this.__extends) || function (d, b) {
-    for (var p in b) if (b.hasOwnProperty(p)) d[p] = b[p];
-    function __() { this.constructor = d; }
-    d.prototype = b === null ? Object.create(b) : (__.prototype = b.prototype, new __());
-};`;
-
-        // emit output for the __decorate helper function
-        const decorateHelper = `
-var __decorate = (this && this.__decorate) || function (decorators, target, key, desc) {
-    var c = arguments.length, r = c < 3 ? target : desc === null ? desc = Object.getOwnPropertyDescriptor(target, key) : desc, d;
-    if (typeof Reflect === "object" && typeof Reflect.decorate === "function") r = Reflect.decorate(decorators, target, key, desc);
-    else for (var i = decorators.length - 1; i >= 0; i--) if (d = decorators[i]) r = (c < 3 ? d(r) : c > 3 ? d(target, key, r) : d(target, key)) || r;
-    return c > 3 && r && Object.defineProperty(target, key, r), r;
-};`;
-
-        // emit output for the __metadata helper function
-        const metadataHelper = `
-var __metadata = (this && this.__metadata) || function (k, v) {
-    if (typeof Reflect === "object" && typeof Reflect.metadata === "function") return Reflect.metadata(k, v);
-};`;
-
-        // emit output for the __param helper function
-        const paramHelper = `
-var __param = (this && this.__param) || function (paramIndex, decorator) {
-    return function (target, key) { decorator(target, key, paramIndex); }
-};`;
-
-        const awaiterHelper = `
-<<<<<<< HEAD
-var __awaiter = (this && this.__awaiter) || function (thisArg, _arguments, Promise, generator) {
-    return new Promise(function (resolve, reject) {
-        generator = generator.apply(thisArg, _arguments);
-        function cast(value) { return value instanceof Promise && value.constructor === Promise ? value : new Promise(function (resolve) { resolve(value); }); }
-        function onfulfill(value) { try { step("next", value); } catch (e) { reject(e); } }
-        function onreject(value) { try { step("throw", value); } catch (e) { reject(e); } }
-        function step(verb, value) {
-            var result = generator[verb](value);
-            result.done ? resolve(result.value) : cast(result.value).then(onfulfill, onreject);
-        }
-        step("next", void 0);
-=======
-var __awaiter = (this && this.__awaiter) || function (thisArg, _arguments, P, generator) {
-    return new P(function (resolve, reject) {
-        function fulfilled(value) { try { step(generator.next(value)); } catch (e) { reject(e); } }
-        function rejected(value) { try { step(generator.throw(value)); } catch (e) { reject(e); } }
-        function step(result) { result.done ? resolve(result.value) : new P(function (resolve) { resolve(result.value); }).then(fulfilled, rejected); }
-        step((generator = generator.call(thisArg, _arguments)).next());
->>>>>>> 4ce43671
-    });
-};`;
-
-        const compilerOptions = host.getCompilerOptions();
-        const languageVersion = getEmitScriptTarget(compilerOptions);
-        const modulekind = getEmitModuleKind(compilerOptions);
-        const sourceMapDataList: SourceMapData[] = compilerOptions.sourceMap || compilerOptions.inlineSourceMap ? [] : undefined;
-        const emitterDiagnostics = createDiagnosticCollection();
-        let emitSkipped = false;
-        const newLine = host.getNewLine();
-
-        const emitJavaScript = createFileEmitter();
-        forEachExpectedEmitFile(host, emitFile, targetSourceFile);
-
-        return {
-            emitSkipped,
-            diagnostics: emitterDiagnostics.getDiagnostics(),
-            sourceMaps: sourceMapDataList
-        };
-
-        function isUniqueLocalName(name: string, container: Node): boolean {
-            for (let node = container; isNodeDescendentOf(node, container); node = node.nextContainer) {
-                if (node.locals && hasProperty(node.locals, name)) {
-                    // We conservatively include alias symbols to cover cases where they're emitted as locals
-                    if (node.locals[name].flags & (SymbolFlags.Value | SymbolFlags.ExportValue | SymbolFlags.Alias)) {
-                        return false;
-                    }
-                }
-            }
-            return true;
-        }
-
-        interface ConvertedLoopState {
-            /*
-             * set of labels that occured inside the converted loop
-             * used to determine if labeled jump can be emitted as is or it should be dispatched to calling code
-             */
-            labels?: Map<string>;
-            /*
-             * collection of labeled jumps that transfer control outside the converted loop.
-             * maps store association 'label -> labelMarker' where
-             * - label - value of label as it apprear in code
-             * - label marker - return value that should be interpreted by calling code as 'jump to <label>'
-             */
-            labeledNonLocalBreaks?: Map<string>;
-            labeledNonLocalContinues?: Map<string>;
-
-            /*
-             * set of non-labeled jumps that transfer control outside the converted loop
-             * used to emit dispatching logic in the caller of converted loop
-             */
-            nonLocalJumps?: Jump;
-
-            /*
-             * set of non-labeled jumps that should be interpreted as local
-             * i.e. if converted loop contains normal loop or switch statement then inside this loop break should be treated as local jump
-             */
-            allowedNonLabeledJumps?: Jump;
-
-            /*
-             * alias for 'arguments' object from the calling code stack frame
-             * i.e.
-             * for (let x;;) <statement that captures x in closure and uses 'arguments'>
-             * should be converted to
-             * var loop = function(x) { <code where 'arguments' is replaced witg 'arguments_1'> }
-             * var arguments_1 = arguments
-             * for (var x;;) loop(x);
-             * otherwise semantics of the code will be different since 'arguments' inside converted loop body
-             * will refer to function that holds converted loop.
-             * This value is set on demand.
-             */
-            argumentsName?: string;
-
-            /*
-             * alias for 'this' from the calling code stack frame in case if this was used inside the converted loop
-             */
-            thisName?: string;
-
-            /*
-             * list of non-block scoped variable declarations that appear inside converted loop
-             * such variable declarations should be moved outside the loop body
-             * for (let x;;) {
-             *     var y = 1;
-             *     ...
-             * }
-             * should be converted to
-             * var loop = function(x) {
-             *    y = 1;
-             *    ...
-             * }
-             * var y;
-             * for (var x;;) loop(x);
-             */
-            hoistedLocalVariables?: Identifier[];
-        }
-
-        function setLabeledJump(state: ConvertedLoopState, isBreak: boolean, labelText: string, labelMarker: string): void {
-            if (isBreak) {
-                if (!state.labeledNonLocalBreaks) {
-                    state.labeledNonLocalBreaks = {};
-                }
-                state.labeledNonLocalBreaks[labelText] = labelMarker;
-            }
-            else {
-                if (!state.labeledNonLocalContinues) {
-                    state.labeledNonLocalContinues = {};
-                }
-                state.labeledNonLocalContinues[labelText] = labelMarker;
-            }
-        }
-
-        function hoistVariableDeclarationFromLoop(state: ConvertedLoopState, declaration: VariableDeclaration): void {
-            if (!state.hoistedLocalVariables) {
-                state.hoistedLocalVariables = [];
-            }
-
-            visit(declaration.name);
-
-            function visit(node: Identifier | BindingPattern) {
-                if (node.kind === SyntaxKind.Identifier) {
-                    state.hoistedLocalVariables.push((<Identifier>node));
-                }
-                else {
-                    for (const element of (<BindingPattern>node).elements) {
-                        visit(element.name);
-                    }
-                }
-            }
-        }
-
-        function createFileEmitter(): (jsFilePath: string, sourceMapFilePath: string, sourceFiles: SourceFile[], isBundledEmit: boolean) => void {
-            const writer = createTextWriter(newLine);
-            const { write, writeTextOfNode, writeLine, increaseIndent, decreaseIndent } = writer;
-
-            let sourceMap = compilerOptions.sourceMap || compilerOptions.inlineSourceMap ? createSourceMapWriter(host, writer) : getNullSourceMapWriter();
-            let { setSourceFile, emitStart, emitEnd, emitPos } = sourceMap;
-
-            let currentSourceFile: SourceFile;
-            let currentText: string;
-            let currentLineMap: number[];
-            let currentFileIdentifiers: Map<string>;
-            let renamedDependencies: Map<string>;
-            let isEs6Module: boolean;
-            let isCurrentFileExternalModule: boolean;
-
-            // name of an exporter function if file is a System external module
-            // System.register([...], function (<exporter>) {...})
-            // exporting in System modules looks like:
-            // export var x; ... x = 1
-            // =>
-            // var x;... exporter("x", x = 1)
-            let exportFunctionForFile: string;
-
-            let generatedNameSet: Map<string>;
-            let nodeToGeneratedName: string[];
-            let computedPropertyNamesToGeneratedNames: string[];
-
-            let convertedLoopState: ConvertedLoopState;
-
-            let extendsEmitted: boolean;
-            let decorateEmitted: boolean;
-            let paramEmitted: boolean;
-            let awaiterEmitted: boolean;
-            let tempFlags: TempFlags = 0;
-            let tempVariables: Identifier[];
-            let tempParameters: Identifier[];
-            let externalImports: (ImportDeclaration | ImportEqualsDeclaration | ExportDeclaration)[];
-            let exportSpecifiers: Map<ExportSpecifier[]>;
-            let exportEquals: ExportAssignment;
-            let hasExportStarsToExportValues: boolean;
-
-            let detachedCommentsInfo: { nodePos: number; detachedCommentEndPos: number }[];
-
-            /** Sourcemap data that will get encoded */
-            let sourceMapData: SourceMapData;
-
-            /** Is the file being emitted into its own file */
-            let isOwnFileEmit: boolean;
-
-            /** If removeComments is true, no leading-comments needed to be emitted **/
-            const emitLeadingCommentsOfPosition = compilerOptions.removeComments ? function (pos: number) { } : emitLeadingCommentsOfPositionWorker;
-
-            const setSourceMapWriterEmit = compilerOptions.sourceMap || compilerOptions.inlineSourceMap ? changeSourceMapEmit : function (writer: SourceMapWriter) { };
-
-            const moduleEmitDelegates: Map<(node: SourceFile, emitRelativePathAsModuleName?: boolean) => void> = {
-                [ModuleKind.ES6]: emitES6Module,
-                [ModuleKind.AMD]: emitAMDModule,
-                [ModuleKind.System]: emitSystemModule,
-                [ModuleKind.UMD]: emitUMDModule,
-                [ModuleKind.CommonJS]: emitCommonJSModule,
-            };
-
-            const bundleEmitDelegates: Map<(node: SourceFile, emitRelativePathAsModuleName?: boolean) => void> = {
-                [ModuleKind.ES6]() {},
-                [ModuleKind.AMD]: emitAMDModule,
-                [ModuleKind.System]: emitSystemModule,
-                [ModuleKind.UMD]() {},
-                [ModuleKind.CommonJS]() {},
-            };
-
-            return doEmit;
-
-            function doEmit(jsFilePath: string, sourceMapFilePath: string, sourceFiles: SourceFile[], isBundledEmit: boolean) {
-                sourceMap.initialize(jsFilePath, sourceMapFilePath, sourceFiles, isBundledEmit);
-                generatedNameSet = {};
-                nodeToGeneratedName = [];
-                isOwnFileEmit = !isBundledEmit;
-
-                // Emit helpers from all the files
-                if (isBundledEmit && modulekind) {
-                    forEach(sourceFiles, emitEmitHelpers);
-                }
-
-                // Do not call emit directly. It does not set the currentSourceFile.
-                forEach(sourceFiles, emitSourceFile);
-
-                writeLine();
-
-                const sourceMappingURL = sourceMap.getSourceMappingURL();
-                if (sourceMappingURL) {
-                    write(`//# sourceMappingURL=${sourceMappingURL}`);
-                }
-
-                writeEmittedFiles(writer.getText(), jsFilePath, sourceMapFilePath, /*writeByteOrderMark*/ compilerOptions.emitBOM);
-
-                // reset the state
-                sourceMap.reset();
-                writer.reset();
-                currentSourceFile = undefined;
-                currentText = undefined;
-                currentLineMap = undefined;
-                exportFunctionForFile = undefined;
-                generatedNameSet = undefined;
-                nodeToGeneratedName = undefined;
-                computedPropertyNamesToGeneratedNames = undefined;
-                convertedLoopState = undefined;
-                extendsEmitted = false;
-                decorateEmitted = false;
-                paramEmitted = false;
-                awaiterEmitted = false;
-                tempFlags = 0;
-                tempVariables = undefined;
-                tempParameters = undefined;
-                externalImports = undefined;
-                exportSpecifiers = undefined;
-                exportEquals = undefined;
-                hasExportStarsToExportValues = undefined;
-                detachedCommentsInfo = undefined;
-                sourceMapData = undefined;
-                isEs6Module = false;
-                renamedDependencies = undefined;
-                isCurrentFileExternalModule = false;
-            }
-
-            function emitSourceFile(sourceFile: SourceFile): void {
-                currentSourceFile = sourceFile;
-
-                currentText = sourceFile.text;
-                currentLineMap = getLineStarts(sourceFile);
-                exportFunctionForFile = undefined;
-                isEs6Module = sourceFile.symbol && sourceFile.symbol.exports && !!sourceFile.symbol.exports["___esModule"];
-                renamedDependencies = sourceFile.renamedDependencies;
-                currentFileIdentifiers = sourceFile.identifiers;
-                isCurrentFileExternalModule = isExternalModule(sourceFile);
-
-                setSourceFile(sourceFile);
-                emitNodeWithCommentsAndWithoutSourcemap(sourceFile);
-            }
-
-            function isUniqueName(name: string): boolean {
-                return !resolver.hasGlobalName(name) &&
-                    !hasProperty(currentFileIdentifiers, name) &&
-                    !hasProperty(generatedNameSet, name);
-            }
-
-            // Return the next available name in the pattern _a ... _z, _0, _1, ...
-            // TempFlags._i or TempFlags._n may be used to express a preference for that dedicated name.
-            // Note that names generated by makeTempVariableName and makeUniqueName will never conflict.
-            function makeTempVariableName(flags: TempFlags): string {
-                if (flags && !(tempFlags & flags)) {
-                    const name = flags === TempFlags._i ? "_i" : "_n";
-                    if (isUniqueName(name)) {
-                        tempFlags |= flags;
-                        return name;
-                    }
-                }
-                while (true) {
-                    const count = tempFlags & TempFlags.CountMask;
-                    tempFlags++;
-                    // Skip over 'i' and 'n'
-                    if (count !== 8 && count !== 13) {
-                        const name = count < 26 ? "_" + String.fromCharCode(CharacterCodes.a + count) : "_" + (count - 26);
-                        if (isUniqueName(name)) {
-                            return name;
-                        }
-                    }
-                }
-            }
-
-            // Generate a name that is unique within the current file and doesn't conflict with any names
-            // in global scope. The name is formed by adding an '_n' suffix to the specified base name,
-            // where n is a positive integer. Note that names generated by makeTempVariableName and
-            // makeUniqueName are guaranteed to never conflict.
-            function makeUniqueName(baseName: string): string {
-                // Find the first unique 'name_n', where n is a positive number
-                if (baseName.charCodeAt(baseName.length - 1) !== CharacterCodes._) {
-                    baseName += "_";
-                }
-                let i = 1;
-                while (true) {
-                    const generatedName = baseName + i;
-                    if (isUniqueName(generatedName)) {
-                        return generatedNameSet[generatedName] = generatedName;
-                    }
-                    i++;
-                }
-            }
-
-            function generateNameForModuleOrEnum(node: ModuleDeclaration | EnumDeclaration) {
-                const name = node.name.text;
-                // Use module/enum name itself if it is unique, otherwise make a unique variation
-                return isUniqueLocalName(name, node) ? name : makeUniqueName(name);
-            }
-
-            function generateNameForImportOrExportDeclaration(node: ImportDeclaration | ExportDeclaration) {
-                const expr = getExternalModuleName(node);
-                const baseName = expr.kind === SyntaxKind.StringLiteral ?
-                    escapeIdentifier(makeIdentifierFromModuleName((<LiteralExpression>expr).text)) : "module";
-                return makeUniqueName(baseName);
-            }
-
-            function generateNameForExportDefault() {
-                return makeUniqueName("default");
-            }
-
-            function generateNameForClassExpression() {
-                return makeUniqueName("class");
-            }
-
-            function generateNameForNode(node: Node) {
-                switch (node.kind) {
-                    case SyntaxKind.Identifier:
-                        return makeUniqueName((<Identifier>node).text);
-                    case SyntaxKind.ModuleDeclaration:
-                    case SyntaxKind.EnumDeclaration:
-                        return generateNameForModuleOrEnum(<ModuleDeclaration | EnumDeclaration>node);
-                    case SyntaxKind.ImportDeclaration:
-                    case SyntaxKind.ExportDeclaration:
-                        return generateNameForImportOrExportDeclaration(<ImportDeclaration | ExportDeclaration>node);
-                    case SyntaxKind.FunctionDeclaration:
-                    case SyntaxKind.ClassDeclaration:
-                    case SyntaxKind.ExportAssignment:
-                        return generateNameForExportDefault();
-                    case SyntaxKind.ClassExpression:
-                        return generateNameForClassExpression();
-                }
-            }
-
-            function getGeneratedNameForNode(node: Node) {
-                const id = getNodeId(node);
-                return nodeToGeneratedName[id] || (nodeToGeneratedName[id] = unescapeIdentifier(generateNameForNode(node)));
-            }
-
-            /** Write emitted output to disk */
-            function writeEmittedFiles(emitOutput: string, jsFilePath: string, sourceMapFilePath: string, writeByteOrderMark: boolean) {
-                if (compilerOptions.sourceMap && !compilerOptions.inlineSourceMap) {
-                    writeFile(host, emitterDiagnostics, sourceMapFilePath, sourceMap.getText(), /*writeByteOrderMark*/ false);
-                }
-
-                if (sourceMapDataList) {
-                    sourceMapDataList.push(sourceMap.getSourceMapData());
-                }
-
-                writeFile(host, emitterDiagnostics, jsFilePath, emitOutput, writeByteOrderMark);
-            }
-
-            // Create a temporary variable with a unique unused name.
-            function createTempVariable(flags: TempFlags): Identifier {
-                const result = <Identifier>createSynthesizedNode(SyntaxKind.Identifier);
-                result.text = makeTempVariableName(flags);
-                return result;
-            }
-
-            function recordTempDeclaration(name: Identifier): void {
-                if (!tempVariables) {
-                    tempVariables = [];
-                }
-                tempVariables.push(name);
-            }
-
-            function createAndRecordTempVariable(flags: TempFlags): Identifier {
-                const temp = createTempVariable(flags);
-                recordTempDeclaration(temp);
-
-                return temp;
-            }
-
-            function emitTempDeclarations(newLine: boolean) {
-                if (tempVariables) {
-                    if (newLine) {
-                        writeLine();
-                    }
-                    else {
-                        write(" ");
-                    }
-                    write("var ");
-                    emitCommaList(tempVariables);
-                    write(";");
-                }
-            }
-
-            /** Emit the text for the given token that comes after startPos
-              * This by default writes the text provided with the given tokenKind
-              * but if optional emitFn callback is provided the text is emitted using the callback instead of default text
-              * @param tokenKind the kind of the token to search and emit
-              * @param startPos the position in the source to start searching for the token
-              * @param emitFn if given will be invoked to emit the text instead of actual token emit */
-            function emitToken(tokenKind: SyntaxKind, startPos: number, emitFn?: () => void) {
-                const tokenStartPos = skipTrivia(currentText, startPos);
-                emitPos(tokenStartPos);
-
-                const tokenString = tokenToString(tokenKind);
-                if (emitFn) {
-                    emitFn();
-                }
-                else {
-                    write(tokenString);
-                }
-
-                const tokenEndPos = tokenStartPos + tokenString.length;
-                emitPos(tokenEndPos);
-                return tokenEndPos;
-            }
-
-            function emitOptional(prefix: string, node: Node) {
-                if (node) {
-                    write(prefix);
-                    emit(node);
-                }
-            }
-
-            function emitParenthesizedIf(node: Node, parenthesized: boolean) {
-                if (parenthesized) {
-                    write("(");
-                }
-                emit(node);
-                if (parenthesized) {
-                    write(")");
-                }
-            }
-
-            function emitLinePreservingList(parent: Node, nodes: NodeArray<Node>, allowTrailingComma: boolean, spacesBetweenBraces: boolean) {
-                Debug.assert(nodes.length > 0);
-
-                increaseIndent();
-
-                if (nodeStartPositionsAreOnSameLine(parent, nodes[0])) {
-                    if (spacesBetweenBraces) {
-                        write(" ");
-                    }
-                }
-                else {
-                    writeLine();
-                }
-
-                for (let i = 0, n = nodes.length; i < n; i++) {
-                    if (i) {
-                        if (nodeEndIsOnSameLineAsNodeStart(nodes[i - 1], nodes[i])) {
-                            write(", ");
-                        }
-                        else {
-                            write(",");
-                            writeLine();
-                        }
-                    }
-
-                    emit(nodes[i]);
-                }
-
-                if (nodes.hasTrailingComma && allowTrailingComma) {
-                    write(",");
-                }
-
-                decreaseIndent();
-
-                if (nodeEndPositionsAreOnSameLine(parent, lastOrUndefined(nodes))) {
-                    if (spacesBetweenBraces) {
-                        write(" ");
-                    }
-                }
-                else {
-                    writeLine();
-                }
-            }
-
-            function emitList<TNode extends Node>(nodes: TNode[], start: number, count: number, multiLine: boolean, trailingComma: boolean, leadingComma?: boolean, noTrailingNewLine?: boolean, emitNode?: (node: TNode) => void): number {
-                if (!emitNode) {
-                    emitNode = emit;
-                }
-
-                for (let i = 0; i < count; i++) {
-                    if (multiLine) {
-                        if (i || leadingComma) {
-                            write(",");
-                        }
-                        writeLine();
-                    }
-                    else {
-                        if (i || leadingComma) {
-                            write(", ");
-                        }
-                    }
-                    const node = nodes[start + i];
-                    // This emitting is to make sure we emit following comment properly
-                    //   ...(x, /*comment1*/ y)...
-                    //         ^ => node.pos
-                    // "comment1" is not considered leading comment for "y" but rather
-                    // considered as trailing comment of the previous node.
-                    emitTrailingCommentsOfPosition(node.pos);
-                    emitNode(node);
-                    leadingComma = true;
-                }
-                if (trailingComma) {
-                    write(",");
-                }
-                if (multiLine && !noTrailingNewLine) {
-                    writeLine();
-                }
-
-                return count;
-            }
-
-            function emitCommaList(nodes: Node[]) {
-                if (nodes) {
-                    emitList(nodes, 0, nodes.length, /*multiLine*/ false, /*trailingComma*/ false);
-                }
-            }
-
-            function emitLines(nodes: Node[]) {
-                emitLinesStartingAt(nodes, /*startIndex*/ 0);
-            }
-
-            function emitLinesStartingAt(nodes: Node[], startIndex: number): void {
-                for (let i = startIndex; i < nodes.length; i++) {
-                    writeLine();
-                    emit(nodes[i]);
-                }
-            }
-
-            function isBinaryOrOctalIntegerLiteral(node: LiteralLikeNode, text: string): boolean {
-                if (node.kind === SyntaxKind.NumericLiteral && text.length > 1) {
-                    switch (text.charCodeAt(1)) {
-                        case CharacterCodes.b:
-                        case CharacterCodes.B:
-                        case CharacterCodes.o:
-                        case CharacterCodes.O:
-                            return true;
-                    }
-                }
-
-                return false;
-            }
-
-            function emitLiteral(node: LiteralExpression | TemplateLiteralFragment) {
-                const text = getLiteralText(node);
-
-                if ((compilerOptions.sourceMap || compilerOptions.inlineSourceMap) && (node.kind === SyntaxKind.StringLiteral || isTemplateLiteralKind(node.kind))) {
-                    writer.writeLiteral(text);
-                }
-                // For versions below ES6, emit binary & octal literals in their canonical decimal form.
-                else if (languageVersion < ScriptTarget.ES6 && isBinaryOrOctalIntegerLiteral(node, text)) {
-                    write(node.text);
-                }
-                else {
-                    write(text);
-                }
-            }
-
-            function getLiteralText(node: LiteralExpression | TemplateLiteralFragment) {
-                // Any template literal or string literal with an extended escape
-                // (e.g. "\u{0067}") will need to be downleveled as a escaped string literal.
-                if (languageVersion < ScriptTarget.ES6 && (isTemplateLiteralKind(node.kind) || node.hasExtendedUnicodeEscape)) {
-                    return getQuotedEscapedLiteralText("\"", node.text, "\"");
-                }
-
-                // If we don't need to downlevel and we can reach the original source text using
-                // the node's parent reference, then simply get the text as it was originally written.
-                if (node.parent) {
-                    return getTextOfNodeFromSourceText(currentText, node);
-                }
-
-                // If we can't reach the original source text, use the canonical form if it's a number,
-                // or an escaped quoted form of the original text if it's string-like.
-                switch (node.kind) {
-                    case SyntaxKind.StringLiteral:
-                        return getQuotedEscapedLiteralText("\"", node.text, "\"");
-                    case SyntaxKind.NoSubstitutionTemplateLiteral:
-                        return getQuotedEscapedLiteralText("`", node.text, "`");
-                    case SyntaxKind.TemplateHead:
-                        return getQuotedEscapedLiteralText("`", node.text, "${");
-                    case SyntaxKind.TemplateMiddle:
-                        return getQuotedEscapedLiteralText("}", node.text, "${");
-                    case SyntaxKind.TemplateTail:
-                        return getQuotedEscapedLiteralText("}", node.text, "`");
-                    case SyntaxKind.NumericLiteral:
-                        return node.text;
-                }
-
-                Debug.fail(`Literal kind '${node.kind}' not accounted for.`);
-            }
-
-            function getQuotedEscapedLiteralText(leftQuote: string, text: string, rightQuote: string) {
-                return leftQuote + escapeNonAsciiCharacters(escapeString(text)) + rightQuote;
-            }
-
-            function emitDownlevelRawTemplateLiteral(node: LiteralExpression) {
-                // Find original source text, since we need to emit the raw strings of the tagged template.
-                // The raw strings contain the (escaped) strings of what the user wrote.
-                // Examples: `\n` is converted to "\\n", a template string with a newline to "\n".
-                let text = getTextOfNodeFromSourceText(currentText, node);
-
-                // text contains the original source, it will also contain quotes ("`"), dolar signs and braces ("${" and "}"),
-                // thus we need to remove those characters.
-                // First template piece starts with "`", others with "}"
-                // Last template piece ends with "`", others with "${"
-                const isLast = node.kind === SyntaxKind.NoSubstitutionTemplateLiteral || node.kind === SyntaxKind.TemplateTail;
-                text = text.substring(1, text.length - (isLast ? 1 : 2));
-
-                // Newline normalization:
-                // ES6 Spec 11.8.6.1 - Static Semantics of TV's and TRV's
-                // <CR><LF> and <CR> LineTerminatorSequences are normalized to <LF> for both TV and TRV.
-                text = text.replace(/\r\n?/g, "\n");
-                text = escapeString(text);
-
-                write(`"${text}"`);
-            }
-
-            function emitDownlevelTaggedTemplateArray(node: TaggedTemplateExpression, literalEmitter: (literal: LiteralExpression | TemplateLiteralFragment) => void) {
-                write("[");
-                if (node.template.kind === SyntaxKind.NoSubstitutionTemplateLiteral) {
-                    literalEmitter(<LiteralExpression>node.template);
-                }
-                else {
-                    literalEmitter((<TemplateExpression>node.template).head);
-                    forEach((<TemplateExpression>node.template).templateSpans, (child) => {
-                        write(", ");
-                        literalEmitter(child.literal);
-                    });
-                }
-                write("]");
-            }
-
-            function emitDownlevelTaggedTemplate(node: TaggedTemplateExpression) {
-                const tempVariable = createAndRecordTempVariable(TempFlags.Auto);
-                write("(");
-                emit(tempVariable);
-                write(" = ");
-                emitDownlevelTaggedTemplateArray(node, emit);
-                write(", ");
-
-                emit(tempVariable);
-                write(".raw = ");
-                emitDownlevelTaggedTemplateArray(node, emitDownlevelRawTemplateLiteral);
-                write(", ");
-
-                emitParenthesizedIf(node.tag, needsParenthesisForPropertyAccessOrInvocation(node.tag));
-                write("(");
-                emit(tempVariable);
-
-                // Now we emit the expressions
-                if (node.template.kind === SyntaxKind.TemplateExpression) {
-                    forEach((<TemplateExpression>node.template).templateSpans, templateSpan => {
-                        write(", ");
-                        const needsParens = templateSpan.expression.kind === SyntaxKind.BinaryExpression
-                            && (<BinaryExpression>templateSpan.expression).operatorToken.kind === SyntaxKind.CommaToken;
-                        emitParenthesizedIf(templateSpan.expression, needsParens);
-                    });
-                }
-                write("))");
-            }
-
-            function emitTemplateExpression(node: TemplateExpression): void {
-                // In ES6 mode and above, we can simply emit each portion of a template in order, but in
-                // ES3 & ES5 we must convert the template expression into a series of string concatenations.
-                if (languageVersion >= ScriptTarget.ES6) {
-                    forEachChild(node, emit);
-                    return;
-                }
-
-                const emitOuterParens = isExpression(node.parent)
-                    && templateNeedsParens(node, <Expression>node.parent);
-
-                if (emitOuterParens) {
-                    write("(");
-                }
-
-                let headEmitted = false;
-                if (shouldEmitTemplateHead()) {
-                    emitLiteral(node.head);
-                    headEmitted = true;
-                }
-
-                for (let i = 0, n = node.templateSpans.length; i < n; i++) {
-                    const templateSpan = node.templateSpans[i];
-
-                    // Check if the expression has operands and binds its operands less closely than binary '+'.
-                    // If it does, we need to wrap the expression in parentheses. Otherwise, something like
-                    //    `abc${ 1 << 2 }`
-                    // becomes
-                    //    "abc" + 1 << 2 + ""
-                    // which is really
-                    //    ("abc" + 1) << (2 + "")
-                    // rather than
-                    //    "abc" + (1 << 2) + ""
-                    const needsParens = templateSpan.expression.kind !== SyntaxKind.ParenthesizedExpression
-                        && comparePrecedenceToBinaryPlus(templateSpan.expression) !== Comparison.GreaterThan;
-
-                    if (i > 0 || headEmitted) {
-                        // If this is the first span and the head was not emitted, then this templateSpan's
-                        // expression will be the first to be emitted. Don't emit the preceding ' + ' in that
-                        // case.
-                        write(" + ");
-                    }
-
-                    emitParenthesizedIf(templateSpan.expression, needsParens);
-
-                    // Only emit if the literal is non-empty.
-                    // The binary '+' operator is left-associative, so the first string concatenation
-                    // with the head will force the result up to this point to be a string.
-                    // Emitting a '+ ""' has no semantic effect for middles and tails.
-                    if (templateSpan.literal.text.length !== 0) {
-                        write(" + ");
-                        emitLiteral(templateSpan.literal);
-                    }
-                }
-
-                if (emitOuterParens) {
-                    write(")");
-                }
-
-                function shouldEmitTemplateHead() {
-                    // If this expression has an empty head literal and the first template span has a non-empty
-                    // literal, then emitting the empty head literal is not necessary.
-                    //     `${ foo } and ${ bar }`
-                    // can be emitted as
-                    //     foo + " and " + bar
-                    // This is because it is only required that one of the first two operands in the emit
-                    // output must be a string literal, so that the other operand and all following operands
-                    // are forced into strings.
-                    //
-                    // If the first template span has an empty literal, then the head must still be emitted.
-                    //     `${ foo }${ bar }`
-                    // must still be emitted as
-                    //     "" + foo + bar
-
-                    // There is always atleast one templateSpan in this code path, since
-                    // NoSubstitutionTemplateLiterals are directly emitted via emitLiteral()
-                    Debug.assert(node.templateSpans.length !== 0);
-
-                    return node.head.text.length !== 0 || node.templateSpans[0].literal.text.length === 0;
-                }
-
-                function templateNeedsParens(template: TemplateExpression, parent: Expression) {
-                    switch (parent.kind) {
-                        case SyntaxKind.CallExpression:
-                        case SyntaxKind.NewExpression:
-                            return (<CallExpression>parent).expression === template;
-                        case SyntaxKind.TaggedTemplateExpression:
-                        case SyntaxKind.ParenthesizedExpression:
-                            return false;
-                        default:
-                            return comparePrecedenceToBinaryPlus(parent) !== Comparison.LessThan;
-                    }
-                }
-
-                /**
-                 * Returns whether the expression has lesser, greater,
-                 * or equal precedence to the binary '+' operator
-                 */
-                function comparePrecedenceToBinaryPlus(expression: Expression): Comparison {
-                    // All binary expressions have lower precedence than '+' apart from '*', '/', and '%'
-                    // which have greater precedence and '-' which has equal precedence.
-                    // All unary operators have a higher precedence apart from yield.
-                    // Arrow functions and conditionals have a lower precedence,
-                    // although we convert the former into regular function expressions in ES5 mode,
-                    // and in ES6 mode this function won't get called anyway.
-                    //
-                    // TODO (drosen): Note that we need to account for the upcoming 'yield' and
-                    //                spread ('...') unary operators that are anticipated for ES6.
-                    switch (expression.kind) {
-                        case SyntaxKind.BinaryExpression:
-                            switch ((<BinaryExpression>expression).operatorToken.kind) {
-                                case SyntaxKind.AsteriskToken:
-                                case SyntaxKind.SlashToken:
-                                case SyntaxKind.PercentToken:
-                                    return Comparison.GreaterThan;
-                                case SyntaxKind.PlusToken:
-                                case SyntaxKind.MinusToken:
-                                    return Comparison.EqualTo;
-                                default:
-                                    return Comparison.LessThan;
-                            }
-                        case SyntaxKind.YieldExpression:
-                        case SyntaxKind.ConditionalExpression:
-                            return Comparison.LessThan;
-                        default:
-                            return Comparison.GreaterThan;
-                    }
-                }
-            }
-
-            function emitTemplateSpan(span: TemplateSpan) {
-                emit(span.expression);
-                emit(span.literal);
-            }
-
-            function jsxEmitReact(node: JsxElement | JsxSelfClosingElement) {
-                /// Emit a tag name, which is either '"div"' for lower-cased names, or
-                /// 'Div' for upper-cased or dotted names
-                function emitTagName(name: Identifier | QualifiedName) {
-                    if (name.kind === SyntaxKind.Identifier && isIntrinsicJsxName((<Identifier>name).text)) {
-                        write("\"");
-                        emit(name);
-                        write("\"");
-                    }
-                    else {
-                        emit(name);
-                    }
-                }
-
-                /// Emit an attribute name, which is quoted if it needs to be quoted. Because
-                /// these emit into an object literal property name, we don't need to be worried
-                /// about keywords, just non-identifier characters
-                function emitAttributeName(name: Identifier) {
-                    if (/^[A-Za-z_]\w*$/.test(name.text)) {
-                        emit(name);
-                    }
-                    else {
-                        write("\"");
-                        emit(name);
-                        write("\"");
-                    }
-                }
-
-                /// Emit an name/value pair for an attribute (e.g. "x: 3")
-                function emitJsxAttribute(node: JsxAttribute) {
-                    emitAttributeName(node.name);
-                    write(": ");
-                    if (node.initializer) {
-                        emit(node.initializer);
-                    }
-                    else {
-                        write("true");
-                    }
-                }
-
-                function emitJsxElement(openingNode: JsxOpeningLikeElement, children?: JsxChild[]) {
-                    const syntheticReactRef = <Identifier>createSynthesizedNode(SyntaxKind.Identifier);
-                    syntheticReactRef.text = compilerOptions.reactNamespace ? compilerOptions.reactNamespace : "React";
-                    syntheticReactRef.parent = openingNode;
-
-                    // Call React.createElement(tag, ...
-                    emitLeadingComments(openingNode);
-                    emitExpressionIdentifier(syntheticReactRef);
-                    write(".createElement(");
-                    emitTagName(openingNode.tagName);
-                    write(", ");
-
-                    // Attribute list
-                    if (openingNode.attributes.length === 0) {
-                        // When there are no attributes, React wants "null"
-                        write("null");
-                    }
-                    else {
-                        // Either emit one big object literal (no spread attribs), or
-                        // a call to React.__spread
-                        const attrs = openingNode.attributes;
-                        if (forEach(attrs, attr => attr.kind === SyntaxKind.JsxSpreadAttribute)) {
-                            emitExpressionIdentifier(syntheticReactRef);
-                            write(".__spread(");
-
-                            let haveOpenedObjectLiteral = false;
-                            for (let i = 0; i < attrs.length; i++) {
-                                if (attrs[i].kind === SyntaxKind.JsxSpreadAttribute) {
-                                    // If this is the first argument, we need to emit a {} as the first argument
-                                    if (i === 0) {
-                                        write("{}, ");
-                                    }
-
-                                    if (haveOpenedObjectLiteral) {
-                                        write("}");
-                                        haveOpenedObjectLiteral = false;
-                                    }
-                                    if (i > 0) {
-                                        write(", ");
-                                    }
-                                    emit((<JsxSpreadAttribute>attrs[i]).expression);
-                                }
-                                else {
-                                    Debug.assert(attrs[i].kind === SyntaxKind.JsxAttribute);
-                                    if (haveOpenedObjectLiteral) {
-                                        write(", ");
-                                    }
-                                    else {
-                                        haveOpenedObjectLiteral = true;
-                                        if (i > 0) {
-                                            write(", ");
-                                        }
-                                        write("{");
-                                    }
-                                    emitJsxAttribute(<JsxAttribute>attrs[i]);
-                                }
-                            }
-                            if (haveOpenedObjectLiteral) write("}");
-
-                            write(")"); // closing paren to React.__spread(
-                        }
-                        else {
-                            // One object literal with all the attributes in them
-                            write("{");
-                            for (let i = 0, n = attrs.length; i < n; i++) {
-                                if (i > 0) {
-                                    write(", ");
-                                }
-                                emitJsxAttribute(<JsxAttribute>attrs[i]);
-                            }
-                            write("}");
-                        }
-                    }
-
-                    // Children
-                    if (children) {
-                        for (let i = 0; i < children.length; i++) {
-                            // Don't emit empty expressions
-                            if (children[i].kind === SyntaxKind.JsxExpression && !((<JsxExpression>children[i]).expression)) {
-                                continue;
-                            }
-
-                            // Don't emit empty strings
-                            if (children[i].kind === SyntaxKind.JsxText) {
-                                const text = getTextToEmit(<JsxText>children[i]);
-                                if (text !== undefined) {
-                                    write(", \"");
-                                    write(text);
-                                    write("\"");
-                                }
-                            }
-                            else {
-                                write(", ");
-                                emit(children[i]);
-                            }
-
-                        }
-                    }
-
-                    // Closing paren
-                    write(")"); // closes "React.createElement("
-                    emitTrailingComments(openingNode);
-                }
-
-                if (node.kind === SyntaxKind.JsxElement) {
-                    emitJsxElement((<JsxElement>node).openingElement, (<JsxElement>node).children);
-                }
-                else {
-                    Debug.assert(node.kind === SyntaxKind.JsxSelfClosingElement);
-                    emitJsxElement(<JsxSelfClosingElement>node);
-                }
-            }
-
-            function jsxEmitPreserve(node: JsxElement | JsxSelfClosingElement) {
-                function emitJsxAttribute(node: JsxAttribute) {
-                    emit(node.name);
-                    if (node.initializer) {
-                        write("=");
-                        emit(node.initializer);
-                    }
-                }
-
-                function emitJsxSpreadAttribute(node: JsxSpreadAttribute) {
-                    write("{...");
-                    emit(node.expression);
-                    write("}");
-                }
-
-                function emitAttributes(attribs: NodeArray<JsxAttribute | JsxSpreadAttribute>) {
-                    for (let i = 0, n = attribs.length; i < n; i++) {
-                        if (i > 0) {
-                            write(" ");
-                        }
-
-                        if (attribs[i].kind === SyntaxKind.JsxSpreadAttribute) {
-                            emitJsxSpreadAttribute(<JsxSpreadAttribute>attribs[i]);
-                        }
-                        else {
-                            Debug.assert(attribs[i].kind === SyntaxKind.JsxAttribute);
-                            emitJsxAttribute(<JsxAttribute>attribs[i]);
-                        }
-                    }
-                }
-
-                function emitJsxOpeningOrSelfClosingElement(node: JsxOpeningElement | JsxSelfClosingElement) {
-                    write("<");
-                    emit(node.tagName);
-                    if (node.attributes.length > 0 || (node.kind === SyntaxKind.JsxSelfClosingElement)) {
-                        write(" ");
-                    }
-
-                    emitAttributes(node.attributes);
-
-                    if (node.kind === SyntaxKind.JsxSelfClosingElement) {
-                        write("/>");
-                    }
-                    else {
-                        write(">");
-                    }
-                }
-
-                function emitJsxClosingElement(node: JsxClosingElement) {
-                    write("</");
-                    emit(node.tagName);
-                    write(">");
-                }
-
-                function emitJsxElement(node: JsxElement) {
-                    emitJsxOpeningOrSelfClosingElement(node.openingElement);
-
-                    for (let i = 0, n = node.children.length; i < n; i++) {
-                        emit(node.children[i]);
-                    }
-
-                    emitJsxClosingElement(node.closingElement);
-                }
-
-                if (node.kind === SyntaxKind.JsxElement) {
-                    emitJsxElement(<JsxElement>node);
-                }
-                else {
-                    Debug.assert(node.kind === SyntaxKind.JsxSelfClosingElement);
-                    emitJsxOpeningOrSelfClosingElement(<JsxSelfClosingElement>node);
-                }
-            }
-
-            // This function specifically handles numeric/string literals for enum and accessor 'identifiers'.
-            // In a sense, it does not actually emit identifiers as much as it declares a name for a specific property.
-            // For example, this is utilized when feeding in a result to Object.defineProperty.
-            function emitExpressionForPropertyName(node: DeclarationName) {
-                Debug.assert(node.kind !== SyntaxKind.BindingElement);
-
-                if (node.kind === SyntaxKind.StringLiteral) {
-                    emitLiteral(<LiteralExpression>node);
-                }
-                else if (node.kind === SyntaxKind.ComputedPropertyName) {
-                    // if this is a decorated computed property, we will need to capture the result
-                    // of the property expression so that we can apply decorators later. This is to ensure
-                    // we don't introduce unintended side effects:
-                    //
-                    //   class C {
-                    //     [_a = x]() { }
-                    //   }
-                    //
-                    // The emit for the decorated computed property decorator is:
-                    //
-                    //   __decorate([dec], C.prototype, _a, Object.getOwnPropertyDescriptor(C.prototype, _a));
-                    //
-                    if (nodeIsDecorated(node.parent)) {
-                        if (!computedPropertyNamesToGeneratedNames) {
-                            computedPropertyNamesToGeneratedNames = [];
-                        }
-
-                        let generatedName = computedPropertyNamesToGeneratedNames[getNodeId(node)];
-                        if (generatedName) {
-                            // we have already generated a variable for this node, write that value instead.
-                            write(generatedName);
-                            return;
-                        }
-
-                        generatedName = createAndRecordTempVariable(TempFlags.Auto).text;
-                        computedPropertyNamesToGeneratedNames[getNodeId(node)] = generatedName;
-                        write(generatedName);
-                        write(" = ");
-                    }
-
-                    emit((<ComputedPropertyName>node).expression);
-                }
-                else {
-                    write("\"");
-
-                    if (node.kind === SyntaxKind.NumericLiteral) {
-                        write((<LiteralExpression>node).text);
-                    }
-                    else {
-                        writeTextOfNode(currentText, node);
-                    }
-
-                    write("\"");
-                }
-            }
-
-            function isExpressionIdentifier(node: Node): boolean {
-                const parent = node.parent;
-                switch (parent.kind) {
-                    case SyntaxKind.ArrayLiteralExpression:
-                    case SyntaxKind.AsExpression:
-                    case SyntaxKind.BinaryExpression:
-                    case SyntaxKind.CallExpression:
-                    case SyntaxKind.CaseClause:
-                    case SyntaxKind.ComputedPropertyName:
-                    case SyntaxKind.ConditionalExpression:
-                    case SyntaxKind.Decorator:
-                    case SyntaxKind.DeleteExpression:
-                    case SyntaxKind.DoStatement:
-                    case SyntaxKind.ElementAccessExpression:
-                    case SyntaxKind.ExportAssignment:
-                    case SyntaxKind.ExpressionStatement:
-                    case SyntaxKind.ExpressionWithTypeArguments:
-                    case SyntaxKind.ForStatement:
-                    case SyntaxKind.ForInStatement:
-                    case SyntaxKind.ForOfStatement:
-                    case SyntaxKind.IfStatement:
-                    case SyntaxKind.JsxClosingElement:
-                    case SyntaxKind.JsxSelfClosingElement:
-                    case SyntaxKind.JsxOpeningElement:
-                    case SyntaxKind.JsxSpreadAttribute:
-                    case SyntaxKind.JsxExpression:
-                    case SyntaxKind.NewExpression:
-                    case SyntaxKind.ParenthesizedExpression:
-                    case SyntaxKind.PostfixUnaryExpression:
-                    case SyntaxKind.PrefixUnaryExpression:
-                    case SyntaxKind.ReturnStatement:
-                    case SyntaxKind.ShorthandPropertyAssignment:
-                    case SyntaxKind.SpreadElementExpression:
-                    case SyntaxKind.SwitchStatement:
-                    case SyntaxKind.TaggedTemplateExpression:
-                    case SyntaxKind.TemplateSpan:
-                    case SyntaxKind.ThrowStatement:
-                    case SyntaxKind.TypeAssertionExpression:
-                    case SyntaxKind.TypeOfExpression:
-                    case SyntaxKind.VoidExpression:
-                    case SyntaxKind.WhileStatement:
-                    case SyntaxKind.WithStatement:
-                    case SyntaxKind.YieldExpression:
-                        return true;
-                    case SyntaxKind.BindingElement:
-                    case SyntaxKind.EnumMember:
-                    case SyntaxKind.Parameter:
-                    case SyntaxKind.PropertyAssignment:
-                    case SyntaxKind.PropertyDeclaration:
-                    case SyntaxKind.VariableDeclaration:
-                        return (<BindingElement | EnumMember | ParameterDeclaration | PropertyAssignment | PropertyDeclaration | VariableDeclaration>parent).initializer === node;
-                    case SyntaxKind.PropertyAccessExpression:
-                        return (<ExpressionStatement>parent).expression === node;
-                    case SyntaxKind.ArrowFunction:
-                    case SyntaxKind.FunctionExpression:
-                        return (<FunctionLikeDeclaration>parent).body === node;
-                    case SyntaxKind.ImportEqualsDeclaration:
-                        return (<ImportEqualsDeclaration>parent).moduleReference === node;
-                    case SyntaxKind.QualifiedName:
-                        return (<QualifiedName>parent).left === node;
-                }
-                return false;
-            }
-
-            function emitExpressionIdentifier(node: Identifier) {
-                const container = resolver.getReferencedExportContainer(node);
-                if (container) {
-                    if (container.kind === SyntaxKind.SourceFile) {
-                        // Identifier references module export
-                        if (modulekind !== ModuleKind.ES6 && modulekind !== ModuleKind.System) {
-                            write("exports.");
-                        }
-                    }
-                    else {
-                        // Identifier references namespace export
-                        write(getGeneratedNameForNode(container));
-                        write(".");
-                    }
-                }
-                else {
-                    if (modulekind !== ModuleKind.ES6) {
-                        const declaration = resolver.getReferencedImportDeclaration(node);
-                        if (declaration) {
-                            if (declaration.kind === SyntaxKind.ImportClause) {
-                                // Identifier references default import
-                                write(getGeneratedNameForNode(<ImportDeclaration>declaration.parent));
-                                write(languageVersion === ScriptTarget.ES3 ? "[\"default\"]" : ".default");
-                                return;
-                            }
-                            else if (declaration.kind === SyntaxKind.ImportSpecifier) {
-                                // Identifier references named import
-                                write(getGeneratedNameForNode(<ImportDeclaration>declaration.parent.parent.parent));
-                                const name =  (<ImportSpecifier>declaration).propertyName || (<ImportSpecifier>declaration).name;
-                                const identifier = getTextOfNodeFromSourceText(currentText, name);
-                                if (languageVersion === ScriptTarget.ES3 && identifier === "default") {
-                                    write(`["default"]`);
-                                }
-                                else {
-                                    write(".");
-                                    write(identifier);
-                                }
-                                return;
-                            }
-                        }
-                    }
-
-                    if (languageVersion !== ScriptTarget.ES6) {
-                        const declaration = resolver.getReferencedNestedRedeclaration(node);
-                        if (declaration) {
-                            write(getGeneratedNameForNode(declaration.name));
-                            return;
-                        }
-                    }
-                }
-
-                if (nodeIsSynthesized(node)) {
-                    write(node.text);
-                }
-                else {
-                    writeTextOfNode(currentText, node);
-                }
-            }
-
-            function isNameOfNestedRedeclaration(node: Identifier) {
-                if (languageVersion < ScriptTarget.ES6) {
-                    const parent = node.parent;
-                    switch (parent.kind) {
-                        case SyntaxKind.BindingElement:
-                        case SyntaxKind.ClassDeclaration:
-                        case SyntaxKind.EnumDeclaration:
-                        case SyntaxKind.VariableDeclaration:
-                            return (<Declaration>parent).name === node && resolver.isNestedRedeclaration(<Declaration>parent);
-                    }
-                }
-                return false;
-            }
-
-            function emitIdentifier(node: Identifier) {
-                if (convertedLoopState) {
-                    if (node.text == "arguments" && resolver.isArgumentsLocalBinding(node)) {
-                        // in converted loop body arguments cannot be used directly.
-                        const name = convertedLoopState.argumentsName || (convertedLoopState.argumentsName = makeUniqueName("arguments"));
-                        write(name);
-                        return;
-                    }
-                }
-
-                if (!node.parent) {
-                    write(node.text);
-                }
-                else if (isExpressionIdentifier(node)) {
-                    emitExpressionIdentifier(node);
-                }
-                else if (isNameOfNestedRedeclaration(node)) {
-                    write(getGeneratedNameForNode(node));
-                }
-                else if (nodeIsSynthesized(node)) {
-                    write(node.text);
-                }
-                else {
-                    writeTextOfNode(currentText, node);
-                }
-            }
-
-            function emitThis(node: Node) {
-                if (resolver.getNodeCheckFlags(node) & NodeCheckFlags.LexicalThis) {
-                    write("_this");
-                }
-                else if (convertedLoopState) {
-                    write(convertedLoopState.thisName || (convertedLoopState.thisName = makeUniqueName("this")));
-                }
-                else {
-                    write("this");
-                }
-            }
-
-            function emitSuper(node: Node) {
-                if (languageVersion >= ScriptTarget.ES6) {
-                    write("super");
-                }
-                else {
-                    const flags = resolver.getNodeCheckFlags(node);
-                    if (flags & NodeCheckFlags.SuperInstance) {
-                        write("_super.prototype");
-                    }
-                    else {
-                        write("_super");
-                    }
-                }
-            }
-
-            function emitObjectBindingPattern(node: BindingPattern) {
-                write("{ ");
-                const elements = node.elements;
-                emitList(elements, 0, elements.length, /*multiLine*/ false, /*trailingComma*/ elements.hasTrailingComma);
-                write(" }");
-            }
-
-            function emitArrayBindingPattern(node: BindingPattern) {
-                write("[");
-                const elements = node.elements;
-                emitList(elements, 0, elements.length, /*multiLine*/ false, /*trailingComma*/ elements.hasTrailingComma);
-                write("]");
-            }
-
-            function emitBindingElement(node: BindingElement) {
-                if (node.propertyName) {
-                    emit(node.propertyName);
-                    write(": ");
-                }
-                if (node.dotDotDotToken) {
-                    write("...");
-                }
-                if (isBindingPattern(node.name)) {
-                    emit(node.name);
-                }
-                else {
-                    emitModuleMemberName(node);
-                }
-                emitOptional(" = ", node.initializer);
-            }
-
-            function emitSpreadElementExpression(node: SpreadElementExpression) {
-                write("...");
-                emit((<SpreadElementExpression>node).expression);
-            }
-
-            function emitYieldExpression(node: YieldExpression) {
-                write(tokenToString(SyntaxKind.YieldKeyword));
-                if (node.asteriskToken) {
-                    write("*");
-                }
-                if (node.expression) {
-                    write(" ");
-                    emit(node.expression);
-                }
-            }
-
-            function emitAwaitExpression(node: AwaitExpression) {
-                const needsParenthesis = needsParenthesisForAwaitExpressionAsYield(node);
-                if (needsParenthesis) {
-                    write("(");
-                }
-                write(tokenToString(SyntaxKind.YieldKeyword));
-                write(" ");
-                emit(node.expression);
-                if (needsParenthesis) {
-                    write(")");
-                }
-            }
-
-            function needsParenthesisForAwaitExpressionAsYield(node: AwaitExpression) {
-                if (node.parent.kind === SyntaxKind.BinaryExpression && !isAssignmentOperator((<BinaryExpression>node.parent).operatorToken.kind)) {
-                    return true;
-                }
-                else if (node.parent.kind === SyntaxKind.ConditionalExpression && (<ConditionalExpression>node.parent).condition === node) {
-                    return true;
-                }
-
-                return false;
-            }
-
-            function needsParenthesisForPropertyAccessOrInvocation(node: Expression) {
-                switch (node.kind) {
-                    case SyntaxKind.Identifier:
-                    case SyntaxKind.ArrayLiteralExpression:
-                    case SyntaxKind.PropertyAccessExpression:
-                    case SyntaxKind.ElementAccessExpression:
-                    case SyntaxKind.CallExpression:
-                    case SyntaxKind.ParenthesizedExpression:
-                        // This list is not exhaustive and only includes those cases that are relevant
-                        // to the check in emitArrayLiteral. More cases can be added as needed.
-                        return false;
-                }
-                return true;
-            }
-
-            function emitListWithSpread(elements: Expression[], needsUniqueCopy: boolean, multiLine: boolean, trailingComma: boolean, useConcat: boolean) {
-                let pos = 0;
-                let group = 0;
-                const length = elements.length;
-                while (pos < length) {
-                    // Emit using the pattern <group0>.concat(<group1>, <group2>, ...)
-                    if (group === 1 && useConcat) {
-                        write(".concat(");
-                    }
-                    else if (group > 0) {
-                        write(", ");
-                    }
-                    let e = elements[pos];
-                    if (e.kind === SyntaxKind.SpreadElementExpression) {
-                        e = (<SpreadElementExpression>e).expression;
-                        emitParenthesizedIf(e, /*parenthesized*/ group === 0 && needsParenthesisForPropertyAccessOrInvocation(e));
-                        pos++;
-                        if (pos === length && group === 0 && needsUniqueCopy && e.kind !== SyntaxKind.ArrayLiteralExpression) {
-                            write(".slice()");
-                        }
-                    }
-                    else {
-                        let i = pos;
-                        while (i < length && elements[i].kind !== SyntaxKind.SpreadElementExpression) {
-                            i++;
-                        }
-                        write("[");
-                        if (multiLine) {
-                            increaseIndent();
-                        }
-                        emitList(elements, pos, i - pos, multiLine, trailingComma && i === length);
-                        if (multiLine) {
-                            decreaseIndent();
-                        }
-                        write("]");
-                        pos = i;
-                    }
-                    group++;
-                }
-                if (group > 1) {
-                    if (useConcat) {
-                        write(")");
-                    }
-                }
-            }
-
-            function isSpreadElementExpression(node: Node) {
-                return node.kind === SyntaxKind.SpreadElementExpression;
-            }
-
-            function emitArrayLiteral(node: ArrayLiteralExpression) {
-                const elements = node.elements;
-                if (elements.length === 0) {
-                    write("[]");
-                }
-                else if (languageVersion >= ScriptTarget.ES6 || !forEach(elements, isSpreadElementExpression)) {
-                    write("[");
-                    emitLinePreservingList(node, node.elements, elements.hasTrailingComma, /*spacesBetweenBraces*/ false);
-                    write("]");
-                }
-                else {
-                    emitListWithSpread(elements, /*needsUniqueCopy*/ true, /*multiLine*/(node.flags & NodeFlags.MultiLine) !== 0,
-                        /*trailingComma*/ elements.hasTrailingComma, /*useConcat*/ true);
-                }
-            }
-
-            function emitObjectLiteralBody(node: ObjectLiteralExpression, numElements: number): void {
-                if (numElements === 0) {
-                    write("{}");
-                    return;
-                }
-
-                write("{");
-
-                if (numElements > 0) {
-                    const properties = node.properties;
-
-                    // If we are not doing a downlevel transformation for object literals,
-                    // then try to preserve the original shape of the object literal.
-                    // Otherwise just try to preserve the formatting.
-                    if (numElements === properties.length) {
-                        emitLinePreservingList(node, properties, /*allowTrailingComma*/ languageVersion >= ScriptTarget.ES5, /*spacesBetweenBraces*/ true);
-                    }
-                    else {
-                        const multiLine = (node.flags & NodeFlags.MultiLine) !== 0;
-                        if (!multiLine) {
-                            write(" ");
-                        }
-                        else {
-                            increaseIndent();
-                        }
-
-                        emitList(properties, 0, numElements, /*multiLine*/ multiLine, /*trailingComma*/ false);
-
-                        if (!multiLine) {
-                            write(" ");
-                        }
-                        else {
-                            decreaseIndent();
-                        }
-                    }
-                }
-
-                write("}");
-            }
-
-            function emitDownlevelObjectLiteralWithComputedProperties(node: ObjectLiteralExpression, firstComputedPropertyIndex: number) {
-                const multiLine = (node.flags & NodeFlags.MultiLine) !== 0;
-                const properties = node.properties;
-
-                write("(");
-
-                if (multiLine) {
-                    increaseIndent();
-                }
-
-                // For computed properties, we need to create a unique handle to the object
-                // literal so we can modify it without risking internal assignments tainting the object.
-                const tempVar = createAndRecordTempVariable(TempFlags.Auto);
-
-                // Write out the first non-computed properties
-                // (or all properties if none of them are computed),
-                // then emit the rest through indexing on the temp variable.
-                emit(tempVar);
-                write(" = ");
-                emitObjectLiteralBody(node, firstComputedPropertyIndex);
-
-                for (let i = firstComputedPropertyIndex, n = properties.length; i < n; i++) {
-                    writeComma();
-
-                    const property = properties[i];
-
-                    emitStart(property);
-                    if (property.kind === SyntaxKind.GetAccessor || property.kind === SyntaxKind.SetAccessor) {
-                        // TODO (drosen): Reconcile with 'emitMemberFunctions'.
-                        const accessors = getAllAccessorDeclarations(node.properties, <AccessorDeclaration>property);
-                        if (property !== accessors.firstAccessor) {
-                            continue;
-                        }
-                        write("Object.defineProperty(");
-                        emit(tempVar);
-                        write(", ");
-                        emitStart(node.name);
-                        emitExpressionForPropertyName(property.name);
-                        emitEnd(property.name);
-                        write(", {");
-                        increaseIndent();
-                        if (accessors.getAccessor) {
-                            writeLine();
-                            emitLeadingComments(accessors.getAccessor);
-                            write("get: ");
-                            emitStart(accessors.getAccessor);
-                            write("function ");
-                            emitSignatureAndBody(accessors.getAccessor);
-                            emitEnd(accessors.getAccessor);
-                            emitTrailingComments(accessors.getAccessor);
-                            write(",");
-                        }
-                        if (accessors.setAccessor) {
-                            writeLine();
-                            emitLeadingComments(accessors.setAccessor);
-                            write("set: ");
-                            emitStart(accessors.setAccessor);
-                            write("function ");
-                            emitSignatureAndBody(accessors.setAccessor);
-                            emitEnd(accessors.setAccessor);
-                            emitTrailingComments(accessors.setAccessor);
-                            write(",");
-                        }
-                        writeLine();
-                        write("enumerable: true,");
-                        writeLine();
-                        write("configurable: true");
-                        decreaseIndent();
-                        writeLine();
-                        write("})");
-                        emitEnd(property);
-                    }
-                    else {
-                        emitLeadingComments(property);
-                        emitStart(property.name);
-                        emit(tempVar);
-                        emitMemberAccessForPropertyName(property.name);
-                        emitEnd(property.name);
-
-                        write(" = ");
-
-                        if (property.kind === SyntaxKind.PropertyAssignment) {
-                            emit((<PropertyAssignment>property).initializer);
-                        }
-                        else if (property.kind === SyntaxKind.ShorthandPropertyAssignment) {
-                            emitExpressionIdentifier((<ShorthandPropertyAssignment>property).name);
-                        }
-                        else if (property.kind === SyntaxKind.MethodDeclaration) {
-                            emitFunctionDeclaration(<MethodDeclaration>property);
-                        }
-                        else {
-                            Debug.fail("ObjectLiteralElement type not accounted for: " + property.kind);
-                        }
-                    }
-
-                    emitEnd(property);
-                }
-
-                writeComma();
-                emit(tempVar);
-
-                if (multiLine) {
-                    decreaseIndent();
-                    writeLine();
-                }
-
-                write(")");
-
-                function writeComma() {
-                    if (multiLine) {
-                        write(",");
-                        writeLine();
-                    }
-                    else {
-                        write(", ");
-                    }
-                }
-            }
-
-            function emitObjectLiteral(node: ObjectLiteralExpression): void {
-                const properties = node.properties;
-
-                if (languageVersion < ScriptTarget.ES6) {
-                    const numProperties = properties.length;
-
-                    // Find the first computed property.
-                    // Everything until that point can be emitted as part of the initial object literal.
-                    let numInitialNonComputedProperties = numProperties;
-                    for (let i = 0, n = properties.length; i < n; i++) {
-                        if (properties[i].name.kind === SyntaxKind.ComputedPropertyName) {
-                            numInitialNonComputedProperties = i;
-                            break;
-                        }
-                    }
-
-                    const hasComputedProperty = numInitialNonComputedProperties !== properties.length;
-                    if (hasComputedProperty) {
-                        emitDownlevelObjectLiteralWithComputedProperties(node, numInitialNonComputedProperties);
-                        return;
-                    }
-                }
-
-                // Ordinary case: either the object has no computed properties
-                // or we're compiling with an ES6+ target.
-                emitObjectLiteralBody(node, properties.length);
-            }
-
-            function createBinaryExpression(left: Expression, operator: SyntaxKind, right: Expression, startsOnNewLine?: boolean): BinaryExpression {
-                const result = <BinaryExpression>createSynthesizedNode(SyntaxKind.BinaryExpression, startsOnNewLine);
-                result.operatorToken = createSynthesizedNode(operator);
-                result.left = left;
-                result.right = right;
-
-                return result;
-            }
-
-            function createPropertyAccessExpression(expression: Expression, name: Identifier): PropertyAccessExpression {
-                const result = <PropertyAccessExpression>createSynthesizedNode(SyntaxKind.PropertyAccessExpression);
-                result.expression = parenthesizeForAccess(expression);
-                result.dotToken = createSynthesizedNode(SyntaxKind.DotToken);
-                result.name = name;
-                return result;
-            }
-
-            function createElementAccessExpression(expression: Expression, argumentExpression: Expression): ElementAccessExpression {
-                const result = <ElementAccessExpression>createSynthesizedNode(SyntaxKind.ElementAccessExpression);
-                result.expression = parenthesizeForAccess(expression);
-                result.argumentExpression = argumentExpression;
-
-                return result;
-            }
-
-            function parenthesizeForAccess(expr: Expression): LeftHandSideExpression {
-                // When diagnosing whether the expression needs parentheses, the decision should be based
-                // on the innermost expression in a chain of nested type assertions.
-                while (expr.kind === SyntaxKind.TypeAssertionExpression || expr.kind === SyntaxKind.AsExpression) {
-                    expr = (<AssertionExpression>expr).expression;
-                }
-
-                // isLeftHandSideExpression is almost the correct criterion for when it is not necessary
-                // to parenthesize the expression before a dot. The known exceptions are:
-                //
-                //    NewExpression:
-                //       new C.x        -> not the same as (new C).x
-                //    NumberLiteral
-                //       1.x            -> not the same as (1).x
-                //
-                if (isLeftHandSideExpression(expr) &&
-                    expr.kind !== SyntaxKind.NewExpression &&
-                    expr.kind !== SyntaxKind.NumericLiteral) {
-
-                    return <LeftHandSideExpression>expr;
-                }
-                const node = <ParenthesizedExpression>createSynthesizedNode(SyntaxKind.ParenthesizedExpression);
-                node.expression = expr;
-                return node;
-            }
-
-            function emitComputedPropertyName(node: ComputedPropertyName) {
-                write("[");
-                emitExpressionForPropertyName(node);
-                write("]");
-            }
-
-            function emitMethod(node: MethodDeclaration) {
-                if (languageVersion >= ScriptTarget.ES6 && node.asteriskToken) {
-                    write("*");
-                }
-
-                emit(node.name);
-                if (languageVersion < ScriptTarget.ES6) {
-                    write(": function ");
-                }
-                emitSignatureAndBody(node);
-            }
-
-            function emitPropertyAssignment(node: PropertyDeclaration) {
-                emit(node.name);
-                write(": ");
-                // This is to ensure that we emit comment in the following case:
-                //      For example:
-                //          obj = {
-                //              id: /*comment1*/ ()=>void
-                //          }
-                // "comment1" is not considered to be leading comment for node.initializer
-                // but rather a trailing comment on the previous node.
-                emitTrailingCommentsOfPosition(node.initializer.pos);
-                emit(node.initializer);
-            }
-
-            // Return true if identifier resolves to an exported member of a namespace
-            function isNamespaceExportReference(node: Identifier) {
-                const container = resolver.getReferencedExportContainer(node);
-                return container && container.kind !== SyntaxKind.SourceFile;
-            }
-
-            function emitShorthandPropertyAssignment(node: ShorthandPropertyAssignment) {
-                // The name property of a short-hand property assignment is considered an expression position, so here
-                // we manually emit the identifier to avoid rewriting.
-                writeTextOfNode(currentText, node.name);
-                // If emitting pre-ES6 code, or if the name requires rewriting when resolved as an expression identifier,
-                // we emit a normal property assignment. For example:
-                //   module m {
-                //       export let y;
-                //   }
-                //   module m {
-                //       let obj = { y };
-                //   }
-                // Here we need to emit obj = { y : m.y } regardless of the output target.
-                if (modulekind !== ModuleKind.ES6 || isNamespaceExportReference(node.name)) {
-                    // Emit identifier as an identifier
-                    write(": ");
-                    emit(node.name);
-                }
-
-                if (languageVersion >= ScriptTarget.ES6 && node.objectAssignmentInitializer) {
-                    write(" = ");
-                    emit(node.objectAssignmentInitializer);
-                }
-            }
-
-            function tryEmitConstantValue(node: PropertyAccessExpression | ElementAccessExpression): boolean {
-                const constantValue = tryGetConstEnumValue(node);
-                if (constantValue !== undefined) {
-                    write(constantValue.toString());
-                    if (!compilerOptions.removeComments) {
-                        const propertyName: string = node.kind === SyntaxKind.PropertyAccessExpression ? declarationNameToString((<PropertyAccessExpression>node).name) : getTextOfNode((<ElementAccessExpression>node).argumentExpression);
-                        write(" /* " + propertyName + " */");
-                    }
-                    return true;
-                }
-                return false;
-            }
-
-            function tryGetConstEnumValue(node: Node): number {
-                if (compilerOptions.isolatedModules) {
-                    return undefined;
-                }
-
-                return node.kind === SyntaxKind.PropertyAccessExpression || node.kind === SyntaxKind.ElementAccessExpression
-                    ? resolver.getConstantValue(<PropertyAccessExpression | ElementAccessExpression>node)
-                    : undefined;
-            }
-
-            // Returns 'true' if the code was actually indented, false otherwise.
-            // If the code is not indented, an optional valueToWriteWhenNotIndenting will be
-            // emitted instead.
-            function indentIfOnDifferentLines(parent: Node, node1: Node, node2: Node, valueToWriteWhenNotIndenting?: string): boolean {
-                const realNodesAreOnDifferentLines = !nodeIsSynthesized(parent) && !nodeEndIsOnSameLineAsNodeStart(node1, node2);
-
-                // Always use a newline for synthesized code if the synthesizer desires it.
-                const synthesizedNodeIsOnDifferentLine = synthesizedNodeStartsOnNewLine(node2);
-
-                if (realNodesAreOnDifferentLines || synthesizedNodeIsOnDifferentLine) {
-                    increaseIndent();
-                    writeLine();
-                    return true;
-                }
-                else {
-                    if (valueToWriteWhenNotIndenting) {
-                        write(valueToWriteWhenNotIndenting);
-                    }
-                    return false;
-                }
-            }
-
-            function emitPropertyAccess(node: PropertyAccessExpression) {
-                if (tryEmitConstantValue(node)) {
-                    return;
-                }
-
-                if (languageVersion === ScriptTarget.ES6 &&
-                    node.expression.kind === SyntaxKind.SuperKeyword &&
-                    isInAsyncMethodWithSuperInES6(node)) {
-                    const name = <StringLiteral>createSynthesizedNode(SyntaxKind.StringLiteral);
-                    name.text = node.name.text;
-                    emitSuperAccessInAsyncMethod(node.expression, name);
-                    return;
-                }
-
-                emit(node.expression);
-                const indentedBeforeDot = indentIfOnDifferentLines(node, node.expression, node.dotToken);
-
-                // 1 .toString is a valid property access, emit a space after the literal
-                // Also emit a space if expression is a integer const enum value - it will appear in generated code as numeric literal
-                let shouldEmitSpace = false;
-                if (!indentedBeforeDot) {
-                    if (node.expression.kind === SyntaxKind.NumericLiteral) {
-                        // check if numeric literal was originally written with a dot
-                        const text = getTextOfNodeFromSourceText(currentText, node.expression);
-                        shouldEmitSpace = text.indexOf(tokenToString(SyntaxKind.DotToken)) < 0;
-                    }
-                    else {
-                        // check if constant enum value is integer
-                        const constantValue = tryGetConstEnumValue(node.expression);
-                        // isFinite handles cases when constantValue is undefined
-                        shouldEmitSpace = isFinite(constantValue) && Math.floor(constantValue) === constantValue;
-                    }
-                }
-
-                if (shouldEmitSpace) {
-                    write(" .");
-                }
-                else {
-                    write(".");
-                }
-
-                const indentedAfterDot = indentIfOnDifferentLines(node, node.dotToken, node.name);
-                emit(node.name);
-                decreaseIndentIf(indentedBeforeDot, indentedAfterDot);
-            }
-
-            function emitQualifiedName(node: QualifiedName) {
-                emit(node.left);
-                write(".");
-                emit(node.right);
-            }
-
-            function emitQualifiedNameAsExpression(node: QualifiedName, useFallback: boolean) {
-                if (node.left.kind === SyntaxKind.Identifier) {
-                    emitEntityNameAsExpression(node.left, useFallback);
-                }
-                else if (useFallback) {
-                    const temp = createAndRecordTempVariable(TempFlags.Auto);
-                    write("(");
-                    emitNodeWithoutSourceMap(temp);
-                    write(" = ");
-                    emitEntityNameAsExpression(node.left, /*useFallback*/ true);
-                    write(") && ");
-                    emitNodeWithoutSourceMap(temp);
-                }
-                else {
-                    emitEntityNameAsExpression(node.left, /*useFallback*/ false);
-                }
-
-                write(".");
-                emit(node.right);
-            }
-
-            function emitEntityNameAsExpression(node: EntityName | Expression, useFallback: boolean) {
-                switch (node.kind) {
-                    case SyntaxKind.Identifier:
-                        if (useFallback) {
-                            write("typeof ");
-                            emitExpressionIdentifier(<Identifier>node);
-                            write(" !== 'undefined' && ");
-                        }
-
-                        emitExpressionIdentifier(<Identifier>node);
-                        break;
-
-                    case SyntaxKind.QualifiedName:
-                        emitQualifiedNameAsExpression(<QualifiedName>node, useFallback);
-                        break;
-
-                    default:
-                        emitNodeWithoutSourceMap(node);
-                        break;
-                }
-            }
-
-            function emitIndexedAccess(node: ElementAccessExpression) {
-                if (tryEmitConstantValue(node)) {
-                    return;
-                }
-
-                if (languageVersion === ScriptTarget.ES6 &&
-                    node.expression.kind === SyntaxKind.SuperKeyword &&
-                    isInAsyncMethodWithSuperInES6(node)) {
-                    emitSuperAccessInAsyncMethod(node.expression, node.argumentExpression);
-                    return;
-                }
-
-                emit(node.expression);
-                write("[");
-                emit(node.argumentExpression);
-                write("]");
-            }
-
-            function hasSpreadElement(elements: Expression[]) {
-                return forEach(elements, e => e.kind === SyntaxKind.SpreadElementExpression);
-            }
-
-            function skipParentheses(node: Expression): Expression {
-                while (node.kind === SyntaxKind.ParenthesizedExpression || node.kind === SyntaxKind.TypeAssertionExpression || node.kind === SyntaxKind.AsExpression) {
-                    node = (<ParenthesizedExpression | AssertionExpression>node).expression;
-                }
-                return node;
-            }
-
-            function emitCallTarget(node: Expression): Expression {
-                if (node.kind === SyntaxKind.Identifier || node.kind === SyntaxKind.ThisKeyword || node.kind === SyntaxKind.SuperKeyword) {
-                    emit(node);
-                    return node;
-                }
-                const temp = createAndRecordTempVariable(TempFlags.Auto);
-
-                write("(");
-                emit(temp);
-                write(" = ");
-                emit(node);
-                write(")");
-                return temp;
-            }
-
-            function emitCallWithSpread(node: CallExpression) {
-                let target: Expression;
-                const expr = skipParentheses(node.expression);
-                if (expr.kind === SyntaxKind.PropertyAccessExpression) {
-                    // Target will be emitted as "this" argument
-                    target = emitCallTarget((<PropertyAccessExpression>expr).expression);
-                    write(".");
-                    emit((<PropertyAccessExpression>expr).name);
-                }
-                else if (expr.kind === SyntaxKind.ElementAccessExpression) {
-                    // Target will be emitted as "this" argument
-                    target = emitCallTarget((<PropertyAccessExpression>expr).expression);
-                    write("[");
-                    emit((<ElementAccessExpression>expr).argumentExpression);
-                    write("]");
-                }
-                else if (expr.kind === SyntaxKind.SuperKeyword) {
-                    target = expr;
-                    write("_super");
-                }
-                else {
-                    emit(node.expression);
-                }
-                write(".apply(");
-                if (target) {
-                    if (target.kind === SyntaxKind.SuperKeyword) {
-                        // Calls of form super(...) and super.foo(...)
-                        emitThis(target);
-                    }
-                    else {
-                        // Calls of form obj.foo(...)
-                        emit(target);
-                    }
-                }
-                else {
-                    // Calls of form foo(...)
-                    write("void 0");
-                }
-                write(", ");
-                emitListWithSpread(node.arguments, /*needsUniqueCopy*/ false, /*multiLine*/ false, /*trailingComma*/ false, /*useConcat*/ true);
-                write(")");
-            }
-
-            function isSuperPropertyAccess(node: Expression): node is PropertyAccessExpression {
-                return node.kind === SyntaxKind.PropertyAccessExpression
-                    && (<PropertyAccessExpression>node).expression.kind === SyntaxKind.SuperKeyword;
-            }
-
-            function isSuperElementAccess(node: Expression): node is ElementAccessExpression {
-                return node.kind === SyntaxKind.ElementAccessExpression
-                    && (<ElementAccessExpression>node).expression.kind === SyntaxKind.SuperKeyword;
-            }
-
-            function isInAsyncMethodWithSuperInES6(node: Node) {
-                if (languageVersion === ScriptTarget.ES6) {
-                    const container = getSuperContainer(node, /*includeFunctions*/ false);
-                    if (container && resolver.getNodeCheckFlags(container) & (NodeCheckFlags.AsyncMethodWithSuper | NodeCheckFlags.AsyncMethodWithSuperBinding)) {
-                        return true;
-                    }
-                }
-
-                return false;
-            }
-
-            function emitSuperAccessInAsyncMethod(superNode: Node, argumentExpression: Expression) {
-                const container = getSuperContainer(superNode, /*includeFunctions*/ false);
-                const isSuperBinding = resolver.getNodeCheckFlags(container) & NodeCheckFlags.AsyncMethodWithSuperBinding;
-                write("_super(");
-                emit(argumentExpression);
-                write(isSuperBinding ? ").value" : ")");
-            }
-
-            function emitCallExpression(node: CallExpression) {
-                if (languageVersion < ScriptTarget.ES6 && hasSpreadElement(node.arguments)) {
-                    emitCallWithSpread(node);
-                    return;
-                }
-
-                const expression = node.expression;
-                let superCall = false;
-                let isAsyncMethodWithSuper = false;
-                if (expression.kind === SyntaxKind.SuperKeyword) {
-                    emitSuper(expression);
-                    superCall = true;
-                }
-                else {
-                    superCall = isSuperPropertyAccess(expression) || isSuperElementAccess(expression);
-                    isAsyncMethodWithSuper = superCall && isInAsyncMethodWithSuperInES6(node);
-                    emit(expression);
-                }
-
-                if (superCall && (languageVersion < ScriptTarget.ES6 || isAsyncMethodWithSuper)) {
-                    write(".call(");
-                    emitThis(expression);
-                    if (node.arguments.length) {
-                        write(", ");
-                        emitCommaList(node.arguments);
-                    }
-                    write(")");
-                }
-                else {
-                    write("(");
-                    emitCommaList(node.arguments);
-                    write(")");
-                }
-            }
-
-            function emitNewExpression(node: NewExpression) {
-                write("new ");
-
-                // Spread operator logic is supported in new expressions in ES5 using a combination
-                // of Function.prototype.bind() and Function.prototype.apply().
-                //
-                //     Example:
-                //
-                //         var args = [1, 2, 3, 4, 5];
-                //         new Array(...args);
-                //
-                //     is compiled into the following ES5:
-                //
-                //         var args = [1, 2, 3, 4, 5];
-                //         new (Array.bind.apply(Array, [void 0].concat(args)));
-                //
-                // The 'thisArg' to 'bind' is ignored when invoking the result of 'bind' with 'new',
-                // Thus, we set it to undefined ('void 0').
-                if (languageVersion === ScriptTarget.ES5 &&
-                    node.arguments &&
-                    hasSpreadElement(node.arguments)) {
-
-                    write("(");
-                    const target = emitCallTarget(node.expression);
-                    write(".bind.apply(");
-                    emit(target);
-                    write(", [void 0].concat(");
-                    emitListWithSpread(node.arguments, /*needsUniqueCopy*/ false, /*multiLine*/ false, /*trailingComma*/ false, /*useConcat*/ false);
-                    write(")))");
-                    write("()");
-                }
-                else {
-                    emit(node.expression);
-                    if (node.arguments) {
-                        write("(");
-                        emitCommaList(node.arguments);
-                        write(")");
-                    }
-                }
-            }
-
-            function emitTaggedTemplateExpression(node: TaggedTemplateExpression): void {
-                if (languageVersion >= ScriptTarget.ES6) {
-                    emit(node.tag);
-                    write(" ");
-                    emit(node.template);
-                }
-                else {
-                    emitDownlevelTaggedTemplate(node);
-                }
-            }
-
-            function emitParenExpression(node: ParenthesizedExpression) {
-                // If the node is synthesized, it means the emitter put the parentheses there,
-                // not the user. If we didn't want them, the emitter would not have put them
-                // there.
-                if (!nodeIsSynthesized(node) && node.parent.kind !== SyntaxKind.ArrowFunction) {
-                    if (node.expression.kind === SyntaxKind.TypeAssertionExpression || node.expression.kind === SyntaxKind.AsExpression) {
-                        let operand = (<TypeAssertion>node.expression).expression;
-
-                        // Make sure we consider all nested cast expressions, e.g.:
-                        // (<any><number><any>-A).x;
-                        while (operand.kind === SyntaxKind.TypeAssertionExpression || operand.kind === SyntaxKind.AsExpression) {
-                            operand = (<TypeAssertion>operand).expression;
-                        }
-
-                        // We have an expression of the form: (<Type>SubExpr)
-                        // Emitting this as (SubExpr) is really not desirable. We would like to emit the subexpr as is.
-                        // Omitting the parentheses, however, could cause change in the semantics of the generated
-                        // code if the casted expression has a lower precedence than the rest of the expression, e.g.:
-                        //      (<any>new A).foo should be emitted as (new A).foo and not new A.foo
-                        //      (<any>typeof A).toString() should be emitted as (typeof A).toString() and not typeof A.toString()
-                        //      new (<any>A()) should be emitted as new (A()) and not new A()
-                        //      (<any>function foo() { })() should be emitted as an IIF (function foo(){})() and not declaration function foo(){} ()
-                        if (operand.kind !== SyntaxKind.PrefixUnaryExpression &&
-                            operand.kind !== SyntaxKind.VoidExpression &&
-                            operand.kind !== SyntaxKind.TypeOfExpression &&
-                            operand.kind !== SyntaxKind.DeleteExpression &&
-                            operand.kind !== SyntaxKind.PostfixUnaryExpression &&
-                            operand.kind !== SyntaxKind.NewExpression &&
-                            !(operand.kind === SyntaxKind.CallExpression && node.parent.kind === SyntaxKind.NewExpression) &&
-                            !(operand.kind === SyntaxKind.FunctionExpression && node.parent.kind === SyntaxKind.CallExpression) &&
-                            !(operand.kind === SyntaxKind.NumericLiteral && node.parent.kind === SyntaxKind.PropertyAccessExpression)) {
-                            emit(operand);
-                            return;
-                        }
-                    }
-                }
-
-                write("(");
-                emit(node.expression);
-                write(")");
-            }
-
-            function emitDeleteExpression(node: DeleteExpression) {
-                write(tokenToString(SyntaxKind.DeleteKeyword));
-                write(" ");
-                emit(node.expression);
-            }
-
-            function emitVoidExpression(node: VoidExpression) {
-                write(tokenToString(SyntaxKind.VoidKeyword));
-                write(" ");
-                emit(node.expression);
-            }
-
-            function emitTypeOfExpression(node: TypeOfExpression) {
-                write(tokenToString(SyntaxKind.TypeOfKeyword));
-                write(" ");
-                emit(node.expression);
-            }
-
-            function isNameOfExportedSourceLevelDeclarationInSystemExternalModule(node: Node): boolean {
-                if (!isCurrentFileSystemExternalModule() || node.kind !== SyntaxKind.Identifier || nodeIsSynthesized(node)) {
-                    return false;
-                }
-
-                const isVariableDeclarationOrBindingElement =
-                    node.parent && (node.parent.kind === SyntaxKind.VariableDeclaration || node.parent.kind === SyntaxKind.BindingElement);
-
-                const targetDeclaration =
-                    isVariableDeclarationOrBindingElement
-                        ? <Declaration>node.parent
-                        : resolver.getReferencedValueDeclaration(<Identifier>node);
-
-                return isSourceFileLevelDeclarationInSystemJsModule(targetDeclaration, /*isExported*/ true);
-            }
-
-            function emitPrefixUnaryExpression(node: PrefixUnaryExpression) {
-                const exportChanged = (node.operator === SyntaxKind.PlusPlusToken || node.operator === SyntaxKind.MinusMinusToken) &&
-                    isNameOfExportedSourceLevelDeclarationInSystemExternalModule(node.operand);
-
-                if (exportChanged) {
-                    // emit
-                    // ++x
-                    // as
-                    // exports('x', ++x)
-                    write(`${exportFunctionForFile}("`);
-                    emitNodeWithoutSourceMap(node.operand);
-                    write(`", `);
-                }
-
-                write(tokenToString(node.operator));
-                // In some cases, we need to emit a space between the operator and the operand. One obvious case
-                // is when the operator is an identifier, like delete or typeof. We also need to do this for plus
-                // and minus expressions in certain cases. Specifically, consider the following two cases (parens
-                // are just for clarity of exposition, and not part of the source code):
-                //
-                //  (+(+1))
-                //  (+(++1))
-                //
-                // We need to emit a space in both cases. In the first case, the absence of a space will make
-                // the resulting expression a prefix increment operation. And in the second, it will make the resulting
-                // expression a prefix increment whose operand is a plus expression - (++(+x))
-                // The same is true of minus of course.
-                if (node.operand.kind === SyntaxKind.PrefixUnaryExpression) {
-                    const operand = <PrefixUnaryExpression>node.operand;
-                    if (node.operator === SyntaxKind.PlusToken && (operand.operator === SyntaxKind.PlusToken || operand.operator === SyntaxKind.PlusPlusToken)) {
-                        write(" ");
-                    }
-                    else if (node.operator === SyntaxKind.MinusToken && (operand.operator === SyntaxKind.MinusToken || operand.operator === SyntaxKind.MinusMinusToken)) {
-                        write(" ");
-                    }
-                }
-                emit(node.operand);
-
-                if (exportChanged) {
-                    write(")");
-                }
-            }
-
-            function emitPostfixUnaryExpression(node: PostfixUnaryExpression) {
-                const exportChanged = isNameOfExportedSourceLevelDeclarationInSystemExternalModule(node.operand);
-                if (exportChanged) {
-                    // export function returns the value that was passes as the second argument
-                    // however for postfix unary expressions result value should be the value before modification.
-                    // emit 'x++' as '(export('x', ++x) - 1)' and 'x--' as '(export('x', --x) + 1)'
-                    write(`(${exportFunctionForFile}("`);
-                    emitNodeWithoutSourceMap(node.operand);
-                    write(`", `);
-
-                    write(tokenToString(node.operator));
-                    emit(node.operand);
-
-                    if (node.operator === SyntaxKind.PlusPlusToken) {
-                        write(") - 1)");
-                    }
-                    else {
-                        write(") + 1)");
-                    }
-                }
-                else {
-                    emit(node.operand);
-                    write(tokenToString(node.operator));
-                }
-            }
-
-            function shouldHoistDeclarationInSystemJsModule(node: Node): boolean {
-                return isSourceFileLevelDeclarationInSystemJsModule(node, /*isExported*/ false);
-            }
-
-            /*
-             * Checks if given node is a source file level declaration (not nested in module/function).
-             * If 'isExported' is true - then declaration must also be exported.
-             * This function is used in two cases:
-             * - check if node is a exported source file level value to determine
-             *   if we should also export the value after its it changed
-             * - check if node is a source level declaration to emit it differently,
-             *   i.e non-exported variable statement 'var x = 1' is hoisted so
-             *   we we emit variable statement 'var' should be dropped.
-             */
-            function isSourceFileLevelDeclarationInSystemJsModule(node: Node, isExported: boolean): boolean {
-                if (!node || !isCurrentFileSystemExternalModule()) {
-                    return false;
-                }
-
-                let current: Node = node;
-                while (current) {
-                    if (current.kind === SyntaxKind.SourceFile) {
-                        return !isExported || ((getCombinedNodeFlags(node) & NodeFlags.Export) !== 0);
-                    }
-                    else if (isFunctionLike(current) || current.kind === SyntaxKind.ModuleBlock) {
-                        return false;
-                    }
-                    else {
-                        current = current.parent;
-                    }
-                }
-            }
-
-            /**
-             * Emit ES7 exponentiation operator downlevel using Math.pow
-             * @param node a binary expression node containing exponentiationOperator (**, **=)
-             */
-            function emitExponentiationOperator(node: BinaryExpression) {
-                const leftHandSideExpression = node.left;
-                if (node.operatorToken.kind === SyntaxKind.AsteriskAsteriskEqualsToken) {
-                    let synthesizedLHS: ElementAccessExpression | PropertyAccessExpression;
-                    let shouldEmitParentheses = false;
-                    if (isElementAccessExpression(leftHandSideExpression)) {
-                        shouldEmitParentheses = true;
-                        write("(");
-
-                        synthesizedLHS = <ElementAccessExpression>createSynthesizedNode(SyntaxKind.ElementAccessExpression, /*startsOnNewLine*/ false);
-
-                        const identifier = emitTempVariableAssignment(leftHandSideExpression.expression, /*canDefineTempVariablesInPlace*/ false, /*shouldEmitCommaBeforeAssignment*/ false);
-                        synthesizedLHS.expression = identifier;
-
-                        if (leftHandSideExpression.argumentExpression.kind !== SyntaxKind.NumericLiteral &&
-                            leftHandSideExpression.argumentExpression.kind !== SyntaxKind.StringLiteral) {
-                            const tempArgumentExpression = createAndRecordTempVariable(TempFlags._i);
-                            (<ElementAccessExpression>synthesizedLHS).argumentExpression = tempArgumentExpression;
-                            emitAssignment(tempArgumentExpression, leftHandSideExpression.argumentExpression, /*shouldEmitCommaBeforeAssignment*/ true, leftHandSideExpression.expression);
-                        }
-                        else {
-                            (<ElementAccessExpression>synthesizedLHS).argumentExpression = leftHandSideExpression.argumentExpression;
-                        }
-                        write(", ");
-                    }
-                    else if (isPropertyAccessExpression(leftHandSideExpression)) {
-                        shouldEmitParentheses = true;
-                        write("(");
-                        synthesizedLHS = <PropertyAccessExpression>createSynthesizedNode(SyntaxKind.PropertyAccessExpression, /*startsOnNewLine*/ false);
-
-                        const identifier = emitTempVariableAssignment(leftHandSideExpression.expression, /*canDefineTempVariablesInPlace*/ false, /*shouldEmitCommaBeforeAssignment*/ false);
-                        synthesizedLHS.expression = identifier;
-
-                        (<PropertyAccessExpression>synthesizedLHS).dotToken = leftHandSideExpression.dotToken;
-                        (<PropertyAccessExpression>synthesizedLHS).name = leftHandSideExpression.name;
-                        write(", ");
-                    }
-
-                    emit(synthesizedLHS || leftHandSideExpression);
-                    write(" = ");
-                    write("Math.pow(");
-                    emit(synthesizedLHS || leftHandSideExpression);
-                    write(", ");
-                    emit(node.right);
-                    write(")");
-                    if (shouldEmitParentheses) {
-                        write(")");
-                    }
-                }
-                else {
-                    write("Math.pow(");
-                    emit(leftHandSideExpression);
-                    write(", ");
-                    emit(node.right);
-                    write(")");
-                }
-            }
-
-            function emitBinaryExpression(node: BinaryExpression) {
-                if (languageVersion < ScriptTarget.ES6 && node.operatorToken.kind === SyntaxKind.EqualsToken &&
-                    (node.left.kind === SyntaxKind.ObjectLiteralExpression || node.left.kind === SyntaxKind.ArrayLiteralExpression)) {
-                    emitDestructuring(node, node.parent.kind === SyntaxKind.ExpressionStatement);
-                }
-                else {
-                    const exportChanged =
-                        node.operatorToken.kind >= SyntaxKind.FirstAssignment &&
-                        node.operatorToken.kind <= SyntaxKind.LastAssignment &&
-                        isNameOfExportedSourceLevelDeclarationInSystemExternalModule(node.left);
-
-                    if (exportChanged) {
-                        // emit assignment 'x <op> y' as 'exports("x", x <op> y)'
-                        write(`${exportFunctionForFile}("`);
-                        emitNodeWithoutSourceMap(node.left);
-                        write(`", `);
-                    }
-
-                    if (node.operatorToken.kind === SyntaxKind.AsteriskAsteriskToken || node.operatorToken.kind === SyntaxKind.AsteriskAsteriskEqualsToken) {
-                        // Downleveled emit exponentiation operator using Math.pow
-                        emitExponentiationOperator(node);
-                    }
-                    else {
-                        emit(node.left);
-                        // Add indentation before emit the operator if the operator is on different line
-                        // For example:
-                        //      3
-                        //      + 2;
-                        //   emitted as
-                        //      3
-                        //          + 2;
-                        const indentedBeforeOperator = indentIfOnDifferentLines(node, node.left, node.operatorToken, node.operatorToken.kind !== SyntaxKind.CommaToken ? " " : undefined);
-                        write(tokenToString(node.operatorToken.kind));
-                        const indentedAfterOperator = indentIfOnDifferentLines(node, node.operatorToken, node.right, " ");
-                        emit(node.right);
-                        decreaseIndentIf(indentedBeforeOperator, indentedAfterOperator);
-                    }
-
-                    if (exportChanged) {
-                        write(")");
-                    }
-                }
-            }
-
-            function synthesizedNodeStartsOnNewLine(node: Node) {
-                return nodeIsSynthesized(node) && (<SynthesizedNode>node).startsOnNewLine;
-            }
-
-            function emitConditionalExpression(node: ConditionalExpression) {
-                emit(node.condition);
-                const indentedBeforeQuestion = indentIfOnDifferentLines(node, node.condition, node.questionToken, " ");
-                write("?");
-                const indentedAfterQuestion = indentIfOnDifferentLines(node, node.questionToken, node.whenTrue, " ");
-                emit(node.whenTrue);
-                decreaseIndentIf(indentedBeforeQuestion, indentedAfterQuestion);
-                const indentedBeforeColon = indentIfOnDifferentLines(node, node.whenTrue, node.colonToken, " ");
-                write(":");
-                const indentedAfterColon = indentIfOnDifferentLines(node, node.colonToken, node.whenFalse, " ");
-                emit(node.whenFalse);
-                decreaseIndentIf(indentedBeforeColon, indentedAfterColon);
-            }
-
-            // Helper function to decrease the indent if we previously indented.  Allows multiple
-            // previous indent values to be considered at a time.  This also allows caller to just
-            // call this once, passing in all their appropriate indent values, instead of needing
-            // to call this helper function multiple times.
-            function decreaseIndentIf(value1: boolean, value2?: boolean) {
-                if (value1) {
-                    decreaseIndent();
-                }
-                if (value2) {
-                    decreaseIndent();
-                }
-            }
-
-            function isSingleLineEmptyBlock(node: Node) {
-                if (node && node.kind === SyntaxKind.Block) {
-                    const block = <Block>node;
-                    return block.statements.length === 0 && nodeEndIsOnSameLineAsNodeStart(block, block);
-                }
-            }
-
-            function emitBlock(node: Block) {
-                if (isSingleLineEmptyBlock(node)) {
-                    emitToken(SyntaxKind.OpenBraceToken, node.pos);
-                    write(" ");
-                    emitToken(SyntaxKind.CloseBraceToken, node.statements.end);
-                    return;
-                }
-
-                emitToken(SyntaxKind.OpenBraceToken, node.pos);
-                increaseIndent();
-                if (node.kind === SyntaxKind.ModuleBlock) {
-                    Debug.assert(node.parent.kind === SyntaxKind.ModuleDeclaration);
-                    emitCaptureThisForNodeIfNecessary(node.parent);
-                }
-                emitLines(node.statements);
-                if (node.kind === SyntaxKind.ModuleBlock) {
-                    emitTempDeclarations(/*newLine*/ true);
-                }
-                decreaseIndent();
-                writeLine();
-                emitToken(SyntaxKind.CloseBraceToken, node.statements.end);
-            }
-
-            function emitEmbeddedStatement(node: Node) {
-                if (node.kind === SyntaxKind.Block) {
-                    write(" ");
-                    emit(<Block>node);
-                }
-                else {
-                    increaseIndent();
-                    writeLine();
-                    emit(node);
-                    decreaseIndent();
-                }
-            }
-
-            function emitExpressionStatement(node: ExpressionStatement) {
-                emitParenthesizedIf(node.expression, /*parenthesized*/ node.expression.kind === SyntaxKind.ArrowFunction);
-                write(";");
-            }
-
-            function emitIfStatement(node: IfStatement) {
-                let endPos = emitToken(SyntaxKind.IfKeyword, node.pos);
-                write(" ");
-                endPos = emitToken(SyntaxKind.OpenParenToken, endPos);
-                emit(node.expression);
-                emitToken(SyntaxKind.CloseParenToken, node.expression.end);
-                emitEmbeddedStatement(node.thenStatement);
-                if (node.elseStatement) {
-                    writeLine();
-                    emitToken(SyntaxKind.ElseKeyword, node.thenStatement.end);
-                    if (node.elseStatement.kind === SyntaxKind.IfStatement) {
-                        write(" ");
-                        emit(node.elseStatement);
-                    }
-                    else {
-                        emitEmbeddedStatement(node.elseStatement);
-                    }
-                }
-            }
-
-            function emitDoStatement(node: DoStatement) {
-                emitLoop(node, emitDoStatementWorker);
-            }
-
-            function emitDoStatementWorker(node: DoStatement, loop: ConvertedLoop) {
-                write("do");
-                if (loop) {
-                    emitConvertedLoopCall(loop, /*emitAsBlock*/ true);
-                }
-                else {
-                    emitNormalLoopBody(node, /*emitAsEmbeddedStatement*/ true);
-                }
-                if (node.statement.kind === SyntaxKind.Block) {
-                    write(" ");
-                }
-                else {
-                    writeLine();
-                }
-                write("while (");
-                emit(node.expression);
-                write(");");
-            }
-
-            function emitWhileStatement(node: WhileStatement) {
-                emitLoop(node, emitWhileStatementWorker);
-            }
-
-            function emitWhileStatementWorker(node: WhileStatement, loop: ConvertedLoop) {
-                write("while (");
-                emit(node.expression);
-                write(")");
-
-                if (loop) {
-                    emitConvertedLoopCall(loop, /*emitAsBlock*/ true);
-                }
-                else {
-                    emitNormalLoopBody(node, /*emitAsEmbeddedStatement*/ true);
-                }
-            }
-
-            /**
-             * Returns true if start of variable declaration list was emitted.
-             * Returns false if nothing was written - this can happen for source file level variable declarations
-             *     in system modules where such variable declarations are hoisted.
-             */
-            function tryEmitStartOfVariableDeclarationList(decl: VariableDeclarationList): boolean {
-                if (shouldHoistVariable(decl, /*checkIfSourceFileLevelDecl*/ true)) {
-                    // variables in variable declaration list were already hoisted
-                    return false;
-                }
-
-                if (convertedLoopState && (getCombinedNodeFlags(decl) & NodeFlags.BlockScoped) === 0) {
-                    // we are inside a converted loop - this can only happen in downlevel scenarios
-                    // record names for all variable declarations
-                    for (const varDecl of decl.declarations) {
-                        hoistVariableDeclarationFromLoop(convertedLoopState, varDecl);
-                    }
-                    return false;
-                }
-
-                emitStart(decl);
-                if (decl && languageVersion >= ScriptTarget.ES6) {
-                    if (isLet(decl)) {
-                        write("let ");
-                    }
-                    else if (isConst(decl)) {
-                        write("const ");
-                    }
-                    else {
-                        write("var ");
-                    }
-                }
-                else {
-                    write("var ");
-                }
-                // Note here we specifically dont emit end so that if we are going to emit binding pattern
-                // we can alter the source map correctly
-                return true;
-            }
-
-            function emitVariableDeclarationListSkippingUninitializedEntries(list: VariableDeclarationList): boolean {
-                let started = false;
-                for (const decl of list.declarations) {
-                    if (!decl.initializer) {
-                        continue;
-                    }
-
-                    if (!started) {
-                        started = true;
-                    }
-                    else {
-                        write(", ");
-                    }
-
-                    emit(decl);
-                }
-
-                return started;
-            }
-
-            interface ConvertedLoop {
-                functionName: string;
-                paramList: string;
-                state: ConvertedLoopState;
-            }
-
-            function shouldConvertLoopBody(node: IterationStatement): boolean {
-                return languageVersion < ScriptTarget.ES6 &&
-                    (resolver.getNodeCheckFlags(node) & NodeCheckFlags.LoopWithBlockScopedBindingCapturedInFunction) !== 0;
-            }
-
-            function emitLoop(node: IterationStatement, loopEmitter: (n: IterationStatement, convertedLoop: ConvertedLoop) => void): void {
-                const shouldConvert = shouldConvertLoopBody(node);
-                if (!shouldConvert) {
-                    loopEmitter(node, /* convertedLoop*/ undefined);
-                }
-                else {
-                    const loop = convertLoopBody(node);
-                    if (node.parent.kind === SyntaxKind.LabeledStatement) {
-                        // if parent of the loop was labeled statement - attach the label to loop skipping converted loop body
-                        emitLabelAndColon(<LabeledStatement>node.parent);
-                    }
-                    loopEmitter(node, loop);
-                }
-            }
-
-            function convertLoopBody(node: IterationStatement): ConvertedLoop {
-                const functionName = makeUniqueName("_loop");
-
-                let loopInitializer: VariableDeclarationList;
-                switch (node.kind) {
-                    case SyntaxKind.ForStatement:
-                    case SyntaxKind.ForInStatement:
-                    case SyntaxKind.ForOfStatement:
-                        const initializer = (<ForStatement | ForInStatement | ForOfStatement>node).initializer;
-                        if (initializer && initializer.kind === SyntaxKind.VariableDeclarationList) {
-                            loopInitializer = <VariableDeclarationList>(<ForStatement | ForInStatement | ForOfStatement>node).initializer;
-                        }
-                        break;
-                }
-
-                let loopParameters: string[];
-                if (loopInitializer && (getCombinedNodeFlags(loopInitializer) & NodeFlags.BlockScoped)) {
-                    // if loop initializer contains block scoped variables - they should be passed to converted loop body as parameters
-                    loopParameters = [];
-                    for (const varDeclaration of loopInitializer.declarations) {
-                        collectNames(varDeclaration.name);
-                    }
-                }
-
-                const bodyIsBlock = node.statement.kind === SyntaxKind.Block;
-                const paramList = loopParameters ? loopParameters.join(", ") : "";
-
-                writeLine();
-                write(`var ${functionName} = function(${paramList})`);
-
-                if (!bodyIsBlock) {
-                    write(" {");
-                    writeLine();
-                    increaseIndent();
-                }
-
-                const convertedOuterLoopState = convertedLoopState;
-                convertedLoopState = {};
-
-                if (convertedOuterLoopState) {
-                    // convertedOuterLoopState !== undefined means that this converted loop is nested in another converted loop.
-                    // if outer converted loop has already accumulated some state - pass it through
-                    if (convertedOuterLoopState.argumentsName) {
-                        // outer loop has already used 'arguments' so we've already have some name to alias it
-                        // use the same name in all nested loops
-                        convertedLoopState.argumentsName = convertedOuterLoopState.argumentsName;
-                    }
-
-                    if (convertedOuterLoopState.thisName) {
-                        // outer loop has already used 'this' so we've already have some name to alias it
-                        // use the same name in all nested loops
-                        convertedLoopState.thisName = convertedOuterLoopState.thisName;
-                    }
-
-                    if (convertedOuterLoopState.hoistedLocalVariables) {
-                        // we've already collected some non-block scoped variable declarations in enclosing loop
-                        // use the same storage in nested loop
-                        convertedLoopState.hoistedLocalVariables = convertedOuterLoopState.hoistedLocalVariables;
-                    }
-                }
-
-                emitEmbeddedStatement(node.statement);
-
-                if (!bodyIsBlock) {
-                    decreaseIndent();
-                    writeLine();
-                    write("}");
-                }
-                write(";");
-                writeLine();
-
-                if (convertedLoopState.argumentsName) {
-                    // if alias for arguments is set
-                    if (convertedOuterLoopState) {
-                        // pass it to outer converted loop
-                        convertedOuterLoopState.argumentsName = convertedLoopState.argumentsName;
-                    }
-                    else {
-                        // this is top level converted loop and we need to create an alias for 'arguments' object
-                        write(`var ${convertedLoopState.argumentsName} = arguments;`);
-                        writeLine();
-                    }
-                }
-                if (convertedLoopState.thisName) {
-                    // if alias for this is set
-                    if (convertedOuterLoopState) {
-                        // pass it to outer converted loop
-                        convertedOuterLoopState.thisName = convertedLoopState.thisName;
-                    }
-                    else {
-                        // this is top level converted loop so we need to create an alias for 'this' here
-                        // NOTE:
-                        // if converted loops were all nested in arrow function then we'll always emit '_this' so convertedLoopState.thisName will not be set.
-                        // If it is set this means that all nested loops are not nested in arrow function and it is safe to capture 'this'.
-                        write(`var ${convertedLoopState.thisName} = this;`);
-                        writeLine();
-                    }
-                }
-
-                if (convertedLoopState.hoistedLocalVariables) {
-                    // if hoistedLocalVariables !== undefined this means that we've possibly collected some variable declarations to be hoisted later
-                    if (convertedOuterLoopState) {
-                        // pass them to outer converted loop
-                        convertedOuterLoopState.hoistedLocalVariables = convertedLoopState.hoistedLocalVariables;
-                    }
-                    else {
-                        // deduplicate and hoist collected variable declarations
-                        write("var ");
-                        let seen: Map<string>;
-                        for (const id of convertedLoopState.hoistedLocalVariables) {
-                           // Don't initialize seen unless we have at least one element.
-                           // Emit a comma to separate for all but the first element.
-                           if (!seen) {
-                               seen = {};
-                           }
-                           else {
-                               write(", ");
-                           }
-
-                           if (!hasProperty(seen, id.text)) {
-                               emit(id);
-                               seen[id.text] = id.text;
-                           }
-                        }
-                        write(";");
-                        writeLine();
-                    }
-                }
-
-                const currentLoopState = convertedLoopState;
-                convertedLoopState = convertedOuterLoopState;
-
-                return { functionName, paramList, state: currentLoopState };
-
-                function collectNames(name: Identifier | BindingPattern): void {
-                    if (name.kind === SyntaxKind.Identifier) {
-                        const nameText = isNameOfNestedRedeclaration(<Identifier>name) ? getGeneratedNameForNode(name) : (<Identifier>name).text;
-                        loopParameters.push(nameText);
-                    }
-                    else {
-                        for (const element of (<BindingPattern>name).elements) {
-                            collectNames(element.name);
-                        }
-                    }
-                }
-            }
-
-            function emitNormalLoopBody(node: IterationStatement, emitAsEmbeddedStatement: boolean): void {
-                let saveAllowedNonLabeledJumps: Jump;
-                if (convertedLoopState) {
-                    // we get here if we are trying to emit normal loop loop inside converted loop
-                    // set allowedNonLabeledJumps to Break | Continue to mark that break\continue inside the loop should be emitted as is
-                    saveAllowedNonLabeledJumps = convertedLoopState.allowedNonLabeledJumps;
-                    convertedLoopState.allowedNonLabeledJumps = Jump.Break | Jump.Continue;
-                }
-
-                if (emitAsEmbeddedStatement) {
-                    emitEmbeddedStatement(node.statement);
-                }
-                else if (node.statement.kind === SyntaxKind.Block) {
-                    emitLines((<Block>node.statement).statements);
-                }
-                else {
-                    writeLine();
-                    emit(node.statement);
-                }
-
-                if (convertedLoopState) {
-                    convertedLoopState.allowedNonLabeledJumps = saveAllowedNonLabeledJumps;
-                }
-            }
-
-            function emitConvertedLoopCall(loop: ConvertedLoop, emitAsBlock: boolean): void {
-                if (emitAsBlock) {
-                    write(" {");
-                    writeLine();
-                    increaseIndent();
-                }
-
-                // loop is considered simple if it does not have any return statements or break\continue that transfer control outside of the loop
-                // simple loops are emitted as just 'loop()';
-                const isSimpleLoop =
-                    !loop.state.nonLocalJumps &&
-                    !loop.state.labeledNonLocalBreaks &&
-                    !loop.state.labeledNonLocalContinues;
-
-                const loopResult = makeUniqueName("state");
-                if (!isSimpleLoop) {
-                    write(`var ${loopResult} = `);
-                }
-
-                write(`${loop.functionName}(${loop.paramList});`);
-
-                if (!isSimpleLoop) {
-                    // for non simple loops we need to store result returned from converted loop function and use it to do dispatching
-                    // converted loop function can return:
-                    // - object - used when body of the converted loop contains return statement. Property "value" of this object stores retuned value
-                    // - string - used to dispatch jumps. "break" and "continue" are used to non-labeled jumps, other values are used to transfer control to
-                    //   different labels
-                    writeLine();
-                    if (loop.state.nonLocalJumps & Jump.Return) {
-                        write(`if (typeof ${loopResult} === "object") `);
-                        if (convertedLoopState) {
-                            // we are currently nested in another converted loop - return unwrapped result
-                            write(`return ${loopResult};`);
-                            // propagate 'hasReturn' flag to outer loop
-                            convertedLoopState.nonLocalJumps |= Jump.Return;
-                        }
-                        else {
-                            // top level converted loop - return unwrapped value
-                            write(`return ${loopResult}.value`);
-                        }
-                        writeLine();
-                    }
-
-                    if (loop.state.nonLocalJumps & Jump.Break) {
-                        write(`if (${loopResult} === "break") break;`);
-                        writeLine();
-                    }
-
-                    if (loop.state.nonLocalJumps & Jump.Continue) {
-                        write(`if (${loopResult} === "continue") continue;`);
-                        writeLine();
-                    }
-
-                    // in case of labeled breaks emit code that either breaks to some known label inside outer loop or delegates jump decision to outer loop
-                    emitDispatchTableForLabeledJumps(loopResult, loop.state, convertedLoopState);
-                }
-
-                if (emitAsBlock) {
-                    writeLine();
-                    decreaseIndent();
-                    write("}");
-                }
-
-                function emitDispatchTableForLabeledJumps(loopResultVariable: string, currentLoop: ConvertedLoopState, outerLoop: ConvertedLoopState) {
-                    if (!currentLoop.labeledNonLocalBreaks && !currentLoop.labeledNonLocalContinues) {
-                        return;
-                    }
-
-                    write(`switch(${loopResultVariable}) {`);
-                    increaseIndent();
-
-                    emitDispatchEntriesForLabeledJumps(currentLoop.labeledNonLocalBreaks, /*isBreak*/ true, loopResultVariable, outerLoop);
-                    emitDispatchEntriesForLabeledJumps(currentLoop.labeledNonLocalContinues, /*isBreak*/ false, loopResultVariable, outerLoop);
-
-                    decreaseIndent();
-                    writeLine();
-                    write("}");
-                }
-
-                function emitDispatchEntriesForLabeledJumps(table: Map<string>, isBreak: boolean, loopResultVariable: string, outerLoop: ConvertedLoopState): void {
-                    if (!table) {
-                        return;
-                    }
-
-                    for (const labelText in table) {
-                        const labelMarker = table[labelText];
-                        writeLine();
-                        write(`case "${labelMarker}": `);
-                        // if there are no outer converted loop or outer label in question is located inside outer converted loop
-                        // then emit labeled break\continue
-                        // otherwise propagate pair 'label -> marker' to outer converted loop and emit 'return labelMarker' so outer loop can later decide what to do
-                        if (!outerLoop || (outerLoop.labels && outerLoop.labels[labelText])) {
-                            if (isBreak) {
-                                write("break ");
-                            }
-                            else {
-                                write("continue ");
-                            }
-                            write(`${labelText};`);
-                        }
-                        else {
-                            setLabeledJump(outerLoop, isBreak, labelText, labelMarker);
-                            write(`return ${loopResultVariable};`);
-                        }
-                    }
-                }
-            }
-
-            function emitForStatement(node: ForStatement) {
-                emitLoop(node, emitForStatementWorker);
-            }
-
-            function emitForStatementWorker(node: ForStatement, loop: ConvertedLoop) {
-                let endPos = emitToken(SyntaxKind.ForKeyword, node.pos);
-                write(" ");
-                endPos = emitToken(SyntaxKind.OpenParenToken, endPos);
-                if (node.initializer && node.initializer.kind === SyntaxKind.VariableDeclarationList) {
-                    const variableDeclarationList = <VariableDeclarationList>node.initializer;
-                    const startIsEmitted = tryEmitStartOfVariableDeclarationList(variableDeclarationList);
-                    if (startIsEmitted) {
-                        emitCommaList(variableDeclarationList.declarations);
-                    }
-                    else {
-                        emitVariableDeclarationListSkippingUninitializedEntries(variableDeclarationList);
-                    }
-                }
-                else if (node.initializer) {
-                    emit(node.initializer);
-                }
-                write(";");
-                emitOptional(" ", node.condition);
-                write(";");
-                emitOptional(" ", node.incrementor);
-                write(")");
-
-                if (loop) {
-                    emitConvertedLoopCall(loop, /*emitAsBlock*/ true);
-                }
-                else {
-                    emitNormalLoopBody(node, /*emitAsEmbeddedStatement*/ true);
-                }
-            }
-
-            function emitForInOrForOfStatement(node: ForInStatement | ForOfStatement) {
-                if (languageVersion < ScriptTarget.ES6 && node.kind === SyntaxKind.ForOfStatement) {
-                    emitLoop(node, emitDownLevelForOfStatementWorker);
-                }
-                else {
-                    emitLoop(node, emitForInOrForOfStatementWorker);
-                }
-            }
-
-            function emitForInOrForOfStatementWorker(node: ForInStatement | ForOfStatement, loop: ConvertedLoop) {
-                let endPos = emitToken(SyntaxKind.ForKeyword, node.pos);
-                write(" ");
-                endPos = emitToken(SyntaxKind.OpenParenToken, endPos);
-                if (node.initializer.kind === SyntaxKind.VariableDeclarationList) {
-                    const variableDeclarationList = <VariableDeclarationList>node.initializer;
-                    if (variableDeclarationList.declarations.length >= 1) {
-                        tryEmitStartOfVariableDeclarationList(variableDeclarationList);
-                        emit(variableDeclarationList.declarations[0]);
-                    }
-                }
-                else {
-                    emit(node.initializer);
-                }
-
-                if (node.kind === SyntaxKind.ForInStatement) {
-                    write(" in ");
-                }
-                else {
-                    write(" of ");
-                }
-                emit(node.expression);
-                emitToken(SyntaxKind.CloseParenToken, node.expression.end);
-
-                if (loop) {
-                    emitConvertedLoopCall(loop, /*emitAsBlock*/ true);
-                }
-                else {
-                    emitNormalLoopBody(node, /*emitAsEmbeddedStatement*/ true);
-                }
-            }
-
-            function emitDownLevelForOfStatementWorker(node: ForOfStatement, loop: ConvertedLoop) {
-                // The following ES6 code:
-                //
-                //    for (let v of expr) { }
-                //
-                // should be emitted as
-                //
-                //    for (let _i = 0, _a = expr; _i < _a.length; _i++) {
-                //        let v = _a[_i];
-                //    }
-                //
-                // where _a and _i are temps emitted to capture the RHS and the counter,
-                // respectively.
-                // When the left hand side is an expression instead of a let declaration,
-                // the "let v" is not emitted.
-                // When the left hand side is a let/const, the v is renamed if there is
-                // another v in scope.
-                // Note that all assignments to the LHS are emitted in the body, including
-                // all destructuring.
-                // Note also that because an extra statement is needed to assign to the LHS,
-                // for-of bodies are always emitted as blocks.
-
-                let endPos = emitToken(SyntaxKind.ForKeyword, node.pos);
-                write(" ");
-                endPos = emitToken(SyntaxKind.OpenParenToken, endPos);
-
-                // Do not emit the LHS let declaration yet, because it might contain destructuring.
-
-                // Do not call recordTempDeclaration because we are declaring the temps
-                // right here. Recording means they will be declared later.
-                // In the case where the user wrote an identifier as the RHS, like this:
-                //
-                //     for (let v of arr) { }
-                //
-                // we can't reuse 'arr' because it might be modified within the body of the loop.
-                const counter = createTempVariable(TempFlags._i);
-                const rhsReference = createSynthesizedNode(SyntaxKind.Identifier) as Identifier;
-                rhsReference.text = node.expression.kind === SyntaxKind.Identifier ?
-                    makeUniqueName((<Identifier>node.expression).text) :
-                    makeTempVariableName(TempFlags.Auto);
-
-                // This is the let keyword for the counter and rhsReference. The let keyword for
-                // the LHS will be emitted inside the body.
-                emitStart(node.expression);
-                write("var ");
-
-                // _i = 0
-                emitNodeWithoutSourceMap(counter);
-                write(" = 0");
-                emitEnd(node.expression);
-
-                // , _a = expr
-                write(", ");
-                emitStart(node.expression);
-                emitNodeWithoutSourceMap(rhsReference);
-                write(" = ");
-                emitNodeWithoutSourceMap(node.expression);
-                emitEnd(node.expression);
-
-                write("; ");
-
-                // _i < _a.length;
-                emitStart(node.expression);
-                emitNodeWithoutSourceMap(counter);
-                write(" < ");
-
-                emitNodeWithCommentsAndWithoutSourcemap(rhsReference);
-                write(".length");
-
-                emitEnd(node.expression);
-                write("; ");
-
-                // _i++)
-                emitStart(node.expression);
-                emitNodeWithoutSourceMap(counter);
-                write("++");
-                emitEnd(node.expression);
-                emitToken(SyntaxKind.CloseParenToken, node.expression.end);
-
-                // Body
-                write(" {");
-                writeLine();
-                increaseIndent();
-
-                // Initialize LHS
-                // let v = _a[_i];
-                const rhsIterationValue = createElementAccessExpression(rhsReference, counter);
-                emitStart(node.initializer);
-                if (node.initializer.kind === SyntaxKind.VariableDeclarationList) {
-                    write("var ");
-                    const variableDeclarationList = <VariableDeclarationList>node.initializer;
-                    if (variableDeclarationList.declarations.length > 0) {
-                        const declaration = variableDeclarationList.declarations[0];
-                        if (isBindingPattern(declaration.name)) {
-                            // This works whether the declaration is a var, let, or const.
-                            // It will use rhsIterationValue _a[_i] as the initializer.
-                            emitDestructuring(declaration, /*isAssignmentExpressionStatement*/ false, rhsIterationValue);
-                        }
-                        else {
-                            // The following call does not include the initializer, so we have
-                            // to emit it separately.
-                            emitNodeWithCommentsAndWithoutSourcemap(declaration);
-                            write(" = ");
-                            emitNodeWithoutSourceMap(rhsIterationValue);
-                        }
-                    }
-                    else {
-                        // It's an empty declaration list. This can only happen in an error case, if the user wrote
-                        //     for (let of []) {}
-                        emitNodeWithoutSourceMap(createTempVariable(TempFlags.Auto));
-                        write(" = ");
-                        emitNodeWithoutSourceMap(rhsIterationValue);
-                    }
-                }
-                else {
-                    // Initializer is an expression. Emit the expression in the body, so that it's
-                    // evaluated on every iteration.
-                    const assignmentExpression = createBinaryExpression(<Expression>node.initializer, SyntaxKind.EqualsToken, rhsIterationValue, /*startsOnNewLine*/ false);
-                    if (node.initializer.kind === SyntaxKind.ArrayLiteralExpression || node.initializer.kind === SyntaxKind.ObjectLiteralExpression) {
-                        // This is a destructuring pattern, so call emitDestructuring instead of emit. Calling emit will not work, because it will cause
-                        // the BinaryExpression to be passed in instead of the expression statement, which will cause emitDestructuring to crash.
-                        emitDestructuring(assignmentExpression, /*isAssignmentExpressionStatement*/ true, /*value*/ undefined);
-                    }
-                    else {
-                        emitNodeWithCommentsAndWithoutSourcemap(assignmentExpression);
-                    }
-                }
-                emitEnd(node.initializer);
-                write(";");
-
-                if (loop) {
-                    writeLine();
-                    emitConvertedLoopCall(loop, /*emitAsBlock*/ false);
-                }
-                else {
-                    emitNormalLoopBody(node, /*emitAsEmbeddedStatement*/ false);
-                }
-
-                writeLine();
-                decreaseIndent();
-                write("}");
-            }
-
-            function emitBreakOrContinueStatement(node: BreakOrContinueStatement) {
-                if (convertedLoopState) {
-                    // check if we can emit break\continue as is
-                    // it is possible if either
-                    //   - break\continue is statement labeled and label is located inside the converted loop
-                    //   - break\continue is non-labeled and located in non-converted loop\switch statement
-                    const jump = node.kind === SyntaxKind.BreakStatement ? Jump.Break : Jump.Continue;
-                    const canUseBreakOrContinue =
-                        (node.label && convertedLoopState.labels && convertedLoopState.labels[node.label.text]) ||
-                        (!node.label && (convertedLoopState.allowedNonLabeledJumps & jump));
-
-                    if (!canUseBreakOrContinue) {
-                        if (!node.label) {
-                            if (node.kind === SyntaxKind.BreakStatement) {
-                                convertedLoopState.nonLocalJumps |= Jump.Break;
-                                write(`return "break";`);
-                            }
-                            else {
-                                convertedLoopState.nonLocalJumps |= Jump.Continue;
-                                write(`return "continue";`);
-                            }
-                        }
-                        else {
-                            let labelMarker: string;
-                            if (node.kind === SyntaxKind.BreakStatement) {
-                                labelMarker = `break-${node.label.text}`;
-                                setLabeledJump(convertedLoopState, /*isBreak*/ true, node.label.text, labelMarker);
-                            }
-                            else {
-                                labelMarker = `continue-${node.label.text}`;
-                                setLabeledJump(convertedLoopState, /*isBreak*/ false, node.label.text, labelMarker);
-                            }
-                            write(`return "${labelMarker}";`);
-                        }
-
-                        return;
-                    }
-                }
-
-                emitToken(node.kind === SyntaxKind.BreakStatement ? SyntaxKind.BreakKeyword : SyntaxKind.ContinueKeyword, node.pos);
-                emitOptional(" ", node.label);
-                write(";");
-            }
-
-            function emitReturnStatement(node: ReturnStatement) {
-                if (convertedLoopState) {
-                    convertedLoopState.nonLocalJumps |= Jump.Return;
-                    write("return { value: ");
-                    if (node.expression) {
-                        emit(node.expression);
-                    }
-                    else {
-                        write("void 0");
-                    }
-                    write(" };");
-                    return;
-                }
-
-                emitToken(SyntaxKind.ReturnKeyword, node.pos);
-                emitOptional(" ", node.expression);
-                write(";");
-            }
-
-            function emitWithStatement(node: WithStatement) {
-                write("with (");
-                emit(node.expression);
-                write(")");
-                emitEmbeddedStatement(node.statement);
-            }
-
-            function emitSwitchStatement(node: SwitchStatement) {
-                let endPos = emitToken(SyntaxKind.SwitchKeyword, node.pos);
-                write(" ");
-                emitToken(SyntaxKind.OpenParenToken, endPos);
-                emit(node.expression);
-                endPos = emitToken(SyntaxKind.CloseParenToken, node.expression.end);
-                write(" ");
-
-                let saveAllowedNonLabeledJumps: Jump;
-                if (convertedLoopState) {
-                    saveAllowedNonLabeledJumps = convertedLoopState.allowedNonLabeledJumps;
-                    // for switch statement allow only non-labeled break
-                    convertedLoopState.allowedNonLabeledJumps |= Jump.Break;
-                }
-                emitCaseBlock(node.caseBlock, endPos);
-                if (convertedLoopState) {
-                    convertedLoopState.allowedNonLabeledJumps = saveAllowedNonLabeledJumps;
-                }
-            }
-
-            function emitCaseBlock(node: CaseBlock, startPos: number): void {
-                emitToken(SyntaxKind.OpenBraceToken, startPos);
-                increaseIndent();
-                emitLines(node.clauses);
-                decreaseIndent();
-                writeLine();
-                emitToken(SyntaxKind.CloseBraceToken, node.clauses.end);
-            }
-
-            function nodeStartPositionsAreOnSameLine(node1: Node, node2: Node) {
-                return getLineOfLocalPositionFromLineMap(currentLineMap, skipTrivia(currentText, node1.pos)) ===
-                    getLineOfLocalPositionFromLineMap(currentLineMap, skipTrivia(currentText, node2.pos));
-            }
-
-            function nodeEndPositionsAreOnSameLine(node1: Node, node2: Node) {
-                return getLineOfLocalPositionFromLineMap(currentLineMap, node1.end) ===
-                    getLineOfLocalPositionFromLineMap(currentLineMap, node2.end);
-            }
-
-            function nodeEndIsOnSameLineAsNodeStart(node1: Node, node2: Node) {
-                return getLineOfLocalPositionFromLineMap(currentLineMap, node1.end) ===
-                    getLineOfLocalPositionFromLineMap(currentLineMap, skipTrivia(currentText, node2.pos));
-            }
-
-            function emitCaseOrDefaultClause(node: CaseOrDefaultClause) {
-                if (node.kind === SyntaxKind.CaseClause) {
-                    write("case ");
-                    emit((<CaseClause>node).expression);
-                    write(":");
-                }
-                else {
-                    write("default:");
-                }
-
-                if (node.statements.length === 1 && nodeStartPositionsAreOnSameLine(node, node.statements[0])) {
-                    write(" ");
-                    emit(node.statements[0]);
-                }
-                else {
-                    increaseIndent();
-                    emitLines(node.statements);
-                    decreaseIndent();
-                }
-            }
-
-            function emitThrowStatement(node: ThrowStatement) {
-                write("throw ");
-                emit(node.expression);
-                write(";");
-            }
-
-            function emitTryStatement(node: TryStatement) {
-                write("try ");
-                emit(node.tryBlock);
-                emit(node.catchClause);
-                if (node.finallyBlock) {
-                    writeLine();
-                    write("finally ");
-                    emit(node.finallyBlock);
-                }
-            }
-
-            function emitCatchClause(node: CatchClause) {
-                writeLine();
-                const endPos = emitToken(SyntaxKind.CatchKeyword, node.pos);
-                write(" ");
-                emitToken(SyntaxKind.OpenParenToken, endPos);
-                emit(node.variableDeclaration);
-                emitToken(SyntaxKind.CloseParenToken, node.variableDeclaration ? node.variableDeclaration.end : endPos);
-                write(" ");
-                emitBlock(node.block);
-            }
-
-            function emitDebuggerStatement(node: Node) {
-                emitToken(SyntaxKind.DebuggerKeyword, node.pos);
-                write(";");
-            }
-
-            function emitLabelAndColon(node: LabeledStatement): void {
-                emit(node.label);
-                write(": ");
-            }
-
-            function emitLabeledStatement(node: LabeledStatement) {
-                if (!isIterationStatement(node.statement, /* lookInLabeledStatements */ false) || !shouldConvertLoopBody(<IterationStatement>node.statement)) {
-                    emitLabelAndColon(node);
-                }
-
-                if (convertedLoopState) {
-                    if (!convertedLoopState.labels) {
-                        convertedLoopState.labels = {};
-                    }
-                    convertedLoopState.labels[node.label.text] = node.label.text;
-                }
-
-                emit(node.statement);
-
-                if (convertedLoopState) {
-                    convertedLoopState.labels[node.label.text] = undefined;
-                }
-            }
-
-            function getContainingModule(node: Node): ModuleDeclaration {
-                do {
-                    node = node.parent;
-                } while (node && node.kind !== SyntaxKind.ModuleDeclaration);
-                return <ModuleDeclaration>node;
-            }
-
-            function emitContainingModuleName(node: Node) {
-                const container = getContainingModule(node);
-                write(container ? getGeneratedNameForNode(container) : "exports");
-            }
-
-            function emitModuleMemberName(node: Declaration) {
-                emitStart(node.name);
-                if (getCombinedNodeFlags(node) & NodeFlags.Export) {
-                    const container = getContainingModule(node);
-                    if (container) {
-                        write(getGeneratedNameForNode(container));
-                        write(".");
-                    }
-                    else if (modulekind !== ModuleKind.ES6 && modulekind !== ModuleKind.System) {
-                        write("exports.");
-                    }
-                }
-                emitNodeWithCommentsAndWithoutSourcemap(node.name);
-                emitEnd(node.name);
-            }
-
-            function createVoidZero(): Expression {
-                const zero = <LiteralExpression>createSynthesizedNode(SyntaxKind.NumericLiteral);
-                zero.text = "0";
-                const result = <VoidExpression>createSynthesizedNode(SyntaxKind.VoidExpression);
-                result.expression = zero;
-                return result;
-            }
-
-            function emitEs6ExportDefaultCompat(node: Node) {
-                if (node.parent.kind === SyntaxKind.SourceFile) {
-                    Debug.assert(!!(node.flags & NodeFlags.Default) || node.kind === SyntaxKind.ExportAssignment);
-                    // only allow export default at a source file level
-                    if (modulekind === ModuleKind.CommonJS || modulekind === ModuleKind.AMD || modulekind === ModuleKind.UMD) {
-                        if (!isEs6Module) {
-                            if (languageVersion !== ScriptTarget.ES3) {
-                                // default value of configurable, enumerable, writable are `false`.
-                                write("Object.defineProperty(exports, \"__esModule\", { value: true });");
-                                writeLine();
-                            }
-                            else {
-                                write("exports.__esModule = true;");
-                                writeLine();
-                            }
-                        }
-                    }
-                }
-            }
-
-            function emitExportMemberAssignment(node: FunctionLikeDeclaration | ClassDeclaration) {
-                if (node.flags & NodeFlags.Export) {
-                    writeLine();
-                    emitStart(node);
-
-                    // emit call to exporter only for top level nodes
-                    if (modulekind === ModuleKind.System && node.parent === currentSourceFile) {
-                        // emit export default <smth> as
-                        // export("default", <smth>)
-                        write(`${exportFunctionForFile}("`);
-                        if (node.flags & NodeFlags.Default) {
-                            write("default");
-                        }
-                        else {
-                            emitNodeWithCommentsAndWithoutSourcemap(node.name);
-                        }
-                        write(`", `);
-                        emitDeclarationName(node);
-                        write(")");
-                    }
-                    else {
-                        if (node.flags & NodeFlags.Default) {
-                            emitEs6ExportDefaultCompat(node);
-                            if (languageVersion === ScriptTarget.ES3) {
-                                write("exports[\"default\"]");
-                            }
-                            else {
-                                write("exports.default");
-                            }
-                        }
-                        else {
-                            emitModuleMemberName(node);
-                        }
-                        write(" = ");
-                        emitDeclarationName(node);
-                    }
-                    emitEnd(node);
-                    write(";");
-                }
-            }
-
-            function emitExportMemberAssignments(name: Identifier) {
-                if (modulekind === ModuleKind.System) {
-                    return;
-                }
-
-                if (!exportEquals && exportSpecifiers && hasProperty(exportSpecifiers, name.text)) {
-                    for (const specifier of exportSpecifiers[name.text]) {
-                        writeLine();
-                        emitStart(specifier.name);
-                        emitContainingModuleName(specifier);
-                        write(".");
-                        emitNodeWithCommentsAndWithoutSourcemap(specifier.name);
-                        emitEnd(specifier.name);
-                        write(" = ");
-                        emitExpressionIdentifier(name);
-                        write(";");
-                    }
-                }
-            }
-
-            function emitExportSpecifierInSystemModule(specifier: ExportSpecifier): void {
-                Debug.assert(modulekind === ModuleKind.System);
-
-                if (!resolver.getReferencedValueDeclaration(specifier.propertyName || specifier.name) && !resolver.isValueAliasDeclaration(specifier) ) {
-                    return;
-                }
-
-                writeLine();
-                emitStart(specifier.name);
-                write(`${exportFunctionForFile}("`);
-                emitNodeWithCommentsAndWithoutSourcemap(specifier.name);
-                write(`", `);
-                emitExpressionIdentifier(specifier.propertyName || specifier.name);
-                write(")");
-                emitEnd(specifier.name);
-                write(";");
-            }
-
-            /**
-             * Emit an assignment to a given identifier, 'name', with a given expression, 'value'.
-             * @param name an identifier as a left-hand-side operand of the assignment
-             * @param value an expression as a right-hand-side operand of the assignment
-             * @param shouldEmitCommaBeforeAssignment a boolean indicating whether to prefix an assignment with comma
-             */
-            function emitAssignment(name: Identifier, value: Expression, shouldEmitCommaBeforeAssignment: boolean, nodeForSourceMap: Node) {
-                if (shouldEmitCommaBeforeAssignment) {
-                    write(", ");
-                }
-
-                const exportChanged = isNameOfExportedSourceLevelDeclarationInSystemExternalModule(name);
-
-                if (exportChanged) {
-                    write(`${exportFunctionForFile}("`);
-                    emitNodeWithCommentsAndWithoutSourcemap(name);
-                    write(`", `);
-                }
-
-                const isVariableDeclarationOrBindingElement =
-                    name.parent && (name.parent.kind === SyntaxKind.VariableDeclaration || name.parent.kind === SyntaxKind.BindingElement);
-
-                // If this is first var declaration, we need to start at var/let/const keyword instead
-                // otherwise use nodeForSourceMap as the start position
-                emitStart(isFirstVariableDeclaration(nodeForSourceMap) ? nodeForSourceMap.parent : nodeForSourceMap);
-                withTemporaryNoSourceMap(() => {
-                    if (isVariableDeclarationOrBindingElement) {
-                        emitModuleMemberName(<Declaration>name.parent);
-                    }
-                    else {
-                        emit(name);
-                    }
-
-                    write(" = ");
-                    emit(value);
-                });
-                emitEnd(nodeForSourceMap, /*stopOverridingSpan*/true);
-
-                if (exportChanged) {
-                    write(")");
-                }
-            }
-
-            /**
-             * Create temporary variable, emit an assignment of the variable the given expression
-             * @param expression an expression to assign to the newly created temporary variable
-             * @param canDefineTempVariablesInPlace a boolean indicating whether you can define the temporary variable at an assignment location
-             * @param shouldEmitCommaBeforeAssignment a boolean indicating whether an assignment should prefix with comma
-             */
-            function emitTempVariableAssignment(expression: Expression, canDefineTempVariablesInPlace: boolean, shouldEmitCommaBeforeAssignment: boolean, sourceMapNode?: Node): Identifier {
-                const identifier = createTempVariable(TempFlags.Auto);
-                if (!canDefineTempVariablesInPlace) {
-                    recordTempDeclaration(identifier);
-                }
-                emitAssignment(identifier, expression, shouldEmitCommaBeforeAssignment, sourceMapNode || expression.parent);
-                return identifier;
-            }
-
-            function isFirstVariableDeclaration(root: Node) {
-                return root.kind === SyntaxKind.VariableDeclaration &&
-                    root.parent.kind === SyntaxKind.VariableDeclarationList &&
-                    (<VariableDeclarationList>root.parent).declarations[0] === root;
-            }
-
-            function emitDestructuring(root: BinaryExpression | VariableDeclaration | ParameterDeclaration, isAssignmentExpressionStatement: boolean, value?: Expression) {
-                let emitCount = 0;
-
-                // An exported declaration is actually emitted as an assignment (to a property on the module object), so
-                // temporary variables in an exported declaration need to have real declarations elsewhere
-                // Also temporary variables should be explicitly allocated for source level declarations when module target is system
-                // because actual variable declarations are hoisted
-                let canDefineTempVariablesInPlace = false;
-                if (root.kind === SyntaxKind.VariableDeclaration) {
-                    const isExported = getCombinedNodeFlags(root) & NodeFlags.Export;
-                    const isSourceLevelForSystemModuleKind = shouldHoistDeclarationInSystemJsModule(root);
-                    canDefineTempVariablesInPlace = !isExported && !isSourceLevelForSystemModuleKind;
-                }
-                else if (root.kind === SyntaxKind.Parameter) {
-                    canDefineTempVariablesInPlace = true;
-                }
-
-                if (root.kind === SyntaxKind.BinaryExpression) {
-                    emitAssignmentExpression(<BinaryExpression>root);
-                }
-                else {
-                    Debug.assert(!isAssignmentExpressionStatement);
-                    // If first variable declaration of variable statement correct the start location
-                    if (isFirstVariableDeclaration(root)) {
-                        // Use emit location of "var " as next emit start entry
-                        sourceMap.changeEmitSourcePos();
-                    }
-                    emitBindingElement(<BindingElement>root, value);
-                }
-
-
-                /**
-                 * Ensures that there exists a declared identifier whose value holds the given expression.
-                 * This function is useful to ensure that the expression's value can be read from in subsequent expressions.
-                 * Unless 'reuseIdentifierExpressions' is false, 'expr' will be returned if it is just an identifier.
-                 *
-                 * @param expr the expression whose value needs to be bound.
-                 * @param reuseIdentifierExpressions true if identifier expressions can simply be returned;
-                 *                                   false if it is necessary to always emit an identifier.
-                 */
-                function ensureIdentifier(expr: Expression, reuseIdentifierExpressions: boolean, sourceMapNode: Node): Expression {
-                    if (expr.kind === SyntaxKind.Identifier && reuseIdentifierExpressions) {
-                        return expr;
-                    }
-
-                    const identifier = emitTempVariableAssignment(expr, canDefineTempVariablesInPlace, emitCount > 0, sourceMapNode);
-                    emitCount++;
-                    return identifier;
-                }
-
-                function createDefaultValueCheck(value: Expression, defaultValue: Expression, sourceMapNode: Node): Expression {
-                    // The value expression will be evaluated twice, so for anything but a simple identifier
-                    // we need to generate a temporary variable
-                    // If the temporary variable needs to be emitted use the source Map node for assignment of that statement
-                    value = ensureIdentifier(value, /*reuseIdentifierExpressions*/ true, sourceMapNode);
-                    // Return the expression 'value === void 0 ? defaultValue : value'
-                    const equals = <BinaryExpression>createSynthesizedNode(SyntaxKind.BinaryExpression);
-                    equals.left = value;
-                    equals.operatorToken = createSynthesizedNode(SyntaxKind.EqualsEqualsEqualsToken);
-                    equals.right = createVoidZero();
-                    return createConditionalExpression(equals, defaultValue, value);
-                }
-
-                function createConditionalExpression(condition: Expression, whenTrue: Expression, whenFalse: Expression) {
-                    const cond = <ConditionalExpression>createSynthesizedNode(SyntaxKind.ConditionalExpression);
-                    cond.condition = condition;
-                    cond.questionToken = createSynthesizedNode(SyntaxKind.QuestionToken);
-                    cond.whenTrue = whenTrue;
-                    cond.colonToken = createSynthesizedNode(SyntaxKind.ColonToken);
-                    cond.whenFalse = whenFalse;
-                    return cond;
-                }
-
-                function createNumericLiteral(value: number) {
-                    const node = <LiteralExpression>createSynthesizedNode(SyntaxKind.NumericLiteral);
-                    node.text = "" + value;
-                    return node;
-                }
-
-                function createPropertyAccessForDestructuringProperty(object: Expression, propName: PropertyName): Expression {
-                    let index: Expression;
-                    const nameIsComputed = propName.kind === SyntaxKind.ComputedPropertyName;
-                    if (nameIsComputed) {
-                        // TODO to handle when we look into sourcemaps for computed properties, for now use propName
-                        index = ensureIdentifier((<ComputedPropertyName>propName).expression, /*reuseIdentifierExpressions*/ false, propName);
-                    }
-                    else {
-                        // We create a synthetic copy of the identifier in order to avoid the rewriting that might
-                        // otherwise occur when the identifier is emitted.
-                        index = <Identifier | LiteralExpression>createSynthesizedNode(propName.kind);
-                        (<Identifier | LiteralExpression>index).text = (<Identifier | LiteralExpression>propName).text;
-                    }
-
-                    return !nameIsComputed && index.kind === SyntaxKind.Identifier
-                        ? createPropertyAccessExpression(object, <Identifier>index)
-                        : createElementAccessExpression(object, index);
-                }
-
-                function createSliceCall(value: Expression, sliceIndex: number): CallExpression {
-                    const call = <CallExpression>createSynthesizedNode(SyntaxKind.CallExpression);
-                    const sliceIdentifier = <Identifier>createSynthesizedNode(SyntaxKind.Identifier);
-                    sliceIdentifier.text = "slice";
-                    call.expression = createPropertyAccessExpression(value, sliceIdentifier);
-                    call.arguments = <NodeArray<LiteralExpression>>createSynthesizedNodeArray();
-                    call.arguments[0] = createNumericLiteral(sliceIndex);
-                    return call;
-                }
-
-                function emitObjectLiteralAssignment(target: ObjectLiteralExpression, value: Expression, sourceMapNode: Node) {
-                    const properties = target.properties;
-                    if (properties.length !== 1) {
-                        // For anything but a single element destructuring we need to generate a temporary
-                        // to ensure value is evaluated exactly once.
-                        // When doing so we want to hightlight the passed in source map node since thats the one needing this temp assignment
-                        value = ensureIdentifier(value, /*reuseIdentifierExpressions*/ true, sourceMapNode);
-                    }
-                    for (const p of properties) {
-                        if (p.kind === SyntaxKind.PropertyAssignment || p.kind === SyntaxKind.ShorthandPropertyAssignment) {
-                            const propName = <Identifier | LiteralExpression>(<PropertyAssignment>p).name;
-                            const target = p.kind === SyntaxKind.ShorthandPropertyAssignment ? <ShorthandPropertyAssignment>p : (<PropertyAssignment>p).initializer || propName;
-                            // Assignment for target = value.propName should highligh whole property, hence use p as source map node
-                            emitDestructuringAssignment(target, createPropertyAccessForDestructuringProperty(value, propName), p);
-                        }
-                    }
-                }
-
-                function emitArrayLiteralAssignment(target: ArrayLiteralExpression, value: Expression, sourceMapNode: Node) {
-                    const elements = target.elements;
-                    if (elements.length !== 1) {
-                        // For anything but a single element destructuring we need to generate a temporary
-                        // to ensure value is evaluated exactly once.
-                        // When doing so we want to hightlight the passed in source map node since thats the one needing this temp assignment
-                        value = ensureIdentifier(value, /*reuseIdentifierExpressions*/ true, sourceMapNode);
-                    }
-                    for (let i = 0; i < elements.length; i++) {
-                        const e = elements[i];
-                        if (e.kind !== SyntaxKind.OmittedExpression) {
-                            // Assignment for target = value.propName should highligh whole property, hence use e as source map node
-                            if (e.kind !== SyntaxKind.SpreadElementExpression) {
-                                emitDestructuringAssignment(e, createElementAccessExpression(value, createNumericLiteral(i)), e);
-                            }
-                            else if (i === elements.length - 1) {
-                                emitDestructuringAssignment((<SpreadElementExpression>e).expression, createSliceCall(value, i), e);
-                            }
-                        }
-                    }
-                }
-
-                function emitDestructuringAssignment(target: Expression | ShorthandPropertyAssignment, value: Expression, sourceMapNode: Node) {
-                    // When emitting target = value use source map node to highlight, including any temporary assignments needed for this
-                    if (target.kind === SyntaxKind.ShorthandPropertyAssignment) {
-                        if ((<ShorthandPropertyAssignment>target).objectAssignmentInitializer) {
-                            value = createDefaultValueCheck(value, (<ShorthandPropertyAssignment>target).objectAssignmentInitializer, sourceMapNode);
-                        }
-                        target = (<ShorthandPropertyAssignment>target).name;
-                    }
-                    else if (target.kind === SyntaxKind.BinaryExpression && (<BinaryExpression>target).operatorToken.kind === SyntaxKind.EqualsToken) {
-                        value = createDefaultValueCheck(value, (<BinaryExpression>target).right, sourceMapNode);
-                        target = (<BinaryExpression>target).left;
-                    }
-                    if (target.kind === SyntaxKind.ObjectLiteralExpression) {
-                        emitObjectLiteralAssignment(<ObjectLiteralExpression>target, value, sourceMapNode);
-                    }
-                    else if (target.kind === SyntaxKind.ArrayLiteralExpression) {
-                        emitArrayLiteralAssignment(<ArrayLiteralExpression>target, value, sourceMapNode);
-                    }
-                    else {
-                        emitAssignment(<Identifier>target, value, /*shouldEmitCommaBeforeAssignment*/ emitCount > 0, sourceMapNode);
-                        emitCount++;
-                    }
-                }
-
-                function emitAssignmentExpression(root: BinaryExpression) {
-                    const target = root.left;
-                    let value = root.right;
-
-                    if (isEmptyObjectLiteralOrArrayLiteral(target)) {
-                        emit(value);
-                    }
-                    else if (isAssignmentExpressionStatement) {
-                        // Source map node for root.left = root.right is root
-                        // but if root is synthetic, which could be in below case, use the target which is { a }
-                        // for ({a} of {a: string}) {
-                        // }
-                        emitDestructuringAssignment(target, value, nodeIsSynthesized(root) ? target : root);
-                    }
-                    else {
-                        if (root.parent.kind !== SyntaxKind.ParenthesizedExpression) {
-                            write("(");
-                        }
-                        // Temporary assignment needed to emit root should highlight whole binary expression
-                        value = ensureIdentifier(value, /*reuseIdentifierExpressions*/ true, root);
-                        // Source map node for root.left = root.right is root
-                        emitDestructuringAssignment(target, value, root);
-                        write(", ");
-                        emit(value);
-                        if (root.parent.kind !== SyntaxKind.ParenthesizedExpression) {
-                            write(")");
-                        }
-                    }
-                }
-
-                function emitBindingElement(target: BindingElement | VariableDeclaration, value: Expression) {
-                    // Any temporary assignments needed to emit target = value should point to target
-                    if (target.initializer) {
-                        // Combine value and initializer
-                        value = value ? createDefaultValueCheck(value, target.initializer, target) : target.initializer;
-                    }
-                    else if (!value) {
-                        // Use 'void 0' in absence of value and initializer
-                        value = createVoidZero();
-                    }
-                    if (isBindingPattern(target.name)) {
-                        const pattern = <BindingPattern>target.name;
-                        const elements = pattern.elements;
-                        const numElements = elements.length;
-
-                        if (numElements !== 1) {
-                            // For anything other than a single-element destructuring we need to generate a temporary
-                            // to ensure value is evaluated exactly once. Additionally, if we have zero elements
-                            // we need to emit *something* to ensure that in case a 'var' keyword was already emitted,
-                            // so in that case, we'll intentionally create that temporary.
-                            value = ensureIdentifier(value, /*reuseIdentifierExpressions*/ numElements !== 0, target);
-                        }
-
-                        for (let i = 0; i < numElements; i++) {
-                            const element = elements[i];
-                            if (pattern.kind === SyntaxKind.ObjectBindingPattern) {
-                                // Rewrite element to a declaration with an initializer that fetches property
-                                const propName = element.propertyName || <Identifier>element.name;
-                                emitBindingElement(element, createPropertyAccessForDestructuringProperty(value, propName));
-                            }
-                            else if (element.kind !== SyntaxKind.OmittedExpression) {
-                                if (!element.dotDotDotToken) {
-                                    // Rewrite element to a declaration that accesses array element at index i
-                                    emitBindingElement(element, createElementAccessExpression(value, createNumericLiteral(i)));
-                                }
-                                else if (i === numElements - 1) {
-                                    emitBindingElement(element, createSliceCall(value, i));
-                                }
-                            }
-                        }
-                    }
-                    else {
-                        emitAssignment(<Identifier>target.name, value, /*shouldEmitCommaBeforeAssignment*/ emitCount > 0, target);
-                        emitCount++;
-                    }
-                }
-            }
-
-            function emitVariableDeclaration(node: VariableDeclaration) {
-                if (isBindingPattern(node.name)) {
-                    if (languageVersion < ScriptTarget.ES6) {
-                        emitDestructuring(node, /*isAssignmentExpressionStatement*/ false);
-                    }
-                    else {
-                        emit(node.name);
-                        emitOptional(" = ", node.initializer);
-                    }
-                }
-                else {
-                    let initializer = node.initializer;
-                    if (!initializer && languageVersion < ScriptTarget.ES6) {
-
-                        // downlevel emit for non-initialized let bindings defined in loops
-                        // for (...) {  let x; }
-                        // should be
-                        // for (...) { var <some-uniqie-name> = void 0; }
-                        // this is necessary to preserve ES6 semantic in scenarios like
-                        // for (...) { let x; console.log(x); x = 1 } // assignment on one iteration should not affect other iterations
-                        const isLetDefinedInLoop =
-                            (resolver.getNodeCheckFlags(node) & NodeCheckFlags.BlockScopedBindingInLoop) &&
-                            (getCombinedFlagsForIdentifier(<Identifier>node.name) & NodeFlags.Let);
-
-                        // NOTE: default initialization should not be added to let bindings in for-in\for-of statements
-                        if (isLetDefinedInLoop &&
-                            node.parent.parent.kind !== SyntaxKind.ForInStatement &&
-                            node.parent.parent.kind !== SyntaxKind.ForOfStatement) {
-                            initializer = createVoidZero();
-                        }
-                    }
-
-                    const exportChanged = isNameOfExportedSourceLevelDeclarationInSystemExternalModule(node.name);
-
-                    if (exportChanged) {
-                        write(`${exportFunctionForFile}("`);
-                        emitNodeWithCommentsAndWithoutSourcemap(node.name);
-                        write(`", `);
-                    }
-
-                    emitModuleMemberName(node);
-                    emitOptional(" = ", initializer);
-
-                    if (exportChanged) {
-                        write(")");
-                    }
-                }
-            }
-
-            function emitExportVariableAssignments(node: VariableDeclaration | BindingElement) {
-                if (node.kind === SyntaxKind.OmittedExpression) {
-                    return;
-                }
-                const name = node.name;
-                if (name.kind === SyntaxKind.Identifier) {
-                    emitExportMemberAssignments(<Identifier>name);
-                }
-                else if (isBindingPattern(name)) {
-                    forEach((<BindingPattern>name).elements, emitExportVariableAssignments);
-                }
-            }
-
-            function getCombinedFlagsForIdentifier(node: Identifier): NodeFlags {
-                if (!node.parent || (node.parent.kind !== SyntaxKind.VariableDeclaration && node.parent.kind !== SyntaxKind.BindingElement)) {
-                    return 0;
-                }
-
-                return getCombinedNodeFlags(node.parent);
-            }
-
-            function isES6ExportedDeclaration(node: Node) {
-                return !!(node.flags & NodeFlags.Export) &&
-                    modulekind === ModuleKind.ES6 &&
-                    node.parent.kind === SyntaxKind.SourceFile;
-            }
-
-            function emitVariableStatement(node: VariableStatement) {
-                let startIsEmitted = false;
-
-                if (node.flags & NodeFlags.Export) {
-                    if (isES6ExportedDeclaration(node)) {
-                        // Exported ES6 module member
-                        write("export ");
-                        startIsEmitted = tryEmitStartOfVariableDeclarationList(node.declarationList);
-                    }
-                }
-                else {
-                    startIsEmitted = tryEmitStartOfVariableDeclarationList(node.declarationList);
-                }
-
-                if (startIsEmitted) {
-                    emitCommaList(node.declarationList.declarations);
-                    write(";");
-                }
-                else {
-                    const atLeastOneItem = emitVariableDeclarationListSkippingUninitializedEntries(node.declarationList);
-                    if (atLeastOneItem) {
-                        write(";");
-                    }
-                }
-                if (modulekind !== ModuleKind.ES6 && node.parent === currentSourceFile) {
-                    forEach(node.declarationList.declarations, emitExportVariableAssignments);
-                }
-            }
-
-            function shouldEmitLeadingAndTrailingCommentsForVariableStatement(node: VariableStatement) {
-                // If we're not exporting the variables, there's nothing special here.
-                // Always emit comments for these nodes.
-                if (!(node.flags & NodeFlags.Export)) {
-                    return true;
-                }
-
-                // If we are exporting, but it's a top-level ES6 module exports,
-                // we'll emit the declaration list verbatim, so emit comments too.
-                if (isES6ExportedDeclaration(node)) {
-                    return true;
-                }
-
-                // Otherwise, only emit if we have at least one initializer present.
-                for (const declaration of node.declarationList.declarations) {
-                    if (declaration.initializer) {
-                        return true;
-                    }
-                }
-                return false;
-            }
-
-            function emitParameter(node: ParameterDeclaration) {
-                if (languageVersion < ScriptTarget.ES6) {
-                    if (isBindingPattern(node.name)) {
-                        const name = createTempVariable(TempFlags.Auto);
-                        if (!tempParameters) {
-                            tempParameters = [];
-                        }
-                        tempParameters.push(name);
-                        emit(name);
-                    }
-                    else {
-                        emit(node.name);
-                    }
-                }
-                else {
-                    if (node.dotDotDotToken) {
-                        write("...");
-                    }
-                    emit(node.name);
-                    emitOptional(" = ", node.initializer);
-                }
-            }
-
-            function emitDefaultValueAssignments(node: FunctionLikeDeclaration) {
-                if (languageVersion < ScriptTarget.ES6) {
-                    let tempIndex = 0;
-                    forEach(node.parameters, parameter => {
-                        // A rest parameter cannot have a binding pattern or an initializer,
-                        // so let's just ignore it.
-                        if (parameter.dotDotDotToken) {
-                            return;
-                        }
-
-                        const { name: paramName, initializer } = parameter;
-                        if (isBindingPattern(paramName)) {
-                            // In cases where a binding pattern is simply '[]' or '{}',
-                            // we usually don't want to emit a var declaration; however, in the presence
-                            // of an initializer, we must emit that expression to preserve side effects.
-                            const hasBindingElements = paramName.elements.length > 0;
-                            if (hasBindingElements || initializer) {
-                                writeLine();
-                                write("var ");
-
-                                if (hasBindingElements) {
-                                    emitDestructuring(parameter, /*isAssignmentExpressionStatement*/ false, tempParameters[tempIndex]);
-                                }
-                                else {
-                                    emit(tempParameters[tempIndex]);
-                                    write(" = ");
-                                    emit(initializer);
-                                }
-
-                                write(";");
-                                tempIndex++;
-                            }
-                        }
-                        else if (initializer) {
-                            writeLine();
-                            emitStart(parameter);
-                            write("if (");
-                            emitNodeWithoutSourceMap(paramName);
-                            write(" === void 0)");
-                            emitEnd(parameter);
-                            write(" { ");
-                            emitStart(parameter);
-                            emitNodeWithCommentsAndWithoutSourcemap(paramName);
-                            write(" = ");
-                            emitNodeWithCommentsAndWithoutSourcemap(initializer);
-                            emitEnd(parameter);
-                            write("; }");
-                        }
-                    });
-                }
-            }
-
-            function emitRestParameter(node: FunctionLikeDeclaration) {
-                if (languageVersion < ScriptTarget.ES6 && hasRestParameter(node)) {
-                    const restIndex = node.parameters.length - 1;
-                    const restParam = node.parameters[restIndex];
-
-                    // A rest parameter cannot have a binding pattern, so let's just ignore it if it does.
-                    if (isBindingPattern(restParam.name)) {
-                        return;
-                    }
-
-                    const tempName = createTempVariable(TempFlags._i).text;
-                    writeLine();
-                    emitLeadingComments(restParam);
-                    emitStart(restParam);
-                    write("var ");
-                    emitNodeWithCommentsAndWithoutSourcemap(restParam.name);
-                    write(" = [];");
-                    emitEnd(restParam);
-                    emitTrailingComments(restParam);
-                    writeLine();
-                    write("for (");
-                    emitStart(restParam);
-                    write("var " + tempName + " = " + restIndex + ";");
-                    emitEnd(restParam);
-                    write(" ");
-                    emitStart(restParam);
-                    write(tempName + " < arguments.length;");
-                    emitEnd(restParam);
-                    write(" ");
-                    emitStart(restParam);
-                    write(tempName + "++");
-                    emitEnd(restParam);
-                    write(") {");
-                    increaseIndent();
-                    writeLine();
-                    emitStart(restParam);
-                    emitNodeWithCommentsAndWithoutSourcemap(restParam.name);
-                    write("[" + tempName + " - " + restIndex + "] = arguments[" + tempName + "];");
-                    emitEnd(restParam);
-                    decreaseIndent();
-                    writeLine();
-                    write("}");
-                }
-            }
-
-            function emitAccessor(node: AccessorDeclaration) {
-                write(node.kind === SyntaxKind.GetAccessor ? "get " : "set ");
-                emit(node.name);
-                emitSignatureAndBody(node);
-            }
-
-            function shouldEmitAsArrowFunction(node: FunctionLikeDeclaration): boolean {
-                return node.kind === SyntaxKind.ArrowFunction && languageVersion >= ScriptTarget.ES6;
-            }
-
-            function emitDeclarationName(node: Declaration) {
-                if (node.name) {
-                    emitNodeWithCommentsAndWithoutSourcemap(node.name);
-                }
-                else {
-                    write(getGeneratedNameForNode(node));
-                }
-            }
-
-            function shouldEmitFunctionName(node: FunctionLikeDeclaration) {
-                if (node.kind === SyntaxKind.FunctionExpression) {
-                    // Emit name if one is present
-                    return !!node.name;
-                }
-                if (node.kind === SyntaxKind.FunctionDeclaration) {
-                    // Emit name if one is present, or emit generated name in down-level case (for export default case)
-                    return !!node.name || modulekind !== ModuleKind.ES6;
-                }
-            }
-
-            function emitFunctionDeclaration(node: FunctionLikeDeclaration) {
-                if (nodeIsMissing(node.body)) {
-                    return emitCommentsOnNotEmittedNode(node);
-                }
-
-                // TODO (yuisu) : we should not have special cases to condition emitting comments
-                // but have one place to fix check for these conditions.
-                const { kind, parent } = node;
-                if (kind !== SyntaxKind.MethodDeclaration &&
-                    kind !== SyntaxKind.MethodSignature &&
-                    parent &&
-                    parent.kind !== SyntaxKind.PropertyAssignment &&
-                    parent.kind !== SyntaxKind.CallExpression &&
-                    parent.kind !== SyntaxKind.ArrayLiteralExpression) {
-                    // 1. Methods will emit comments at their assignment declaration sites.
-                    //
-                    // 2. If the function is a property of object literal, emitting leading-comments
-                    //    is done by emitNodeWithoutSourceMap which then call this function.
-                    //    In particular, we would like to avoid emit comments twice in following case:
-                    //
-                    //          var obj = {
-                    //              id:
-                    //                  /*comment*/ () => void
-                    //          }
-                    //
-                    // 3. If the function is an argument in call expression, emitting of comments will be
-                    //    taken care of in emit list of arguments inside of 'emitCallExpression'.
-                    //
-                    // 4. If the function is in an array literal, 'emitLinePreservingList' will take care
-                    //    of leading comments.
-                    emitLeadingComments(node);
-                }
-
-                emitStart(node);
-                // For targeting below es6, emit functions-like declaration including arrow function using function keyword.
-                // When targeting ES6, emit arrow function natively in ES6 by omitting function keyword and using fat arrow instead
-                if (!shouldEmitAsArrowFunction(node)) {
-                    if (isES6ExportedDeclaration(node)) {
-                        write("export ");
-                        if (node.flags & NodeFlags.Default) {
-                            write("default ");
-                        }
-                    }
-
-                    write("function");
-                    if (languageVersion >= ScriptTarget.ES6 && node.asteriskToken) {
-                        write("*");
-                    }
-                    write(" ");
-                }
-
-                if (shouldEmitFunctionName(node)) {
-                    emitDeclarationName(node);
-                }
-
-                emitSignatureAndBody(node);
-                if (modulekind !== ModuleKind.ES6 && kind === SyntaxKind.FunctionDeclaration && parent === currentSourceFile && node.name) {
-                    emitExportMemberAssignments((<FunctionDeclaration>node).name);
-                }
-
-                emitEnd(node);
-                if (kind !== SyntaxKind.MethodDeclaration && kind !== SyntaxKind.MethodSignature) {
-                    emitTrailingComments(node);
-                }
-            }
-
-            function emitCaptureThisForNodeIfNecessary(node: Node): void {
-                if (resolver.getNodeCheckFlags(node) & NodeCheckFlags.CaptureThis) {
-                    writeLine();
-                    emitStart(node);
-                    write("var _this = this;");
-                    emitEnd(node);
-                }
-            }
-
-            function emitSignatureParameters(node: FunctionLikeDeclaration) {
-                increaseIndent();
-                write("(");
-                if (node) {
-                    const parameters = node.parameters;
-                    const omitCount = languageVersion < ScriptTarget.ES6 && hasRestParameter(node) ? 1 : 0;
-                    emitList(parameters, 0, parameters.length - omitCount, /*multiLine*/ false, /*trailingComma*/ false);
-                }
-                write(")");
-                decreaseIndent();
-            }
-
-            function emitSignatureParametersForArrow(node: FunctionLikeDeclaration) {
-                // Check whether the parameter list needs parentheses and preserve no-parenthesis
-                if (node.parameters.length === 1 && node.pos === node.parameters[0].pos) {
-                    emit(node.parameters[0]);
-                    return;
-                }
-
-                emitSignatureParameters(node);
-            }
-
-            function emitAsyncFunctionBodyForES6(node: FunctionLikeDeclaration) {
-                const promiseConstructor = getEntityNameFromTypeNode(node.type);
-                const isArrowFunction = node.kind === SyntaxKind.ArrowFunction;
-                const hasLexicalArguments = (resolver.getNodeCheckFlags(node) & NodeCheckFlags.CaptureArguments) !== 0;
-
-                // An async function is emit as an outer function that calls an inner
-                // generator function. To preserve lexical bindings, we pass the current
-                // `this` and `arguments` objects to `__awaiter`. The generator function
-                // passed to `__awaiter` is executed inside of the callback to the
-                // promise constructor.
-                //
-                // The emit for an async arrow without a lexical `arguments` binding might be:
-                //
-                //  // input
-                //  let a = async (b) => { await b; }
-                //
-                //  // output
-                //  let a = (b) => __awaiter(this, void 0, void 0, function* () {
-                //      yield b;
-                //  });
-                //
-                // The emit for an async arrow with a lexical `arguments` binding might be:
-                //
-                //  // input
-                //  let a = async (b) => { await arguments[0]; }
-                //
-                //  // output
-                //  let a = (b) => __awaiter(this, arguments, void 0, function* (arguments) {
-                //      yield arguments[0];
-                //  });
-                //
-                // The emit for an async function expression without a lexical `arguments` binding
-                // might be:
-                //
-                //  // input
-                //  let a = async function (b) {
-                //      await b;
-                //  }
-                //
-                //  // output
-                //  let a = function (b) {
-                //      return __awaiter(this, void 0, void 0, function* () {
-                //          yield b;
-                //      });
-                //  }
-                //
-                // The emit for an async function expression with a lexical `arguments` binding
-                // might be:
-                //
-                //  // input
-                //  let a = async function (b) {
-                //      await arguments[0];
-                //  }
-                //
-                //  // output
-                //  let a = function (b) {
-                //      return __awaiter(this, arguments, void 0, function* (_arguments) {
-                //          yield _arguments[0];
-                //      });
-                //  }
-                //
-                // The emit for an async function expression with a lexical `arguments` binding
-                // and a return type annotation might be:
-                //
-                //  // input
-                //  let a = async function (b): MyPromise<any> {
-                //      await arguments[0];
-                //  }
-                //
-                //  // output
-                //  let a = function (b) {
-                //      return __awaiter(this, arguments, MyPromise, function* (_arguments) {
-                //          yield _arguments[0];
-                //      });
-                //  }
-                //
-
-                // If this is not an async arrow, emit the opening brace of the function body
-                // and the start of the return statement.
-                if (!isArrowFunction) {
-                    write(" {");
-                    increaseIndent();
-                    writeLine();
-
-                    if (resolver.getNodeCheckFlags(node) & NodeCheckFlags.AsyncMethodWithSuperBinding) {
-                        writeLines(`
-const _super = (function (geti, seti) {
-    const cache = Object.create(null);
-    return name => cache[name] || (cache[name] = { get value() { return geti(name); }, set value(v) { seti(name, v); } });
-})(name => super[name], (name, value) => super[name] = value);`);
-                        writeLine();
-                    }
-                    else if (resolver.getNodeCheckFlags(node) & NodeCheckFlags.AsyncMethodWithSuper) {
-                        write(`const _super = name => super[name];`);
-                        writeLine();
-                    }
-
-                    write("return");
-                }
-
-                write(" __awaiter(this");
-                if (hasLexicalArguments) {
-                    write(", arguments, ");
-                }
-                else {
-                    write(", void 0, ");
-                }
-
-                if (promiseConstructor) {
-                    emitEntityNameAsExpression(promiseConstructor, /*useFallback*/ false);
-                }
-                else {
-                    write("Promise");
-                }
-
-                // Emit the call to __awaiter.
-                write(", function* ()");
-
-                // Emit the signature and body for the inner generator function.
-                emitFunctionBody(node);
-                write(")");
-
-                // If this is not an async arrow, emit the closing brace of the outer function body.
-                if (!isArrowFunction) {
-                    write(";");
-                    decreaseIndent();
-                    writeLine();
-                    write("}");
-                }
-            }
-
-            function emitFunctionBody(node: FunctionLikeDeclaration) {
-                if (!node.body) {
-                    // There can be no body when there are parse errors.  Just emit an empty block
-                    // in that case.
-                    write(" { }");
-                }
-                else {
-                    if (node.body.kind === SyntaxKind.Block) {
-                        emitBlockFunctionBody(node, <Block>node.body);
-                    }
-                    else {
-                        emitExpressionFunctionBody(node, <Expression>node.body);
-                    }
-                }
-            }
-
-            function emitSignatureAndBody(node: FunctionLikeDeclaration) {
-                const saveConvertedLoopState = convertedLoopState;
-                const saveTempFlags = tempFlags;
-                const saveTempVariables = tempVariables;
-                const saveTempParameters = tempParameters;
-
-                convertedLoopState = undefined;
-                tempFlags = 0;
-                tempVariables = undefined;
-                tempParameters = undefined;
-
-                // When targeting ES6, emit arrow function natively in ES6
-                if (shouldEmitAsArrowFunction(node)) {
-                    emitSignatureParametersForArrow(node);
-                    write(" =>");
-                }
-                else {
-                    emitSignatureParameters(node);
-                }
-
-                const isAsync = isAsyncFunctionLike(node);
-                if (isAsync) {
-                    emitAsyncFunctionBodyForES6(node);
-                }
-                else {
-                    emitFunctionBody(node);
-                }
-
-                if (!isES6ExportedDeclaration(node)) {
-                    emitExportMemberAssignment(node);
-                }
-
-                Debug.assert(convertedLoopState === undefined);
-                convertedLoopState = saveConvertedLoopState;
-
-                tempFlags = saveTempFlags;
-                tempVariables = saveTempVariables;
-                tempParameters = saveTempParameters;
-            }
-
-            // Returns true if any preamble code was emitted.
-            function emitFunctionBodyPreamble(node: FunctionLikeDeclaration): void {
-                emitCaptureThisForNodeIfNecessary(node);
-                emitDefaultValueAssignments(node);
-                emitRestParameter(node);
-            }
-
-            function emitExpressionFunctionBody(node: FunctionLikeDeclaration, body: Expression) {
-                if (languageVersion < ScriptTarget.ES6 || node.flags & NodeFlags.Async) {
-                    emitDownLevelExpressionFunctionBody(node, body);
-                    return;
-                }
-
-                // For es6 and higher we can emit the expression as is.  However, in the case
-                // where the expression might end up looking like a block when emitted, we'll
-                // also wrap it in parentheses first.  For example if you have: a => <foo>{}
-                // then we need to generate: a => ({})
-                write(" ");
-
-                // Unwrap all type assertions.
-                let current = body;
-                while (current.kind === SyntaxKind.TypeAssertionExpression) {
-                    current = (<TypeAssertion>current).expression;
-                }
-
-                emitParenthesizedIf(body, current.kind === SyntaxKind.ObjectLiteralExpression);
-            }
-
-            function emitDownLevelExpressionFunctionBody(node: FunctionLikeDeclaration, body: Expression) {
-                write(" {");
-                increaseIndent();
-                const outPos = writer.getTextPos();
-                emitDetachedCommentsAndUpdateCommentsInfo(node.body);
-                emitFunctionBodyPreamble(node);
-                const preambleEmitted = writer.getTextPos() !== outPos;
-                decreaseIndent();
-
-                // If we didn't have to emit any preamble code, then attempt to keep the arrow
-                // function on one line.
-                if (!preambleEmitted && nodeStartPositionsAreOnSameLine(node, body)) {
-                    write(" ");
-                    emitStart(body);
-                    write("return ");
-                    emit(body);
-                    emitEnd(body);
-                    write(";");
-                    emitTempDeclarations(/*newLine*/ false);
-                    write(" ");
-                }
-                else {
-                    increaseIndent();
-                    writeLine();
-                    emitLeadingComments(node.body);
-                    emitStart(body);
-                    write("return ");
-                    emit(body);
-                    emitEnd(body);
-                    write(";");
-                    emitTrailingComments(node.body);
-
-                    emitTempDeclarations(/*newLine*/ true);
-                    decreaseIndent();
-                    writeLine();
-                }
-
-                emitStart(node.body);
-                write("}");
-                emitEnd(node.body);
-            }
-
-            function emitBlockFunctionBody(node: FunctionLikeDeclaration, body: Block) {
-                write(" {");
-                const initialTextPos = writer.getTextPos();
-
-                increaseIndent();
-                emitDetachedCommentsAndUpdateCommentsInfo(body.statements);
-
-                // Emit all the directive prologues (like "use strict").  These have to come before
-                // any other preamble code we write (like parameter initializers).
-                const startIndex = emitDirectivePrologues(body.statements, /*startWithNewLine*/ true);
-                emitFunctionBodyPreamble(node);
-                decreaseIndent();
-
-                const preambleEmitted = writer.getTextPos() !== initialTextPos;
-
-                if (!preambleEmitted && nodeEndIsOnSameLineAsNodeStart(body, body)) {
-                    for (const statement of body.statements) {
-                        write(" ");
-                        emit(statement);
-                    }
-                    emitTempDeclarations(/*newLine*/ false);
-                    write(" ");
-                    emitLeadingCommentsOfPosition(body.statements.end);
-                }
-                else {
-                    increaseIndent();
-                    emitLinesStartingAt(body.statements, startIndex);
-                    emitTempDeclarations(/*newLine*/ true);
-
-                    writeLine();
-                    emitLeadingCommentsOfPosition(body.statements.end);
-                    decreaseIndent();
-                }
-
-                emitToken(SyntaxKind.CloseBraceToken, body.statements.end);
-            }
-
-            function findInitialSuperCall(ctor: ConstructorDeclaration): ExpressionStatement {
-                if (ctor.body) {
-                    const statement = (<Block>ctor.body).statements[0];
-                    if (statement && statement.kind === SyntaxKind.ExpressionStatement) {
-                        const expr = (<ExpressionStatement>statement).expression;
-                        if (expr && expr.kind === SyntaxKind.CallExpression) {
-                            const func = (<CallExpression>expr).expression;
-                            if (func && func.kind === SyntaxKind.SuperKeyword) {
-                                return <ExpressionStatement>statement;
-                            }
-                        }
-                    }
-                }
-            }
-
-            function emitParameterPropertyAssignments(node: ConstructorDeclaration) {
-                forEach(node.parameters, param => {
-                    if (param.flags & NodeFlags.AccessibilityModifier) {
-                        writeLine();
-                        emitStart(param);
-                        emitStart(param.name);
-                        write("this.");
-                        emitNodeWithoutSourceMap(param.name);
-                        emitEnd(param.name);
-                        write(" = ");
-                        emit(param.name);
-                        write(";");
-                        emitEnd(param);
-                    }
-                });
-            }
-
-            function emitMemberAccessForPropertyName(memberName: DeclarationName) {
-                // This does not emit source map because it is emitted by caller as caller
-                // is aware how the property name changes to the property access
-                // eg. public x = 10; becomes this.x and static x = 10 becomes className.x
-                if (memberName.kind === SyntaxKind.StringLiteral || memberName.kind === SyntaxKind.NumericLiteral) {
-                    write("[");
-                    emitNodeWithCommentsAndWithoutSourcemap(memberName);
-                    write("]");
-                }
-                else if (memberName.kind === SyntaxKind.ComputedPropertyName) {
-                    emitComputedPropertyName(<ComputedPropertyName>memberName);
-                }
-                else {
-                    write(".");
-                    emitNodeWithCommentsAndWithoutSourcemap(memberName);
-                }
-            }
-
-            function getInitializedProperties(node: ClassLikeDeclaration, isStatic: boolean) {
-                const properties: PropertyDeclaration[] = [];
-                for (const member of node.members) {
-                    if (member.kind === SyntaxKind.PropertyDeclaration && isStatic === ((member.flags & NodeFlags.Static) !== 0) && (<PropertyDeclaration>member).initializer) {
-                        properties.push(<PropertyDeclaration>member);
-                    }
-                }
-
-                return properties;
-            }
-
-            function emitPropertyDeclarations(node: ClassLikeDeclaration, properties: PropertyDeclaration[]) {
-                for (const property of properties) {
-                    emitPropertyDeclaration(node, property);
-                }
-            }
-
-            function emitPropertyDeclaration(node: ClassLikeDeclaration, property: PropertyDeclaration, receiver?: Identifier, isExpression?: boolean) {
-                writeLine();
-                emitLeadingComments(property);
-                emitStart(property);
-                emitStart(property.name);
-                if (receiver) {
-                    emit(receiver);
-                }
-                else {
-                    if (property.flags & NodeFlags.Static) {
-                        emitDeclarationName(node);
-                    }
-                    else {
-                        write("this");
-                    }
-                }
-                emitMemberAccessForPropertyName(property.name);
-                emitEnd(property.name);
-                write(" = ");
-                emit(property.initializer);
-                if (!isExpression) {
-                    write(";");
-                }
-
-                emitEnd(property);
-                emitTrailingComments(property);
-            }
-
-            function emitMemberFunctionsForES5AndLower(node: ClassLikeDeclaration) {
-                forEach(node.members, member => {
-                    if (member.kind === SyntaxKind.SemicolonClassElement) {
-                        writeLine();
-                        write(";");
-                    }
-                    else if (member.kind === SyntaxKind.MethodDeclaration || node.kind === SyntaxKind.MethodSignature) {
-                        if (!(<MethodDeclaration>member).body) {
-                            return emitCommentsOnNotEmittedNode(member);
-                        }
-
-                        writeLine();
-                        emitLeadingComments(member);
-                        emitStart(member);
-                        emitStart((<MethodDeclaration>member).name);
-                        emitClassMemberPrefix(node, member);
-                        emitMemberAccessForPropertyName((<MethodDeclaration>member).name);
-                        emitEnd((<MethodDeclaration>member).name);
-                        write(" = ");
-                        emitFunctionDeclaration(<MethodDeclaration>member);
-                        emitEnd(member);
-                        write(";");
-                        emitTrailingComments(member);
-                    }
-                    else if (member.kind === SyntaxKind.GetAccessor || member.kind === SyntaxKind.SetAccessor) {
-                        const accessors = getAllAccessorDeclarations(node.members, <AccessorDeclaration>member);
-                        if (member === accessors.firstAccessor) {
-                            writeLine();
-                            emitStart(member);
-                            write("Object.defineProperty(");
-                            emitStart((<AccessorDeclaration>member).name);
-                            emitClassMemberPrefix(node, member);
-                            write(", ");
-                            emitExpressionForPropertyName((<AccessorDeclaration>member).name);
-                            emitEnd((<AccessorDeclaration>member).name);
-                            write(", {");
-                            increaseIndent();
-                            if (accessors.getAccessor) {
-                                writeLine();
-                                emitLeadingComments(accessors.getAccessor);
-                                write("get: ");
-                                emitStart(accessors.getAccessor);
-                                write("function ");
-                                emitSignatureAndBody(accessors.getAccessor);
-                                emitEnd(accessors.getAccessor);
-                                emitTrailingComments(accessors.getAccessor);
-                                write(",");
-                            }
-                            if (accessors.setAccessor) {
-                                writeLine();
-                                emitLeadingComments(accessors.setAccessor);
-                                write("set: ");
-                                emitStart(accessors.setAccessor);
-                                write("function ");
-                                emitSignatureAndBody(accessors.setAccessor);
-                                emitEnd(accessors.setAccessor);
-                                emitTrailingComments(accessors.setAccessor);
-                                write(",");
-                            }
-                            writeLine();
-                            write("enumerable: true,");
-                            writeLine();
-                            write("configurable: true");
-                            decreaseIndent();
-                            writeLine();
-                            write("});");
-                            emitEnd(member);
-                        }
-                    }
-                });
-            }
-
-            function emitMemberFunctionsForES6AndHigher(node: ClassLikeDeclaration) {
-                for (const member of node.members) {
-                    if ((member.kind === SyntaxKind.MethodDeclaration || node.kind === SyntaxKind.MethodSignature) && !(<MethodDeclaration>member).body) {
-                        emitCommentsOnNotEmittedNode(member);
-                    }
-                    else if (member.kind === SyntaxKind.MethodDeclaration ||
-                        member.kind === SyntaxKind.GetAccessor ||
-                        member.kind === SyntaxKind.SetAccessor) {
-                        writeLine();
-                        emitLeadingComments(member);
-                        emitStart(member);
-                        if (member.flags & NodeFlags.Static) {
-                            write("static ");
-                        }
-
-                        if (member.kind === SyntaxKind.GetAccessor) {
-                            write("get ");
-                        }
-                        else if (member.kind === SyntaxKind.SetAccessor) {
-                            write("set ");
-                        }
-                        if ((<MethodDeclaration>member).asteriskToken) {
-                            write("*");
-                        }
-                        emit((<MethodDeclaration>member).name);
-                        emitSignatureAndBody(<MethodDeclaration>member);
-                        emitEnd(member);
-                        emitTrailingComments(member);
-                    }
-                    else if (member.kind === SyntaxKind.SemicolonClassElement) {
-                        writeLine();
-                        write(";");
-                    }
-                }
-            }
-
-            function emitConstructor(node: ClassLikeDeclaration, baseTypeElement: ExpressionWithTypeArguments) {
-                const saveConvertedLoopState = convertedLoopState;
-                const saveTempFlags = tempFlags;
-                const saveTempVariables = tempVariables;
-                const saveTempParameters = tempParameters;
-
-                convertedLoopState = undefined;
-                tempFlags = 0;
-                tempVariables = undefined;
-                tempParameters = undefined;
-
-                emitConstructorWorker(node, baseTypeElement);
-
-                Debug.assert(convertedLoopState === undefined);
-                convertedLoopState = saveConvertedLoopState;
-
-                tempFlags = saveTempFlags;
-                tempVariables = saveTempVariables;
-                tempParameters = saveTempParameters;
-            }
-
-            function emitConstructorWorker(node: ClassLikeDeclaration, baseTypeElement: ExpressionWithTypeArguments) {
-                // Check if we have property assignment inside class declaration.
-                // If there is property assignment, we need to emit constructor whether users define it or not
-                // If there is no property assignment, we can omit constructor if users do not define it
-                let hasInstancePropertyWithInitializer = false;
-
-                // Emit the constructor overload pinned comments
-                forEach(node.members, member => {
-                    if (member.kind === SyntaxKind.Constructor && !(<ConstructorDeclaration>member).body) {
-                        emitCommentsOnNotEmittedNode(member);
-                    }
-                    // Check if there is any non-static property assignment
-                    if (member.kind === SyntaxKind.PropertyDeclaration && (<PropertyDeclaration>member).initializer && (member.flags & NodeFlags.Static) === 0) {
-                        hasInstancePropertyWithInitializer = true;
-                    }
-                });
-
-                const ctor = getFirstConstructorWithBody(node);
-
-                // For target ES6 and above, if there is no user-defined constructor and there is no property assignment
-                // do not emit constructor in class declaration.
-                if (languageVersion >= ScriptTarget.ES6 && !ctor && !hasInstancePropertyWithInitializer) {
-                    return;
-                }
-
-                if (ctor) {
-                    emitLeadingComments(ctor);
-                }
-                emitStart(ctor || node);
-
-                if (languageVersion < ScriptTarget.ES6) {
-                    write("function ");
-                    emitDeclarationName(node);
-                    emitSignatureParameters(ctor);
-                }
-                else {
-                    write("constructor");
-                    if (ctor) {
-                        emitSignatureParameters(ctor);
-                    }
-                    else {
-                        // Based on EcmaScript6 section 14.5.14: Runtime Semantics: ClassDefinitionEvaluation.
-                        // If constructor is empty, then,
-                        //      If ClassHeritageopt is present, then
-                        //          Let constructor be the result of parsing the String "constructor(... args){ super (...args);}" using the syntactic grammar with the goal symbol MethodDefinition.
-                        //      Else,
-                        //          Let constructor be the result of parsing the String "constructor( ){ }" using the syntactic grammar with the goal symbol MethodDefinition
-                        if (baseTypeElement) {
-                            write("(...args)");
-                        }
-                        else {
-                            write("()");
-                        }
-                    }
-                }
-
-                let startIndex = 0;
-
-                write(" {");
-                increaseIndent();
-                if (ctor) {
-                    // Emit all the directive prologues (like "use strict").  These have to come before
-                    // any other preamble code we write (like parameter initializers).
-                    startIndex = emitDirectivePrologues(ctor.body.statements, /*startWithNewLine*/ true);
-                    emitDetachedCommentsAndUpdateCommentsInfo(ctor.body.statements);
-                }
-                emitCaptureThisForNodeIfNecessary(node);
-                let superCall: ExpressionStatement;
-                if (ctor) {
-                    emitDefaultValueAssignments(ctor);
-                    emitRestParameter(ctor);
-                    if (baseTypeElement) {
-                        superCall = findInitialSuperCall(ctor);
-                        if (superCall) {
-                            writeLine();
-                            emit(superCall);
-                        }
-                    }
-                    emitParameterPropertyAssignments(ctor);
-                }
-                else {
-                    if (baseTypeElement) {
-                        writeLine();
-                        emitStart(baseTypeElement);
-                        if (languageVersion < ScriptTarget.ES6) {
-                            write("_super.apply(this, arguments);");
-                        }
-                        else {
-                            write("super(...args);");
-                        }
-                        emitEnd(baseTypeElement);
-                    }
-                }
-                emitPropertyDeclarations(node, getInitializedProperties(node, /*isStatic*/ false));
-                if (ctor) {
-                    let statements: Node[] = (<Block>ctor.body).statements;
-                    if (superCall) {
-                        statements = statements.slice(1);
-                    }
-                    emitLinesStartingAt(statements, startIndex);
-                }
-                emitTempDeclarations(/*newLine*/ true);
-                writeLine();
-                if (ctor) {
-                    emitLeadingCommentsOfPosition((<Block>ctor.body).statements.end);
-                }
-                decreaseIndent();
-                emitToken(SyntaxKind.CloseBraceToken, ctor ? (<Block>ctor.body).statements.end : node.members.end);
-                emitEnd(<Node>ctor || node);
-                if (ctor) {
-                    emitTrailingComments(ctor);
-                }
-            }
-
-            function emitClassExpression(node: ClassExpression) {
-                return emitClassLikeDeclaration(node);
-            }
-
-            function emitClassDeclaration(node: ClassDeclaration) {
-                return emitClassLikeDeclaration(node);
-            }
-
-            function emitClassLikeDeclaration(node: ClassLikeDeclaration) {
-                if (languageVersion < ScriptTarget.ES6) {
-                    emitClassLikeDeclarationBelowES6(node);
-                }
-                else {
-                    emitClassLikeDeclarationForES6AndHigher(node);
-                }
-                if (modulekind !== ModuleKind.ES6 && node.parent === currentSourceFile && node.name) {
-                    emitExportMemberAssignments(node.name);
-                }
-            }
-
-            function emitClassLikeDeclarationForES6AndHigher(node: ClassLikeDeclaration) {
-                const thisNodeIsDecorated = nodeIsDecorated(node);
-                if (node.kind === SyntaxKind.ClassDeclaration) {
-                    if (thisNodeIsDecorated) {
-                        // To preserve the correct runtime semantics when decorators are applied to the class,
-                        // the emit needs to follow one of the following rules:
-                        //
-                        // * For a local class declaration:
-                        //
-                        //     @dec class C {
-                        //     }
-                        //
-                        //   The emit should be:
-                        //
-                        //     let C = class {
-                        //     };
-                        //     C = __decorate([dec], C);
-                        //
-                        // * For an exported class declaration:
-                        //
-                        //     @dec export class C {
-                        //     }
-                        //
-                        //   The emit should be:
-                        //
-                        //     export let C = class {
-                        //     };
-                        //     C = __decorate([dec], C);
-                        //
-                        // * For a default export of a class declaration with a name:
-                        //
-                        //     @dec default export class C {
-                        //     }
-                        //
-                        //   The emit should be:
-                        //
-                        //     let C = class {
-                        //     }
-                        //     C = __decorate([dec], C);
-                        //     export default C;
-                        //
-                        // * For a default export of a class declaration without a name:
-                        //
-                        //     @dec default export class {
-                        //     }
-                        //
-                        //   The emit should be:
-                        //
-                        //     let _default = class {
-                        //     }
-                        //     _default = __decorate([dec], _default);
-                        //     export default _default;
-                        //
-                        if (isES6ExportedDeclaration(node) && !(node.flags & NodeFlags.Default)) {
-                            write("export ");
-                        }
-
-                        write("let ");
-                        emitDeclarationName(node);
-                        write(" = ");
-                    }
-                    else if (isES6ExportedDeclaration(node)) {
-                        write("export ");
-                        if (node.flags & NodeFlags.Default) {
-                            write("default ");
-                        }
-                    }
-                }
-
-                // If the class has static properties, and it's a class expression, then we'll need
-                // to specialize the emit a bit.  for a class expression of the form:
-                //
-                //      class C { static a = 1; static b = 2; ... }
-                //
-                // We'll emit:
-                //
-                //      (_temp = class C { ... }, _temp.a = 1, _temp.b = 2, _temp)
-                //
-                // This keeps the expression as an expression, while ensuring that the static parts
-                // of it have been initialized by the time it is used.
-                const staticProperties = getInitializedProperties(node, /*isStatic*/ true);
-                const isClassExpressionWithStaticProperties = staticProperties.length > 0 && node.kind === SyntaxKind.ClassExpression;
-                let tempVariable: Identifier;
-
-                if (isClassExpressionWithStaticProperties) {
-                    tempVariable = createAndRecordTempVariable(TempFlags.Auto);
-                    write("(");
-                    increaseIndent();
-                    emit(tempVariable);
-                    write(" = ");
-                }
-
-                write("class");
-
-                // emit name if
-                // - node has a name
-                // - this is default export with static initializers
-                if ((node.name || (node.flags & NodeFlags.Default && (staticProperties.length > 0 || modulekind !== ModuleKind.ES6))) && !thisNodeIsDecorated) {
-                    write(" ");
-                    emitDeclarationName(node);
-                }
-
-                const baseTypeNode = getClassExtendsHeritageClauseElement(node);
-                if (baseTypeNode) {
-                    write(" extends ");
-                    emit(baseTypeNode.expression);
-                }
-
-                write(" {");
-                increaseIndent();
-                writeLine();
-                emitConstructor(node, baseTypeNode);
-                emitMemberFunctionsForES6AndHigher(node);
-                decreaseIndent();
-                writeLine();
-                emitToken(SyntaxKind.CloseBraceToken, node.members.end);
-
-                // TODO(rbuckton): Need to go back to `let _a = class C {}` approach, removing the defineProperty call for now.
-
-                // For a decorated class, we need to assign its name (if it has one). This is because we emit
-                // the class as a class expression to avoid the double-binding of the identifier:
-                //
-                //   let C = class {
-                //   }
-                //   Object.defineProperty(C, "name", { value: "C", configurable: true });
-                //
-                if (thisNodeIsDecorated) {
-                    write(";");
-                }
-
-                // Emit static property assignment. Because classDeclaration is lexically evaluated,
-                // it is safe to emit static property assignment after classDeclaration
-                // From ES6 specification:
-                //      HasLexicalDeclaration (N) : Determines if the argument identifier has a binding in this environment record that was created using
-                //                                  a lexical declaration such as a LexicalDeclaration or a ClassDeclaration.
-
-                if (isClassExpressionWithStaticProperties) {
-                    for (const property of staticProperties) {
-                        write(",");
-                        writeLine();
-                        emitPropertyDeclaration(node, property, /*receiver*/ tempVariable, /*isExpression*/ true);
-                    }
-                    write(",");
-                    writeLine();
-                    emit(tempVariable);
-                    decreaseIndent();
-                    write(")");
-                }
-                else {
-                    writeLine();
-                    emitPropertyDeclarations(node, staticProperties);
-                    emitDecoratorsOfClass(node);
-                }
-
-                if (!(node.flags & NodeFlags.Export)) {
-                    return;
-                }
-                if (modulekind !== ModuleKind.ES6) {
-                    emitExportMemberAssignment(node as ClassDeclaration);
-                }
-                else {
-                    // If this is an exported class, but not on the top level (i.e. on an internal
-                    // module), export it
-                    if (node.flags & NodeFlags.Default) {
-                        // if this is a top level default export of decorated class, write the export after the declaration.
-                        if (thisNodeIsDecorated) {
-                            writeLine();
-                            write("export default ");
-                            emitDeclarationName(node);
-                            write(";");
-                        }
-                    }
-                    else if (node.parent.kind !== SyntaxKind.SourceFile) {
-                        writeLine();
-                        emitStart(node);
-                        emitModuleMemberName(node);
-                        write(" = ");
-                        emitDeclarationName(node);
-                        emitEnd(node);
-                        write(";");
-                    }
-                }
-            }
-
-            function emitClassLikeDeclarationBelowES6(node: ClassLikeDeclaration) {
-                if (node.kind === SyntaxKind.ClassDeclaration) {
-                    // source file level classes in system modules are hoisted so 'var's for them are already defined
-                    if (!shouldHoistDeclarationInSystemJsModule(node)) {
-                        write("var ");
-                    }
-                    emitDeclarationName(node);
-                    write(" = ");
-                }
-
-                write("(function (");
-                const baseTypeNode = getClassExtendsHeritageClauseElement(node);
-                if (baseTypeNode) {
-                    write("_super");
-                }
-                write(") {");
-                const saveTempFlags = tempFlags;
-                const saveTempVariables = tempVariables;
-                const saveTempParameters = tempParameters;
-                const saveComputedPropertyNamesToGeneratedNames = computedPropertyNamesToGeneratedNames;
-                const saveConvertedLoopState = convertedLoopState;
-
-                convertedLoopState = undefined;
-                tempFlags = 0;
-                tempVariables = undefined;
-                tempParameters = undefined;
-                computedPropertyNamesToGeneratedNames = undefined;
-                increaseIndent();
-                if (baseTypeNode) {
-                    writeLine();
-                    emitStart(baseTypeNode);
-                    write("__extends(");
-                    emitDeclarationName(node);
-                    write(", _super);");
-                    emitEnd(baseTypeNode);
-                }
-                writeLine();
-                emitConstructor(node, baseTypeNode);
-                emitMemberFunctionsForES5AndLower(node);
-                emitPropertyDeclarations(node, getInitializedProperties(node, /*isStatic*/ true));
-                writeLine();
-                emitDecoratorsOfClass(node);
-                writeLine();
-                emitToken(SyntaxKind.CloseBraceToken, node.members.end, () => {
-                    write("return ");
-                    emitDeclarationName(node);
-                });
-                write(";");
-                emitTempDeclarations(/*newLine*/ true);
-
-                Debug.assert(convertedLoopState === undefined);
-                convertedLoopState = saveConvertedLoopState;
-
-                tempFlags = saveTempFlags;
-                tempVariables = saveTempVariables;
-                tempParameters = saveTempParameters;
-                computedPropertyNamesToGeneratedNames = saveComputedPropertyNamesToGeneratedNames;
-                decreaseIndent();
-                writeLine();
-                emitToken(SyntaxKind.CloseBraceToken, node.members.end);
-                emitStart(node);
-                write("(");
-                if (baseTypeNode) {
-                    emit(baseTypeNode.expression);
-                }
-                write("))");
-                if (node.kind === SyntaxKind.ClassDeclaration) {
-                    write(";");
-                }
-                emitEnd(node);
-
-                if (node.kind === SyntaxKind.ClassDeclaration) {
-                    emitExportMemberAssignment(<ClassDeclaration>node);
-                }
-            }
-
-            function emitClassMemberPrefix(node: ClassLikeDeclaration, member: Node) {
-                emitDeclarationName(node);
-                if (!(member.flags & NodeFlags.Static)) {
-                    write(".prototype");
-                }
-            }
-
-            function emitDecoratorsOfClass(node: ClassLikeDeclaration) {
-                emitDecoratorsOfMembers(node, /*staticFlag*/ 0);
-                emitDecoratorsOfMembers(node, NodeFlags.Static);
-                emitDecoratorsOfConstructor(node);
-            }
-
-            function emitDecoratorsOfConstructor(node: ClassLikeDeclaration) {
-                const decorators = node.decorators;
-                const constructor = getFirstConstructorWithBody(node);
-                const firstParameterDecorator = constructor && forEach(constructor.parameters, parameter => parameter.decorators);
-
-                // skip decoration of the constructor if neither it nor its parameters are decorated
-                if (!decorators && !firstParameterDecorator) {
-                    return;
-                }
-
-                // Emit the call to __decorate. Given the class:
-                //
-                //   @dec
-                //   class C {
-                //   }
-                //
-                // The emit for the class is:
-                //
-                //   C = __decorate([dec], C);
-                //
-
-                writeLine();
-                emitStart(node.decorators || firstParameterDecorator);
-                emitDeclarationName(node);
-                write(" = __decorate([");
-                increaseIndent();
-                writeLine();
-
-                const decoratorCount = decorators ? decorators.length : 0;
-                let argumentsWritten = emitList(decorators, 0, decoratorCount, /*multiLine*/ true, /*trailingComma*/ false, /*leadingComma*/ false, /*noTrailingNewLine*/ true,
-                    decorator => emit(decorator.expression));
-                if (firstParameterDecorator) {
-                    argumentsWritten += emitDecoratorsOfParameters(constructor, /*leadingComma*/ argumentsWritten > 0);
-                }
-                emitSerializedTypeMetadata(node, /*leadingComma*/ argumentsWritten >= 0);
-
-                decreaseIndent();
-                writeLine();
-                write("], ");
-                emitDeclarationName(node);
-                write(")");
-                emitEnd(node.decorators || firstParameterDecorator);
-                write(";");
-                writeLine();
-            }
-
-            function emitDecoratorsOfMembers(node: ClassLikeDeclaration, staticFlag: NodeFlags) {
-                for (const member of node.members) {
-                    // only emit members in the correct group
-                    if ((member.flags & NodeFlags.Static) !== staticFlag) {
-                        continue;
-                    }
-
-                    // skip members that cannot be decorated (such as the constructor)
-                    if (!nodeCanBeDecorated(member)) {
-                        continue;
-                    }
-
-                    // skip an accessor declaration if it is not the first accessor
-                    let decorators: NodeArray<Decorator>;
-                    let functionLikeMember: FunctionLikeDeclaration;
-                    if (isAccessor(member)) {
-                        const accessors = getAllAccessorDeclarations(node.members, <AccessorDeclaration>member);
-                        if (member !== accessors.firstAccessor) {
-                            continue;
-                        }
-
-                        // get the decorators from the first accessor with decorators
-                        decorators = accessors.firstAccessor.decorators;
-                        if (!decorators && accessors.secondAccessor) {
-                            decorators = accessors.secondAccessor.decorators;
-                        }
-
-                        // we only decorate parameters of the set accessor
-                        functionLikeMember = accessors.setAccessor;
-                    }
-                    else {
-                        decorators = member.decorators;
-
-                        // we only decorate the parameters here if this is a method
-                        if (member.kind === SyntaxKind.MethodDeclaration) {
-                            functionLikeMember = <MethodDeclaration>member;
-                        }
-                    }
-                    const firstParameterDecorator = functionLikeMember && forEach(functionLikeMember.parameters, parameter => parameter.decorators);
-
-                    // skip a member if it or any of its parameters are not decorated
-                    if (!decorators && !firstParameterDecorator) {
-                        continue;
-                    }
-
-                    // Emit the call to __decorate. Given the following:
-                    //
-                    //   class C {
-                    //     @dec method(@dec2 x) {}
-                    //     @dec get accessor() {}
-                    //     @dec prop;
-                    //   }
-                    //
-                    // The emit for a method is:
-                    //
-                    //   __decorate([
-                    //       dec,
-                    //       __param(0, dec2),
-                    //       __metadata("design:type", Function),
-                    //       __metadata("design:paramtypes", [Object]),
-                    //       __metadata("design:returntype", void 0)
-                    //   ], C.prototype, "method", undefined);
-                    //
-                    // The emit for an accessor is:
-                    //
-                    //   __decorate([
-                    //       dec
-                    //   ], C.prototype, "accessor", undefined);
-                    //
-                    // The emit for a property is:
-                    //
-                    //   __decorate([
-                    //       dec
-                    //   ], C.prototype, "prop");
-                    //
-
-                    writeLine();
-                    emitStart(decorators || firstParameterDecorator);
-                    write("__decorate([");
-                    increaseIndent();
-                    writeLine();
-
-                    const decoratorCount = decorators ? decorators.length : 0;
-                    let argumentsWritten = emitList(decorators, 0, decoratorCount, /*multiLine*/ true, /*trailingComma*/ false, /*leadingComma*/ false, /*noTrailingNewLine*/ true,
-                        decorator => emit(decorator.expression));
-
-                    if (firstParameterDecorator) {
-                        argumentsWritten += emitDecoratorsOfParameters(functionLikeMember, argumentsWritten > 0);
-                    }
-                    emitSerializedTypeMetadata(member, argumentsWritten > 0);
-
-                    decreaseIndent();
-                    writeLine();
-                    write("], ");
-                    emitClassMemberPrefix(node, member);
-                    write(", ");
-                    emitExpressionForPropertyName(member.name);
-
-                    if (languageVersion > ScriptTarget.ES3) {
-                        if (member.kind !== SyntaxKind.PropertyDeclaration) {
-                            // We emit `null` here to indicate to `__decorate` that it can invoke `Object.getOwnPropertyDescriptor` directly.
-                            // We have this extra argument here so that we can inject an explicit property descriptor at a later date.
-                            write(", null");
-                        }
-                        else {
-                            // We emit `void 0` here to indicate to `__decorate` that it can invoke `Object.defineProperty` directly, but that it
-                            // should not invoke `Object.getOwnPropertyDescriptor`.
-                            write(", void 0");
-                        }
-                    }
-
-                    write(")");
-                    emitEnd(decorators || firstParameterDecorator);
-                    write(";");
-                    writeLine();
-                }
-            }
-
-            function emitDecoratorsOfParameters(node: FunctionLikeDeclaration, leadingComma: boolean): number {
-                let argumentsWritten = 0;
-                if (node) {
-                    let parameterIndex = 0;
-                    for (const parameter of node.parameters) {
-                        if (nodeIsDecorated(parameter)) {
-                            const decorators = parameter.decorators;
-                            argumentsWritten += emitList(decorators, 0, decorators.length, /*multiLine*/ true, /*trailingComma*/ false, /*leadingComma*/ leadingComma, /*noTrailingNewLine*/ true, decorator => {
-                                write(`__param(${parameterIndex}, `);
-                                emit(decorator.expression);
-                                write(")");
-                            });
-                            leadingComma = true;
-                        }
-                        parameterIndex++;
-                    }
-                }
-                return argumentsWritten;
-            }
-
-            function shouldEmitTypeMetadata(node: Declaration): boolean {
-                // This method determines whether to emit the "design:type" metadata based on the node's kind.
-                // The caller should have already tested whether the node has decorators and whether the emitDecoratorMetadata
-                // compiler option is set.
-                switch (node.kind) {
-                    case SyntaxKind.MethodDeclaration:
-                    case SyntaxKind.GetAccessor:
-                    case SyntaxKind.SetAccessor:
-                    case SyntaxKind.PropertyDeclaration:
-                        return true;
-                }
-
-                return false;
-            }
-
-            function shouldEmitReturnTypeMetadata(node: Declaration): boolean {
-                // This method determines whether to emit the "design:returntype" metadata based on the node's kind.
-                // The caller should have already tested whether the node has decorators and whether the emitDecoratorMetadata
-                // compiler option is set.
-                switch (node.kind) {
-                    case SyntaxKind.MethodDeclaration:
-                        return true;
-                }
-                return false;
-            }
-
-            function shouldEmitParamTypesMetadata(node: Declaration): boolean {
-                // This method determines whether to emit the "design:paramtypes" metadata based on the node's kind.
-                // The caller should have already tested whether the node has decorators and whether the emitDecoratorMetadata
-                // compiler option is set.
-                switch (node.kind) {
-                    case SyntaxKind.ClassDeclaration:
-                    case SyntaxKind.MethodDeclaration:
-                    case SyntaxKind.SetAccessor:
-                        return true;
-                }
-                return false;
-            }
-
-            /** Serializes the type of a declaration to an appropriate JS constructor value. Used by the __metadata decorator for a class member. */
-            function emitSerializedTypeOfNode(node: Node) {
-                // serialization of the type of a declaration uses the following rules:
-                //
-                // * The serialized type of a ClassDeclaration is "Function"
-                // * The serialized type of a ParameterDeclaration is the serialized type of its type annotation.
-                // * The serialized type of a PropertyDeclaration is the serialized type of its type annotation.
-                // * The serialized type of an AccessorDeclaration is the serialized type of the return type annotation of its getter or parameter type annotation of its setter.
-                // * The serialized type of any other FunctionLikeDeclaration is "Function".
-                // * The serialized type of any other node is "void 0".
-                //
-                // For rules on serializing type annotations, see `serializeTypeNode`.
-                switch (node.kind) {
-                    case SyntaxKind.ClassDeclaration:
-                        write("Function");
-                        return;
-
-                    case SyntaxKind.PropertyDeclaration:
-                        emitSerializedTypeNode((<PropertyDeclaration>node).type);
-                        return;
-
-                    case SyntaxKind.Parameter:
-                        emitSerializedTypeNode((<ParameterDeclaration>node).type);
-                        return;
-
-                    case SyntaxKind.GetAccessor:
-                        emitSerializedTypeNode((<AccessorDeclaration>node).type);
-                        return;
-
-                    case SyntaxKind.SetAccessor:
-                        emitSerializedTypeNode(getSetAccessorTypeAnnotationNode(<AccessorDeclaration>node));
-                        return;
-
-                }
-
-                if (isFunctionLike(node)) {
-                    write("Function");
-                    return;
-                }
-
-                write("void 0");
-            }
-
-            function emitSerializedTypeNode(node: TypeNode) {
-                if (node) {
-                    switch (node.kind) {
-                        case SyntaxKind.VoidKeyword:
-                            write("void 0");
-                            return;
-
-                        case SyntaxKind.ParenthesizedType:
-                            emitSerializedTypeNode((<ParenthesizedTypeNode>node).type);
-                            return;
-
-                        case SyntaxKind.FunctionType:
-                        case SyntaxKind.ConstructorType:
-                            write("Function");
-                            return;
-
-                        case SyntaxKind.ArrayType:
-                        case SyntaxKind.TupleType:
-                            write("Array");
-                            return;
-
-                        case SyntaxKind.TypePredicate:
-                        case SyntaxKind.BooleanKeyword:
-                            write("Boolean");
-                            return;
-
-                        case SyntaxKind.StringKeyword:
-                        case SyntaxKind.StringLiteralType:
-                            write("String");
-                            return;
-
-                        case SyntaxKind.NumberKeyword:
-                            write("Number");
-                            return;
-
-                        case SyntaxKind.SymbolKeyword:
-                            write("Symbol");
-                            return;
-
-                        case SyntaxKind.TypeReference:
-                            emitSerializedTypeReferenceNode(<TypeReferenceNode>node);
-                            return;
-
-                        case SyntaxKind.TypeQuery:
-                        case SyntaxKind.TypeLiteral:
-                        case SyntaxKind.UnionType:
-                        case SyntaxKind.IntersectionType:
-                        case SyntaxKind.AnyKeyword:
-                        case SyntaxKind.ThisType:
-                            break;
-
-                        default:
-                            Debug.fail("Cannot serialize unexpected type node.");
-                            break;
-                    }
-                }
-                write("Object");
-            }
-
-            /** Serializes a TypeReferenceNode to an appropriate JS constructor value. Used by the __metadata decorator. */
-            function emitSerializedTypeReferenceNode(node: TypeReferenceNode) {
-                let location: Node = node.parent;
-                while (isDeclaration(location) || isTypeNode(location)) {
-                    location = location.parent;
-                }
-
-                // Clone the type name and parent it to a location outside of the current declaration.
-                const typeName = cloneEntityName(node.typeName, location);
-                const result = resolver.getTypeReferenceSerializationKind(typeName);
-                switch (result) {
-                    case TypeReferenceSerializationKind.Unknown:
-                        let temp = createAndRecordTempVariable(TempFlags.Auto);
-                        write("(typeof (");
-                        emitNodeWithoutSourceMap(temp);
-                        write(" = ");
-                        emitEntityNameAsExpression(typeName, /*useFallback*/ true);
-                        write(") === 'function' && ");
-                        emitNodeWithoutSourceMap(temp);
-                        write(") || Object");
-                        break;
-
-                    case TypeReferenceSerializationKind.TypeWithConstructSignatureAndValue:
-                        emitEntityNameAsExpression(typeName, /*useFallback*/ false);
-                        break;
-
-                    case TypeReferenceSerializationKind.VoidType:
-                        write("void 0");
-                        break;
-
-                    case TypeReferenceSerializationKind.BooleanType:
-                        write("Boolean");
-                        break;
-
-                    case TypeReferenceSerializationKind.NumberLikeType:
-                        write("Number");
-                        break;
-
-                    case TypeReferenceSerializationKind.StringLikeType:
-                        write("String");
-                        break;
-
-                    case TypeReferenceSerializationKind.ArrayLikeType:
-                        write("Array");
-                        break;
-
-                    case TypeReferenceSerializationKind.ESSymbolType:
-                        if (languageVersion < ScriptTarget.ES6) {
-                            write("typeof Symbol === 'function' ? Symbol : Object");
-                        }
-                        else {
-                            write("Symbol");
-                        }
-                        break;
-
-                    case TypeReferenceSerializationKind.TypeWithCallSignature:
-                        write("Function");
-                        break;
-
-                    case TypeReferenceSerializationKind.ObjectType:
-                        write("Object");
-                        break;
-                }
-            }
-
-            /** Serializes the parameter types of a function or the constructor of a class. Used by the __metadata decorator for a method or set accessor. */
-            function emitSerializedParameterTypesOfNode(node: Node) {
-                // serialization of parameter types uses the following rules:
-                //
-                // * If the declaration is a class, the parameters of the first constructor with a body are used.
-                // * If the declaration is function-like and has a body, the parameters of the function are used.
-                //
-                // For the rules on serializing the type of each parameter declaration, see `serializeTypeOfDeclaration`.
-                if (node) {
-                    let valueDeclaration: FunctionLikeDeclaration;
-                    if (node.kind === SyntaxKind.ClassDeclaration) {
-                        valueDeclaration = getFirstConstructorWithBody(<ClassDeclaration>node);
-                    }
-                    else if (isFunctionLike(node) && nodeIsPresent((<FunctionLikeDeclaration>node).body)) {
-                        valueDeclaration = <FunctionLikeDeclaration>node;
-                    }
-
-                    if (valueDeclaration) {
-                        const parameters = valueDeclaration.parameters;
-                        const parameterCount = parameters.length;
-                        if (parameterCount > 0) {
-                            for (let i = 0; i < parameterCount; i++) {
-                                if (i > 0) {
-                                    write(", ");
-                                }
-
-                                if (parameters[i].dotDotDotToken) {
-                                    let parameterType = parameters[i].type;
-                                    if (parameterType.kind === SyntaxKind.ArrayType) {
-                                        parameterType = (<ArrayTypeNode>parameterType).elementType;
-                                    }
-                                    else if (parameterType.kind === SyntaxKind.TypeReference && (<TypeReferenceNode>parameterType).typeArguments && (<TypeReferenceNode>parameterType).typeArguments.length === 1) {
-                                        parameterType = (<TypeReferenceNode>parameterType).typeArguments[0];
-                                    }
-                                    else {
-                                        parameterType = undefined;
-                                    }
-
-                                    emitSerializedTypeNode(parameterType);
-                                }
-                                else {
-                                    emitSerializedTypeOfNode(parameters[i]);
-                                }
-                            }
-                        }
-                    }
-                }
-            }
-
-            /** Serializes the return type of function. Used by the __metadata decorator for a method. */
-            function emitSerializedReturnTypeOfNode(node: Node) {
-                if (node && isFunctionLike(node) && (<FunctionLikeDeclaration>node).type) {
-                    emitSerializedTypeNode((<FunctionLikeDeclaration>node).type);
-                    return;
-                }
-
-                write("void 0");
-            }
-
-
-            function emitSerializedTypeMetadata(node: Declaration, writeComma: boolean): number {
-                // This method emits the serialized type metadata for a decorator target.
-                // The caller should have already tested whether the node has decorators.
-                let argumentsWritten = 0;
-                if (compilerOptions.emitDecoratorMetadata) {
-                    if (shouldEmitTypeMetadata(node)) {
-                        if (writeComma) {
-                            write(", ");
-                        }
-                        writeLine();
-                        write("__metadata('design:type', ");
-                        emitSerializedTypeOfNode(node);
-                        write(")");
-                        argumentsWritten++;
-                    }
-                    if (shouldEmitParamTypesMetadata(node)) {
-                        if (writeComma || argumentsWritten) {
-                            write(", ");
-                        }
-                        writeLine();
-                        write("__metadata('design:paramtypes', [");
-                        emitSerializedParameterTypesOfNode(node);
-                        write("])");
-                        argumentsWritten++;
-                    }
-                    if (shouldEmitReturnTypeMetadata(node)) {
-                        if (writeComma || argumentsWritten) {
-                            write(", ");
-                        }
-
-                        writeLine();
-                        write("__metadata('design:returntype', ");
-                        emitSerializedReturnTypeOfNode(node);
-                        write(")");
-                        argumentsWritten++;
-                    }
-                }
-
-                return argumentsWritten;
-            }
-
-            function emitInterfaceDeclaration(node: InterfaceDeclaration) {
-                emitCommentsOnNotEmittedNode(node);
-            }
-
-            function shouldEmitEnumDeclaration(node: EnumDeclaration) {
-                const isConstEnum = isConst(node);
-                return !isConstEnum || compilerOptions.preserveConstEnums || compilerOptions.isolatedModules;
-            }
-
-            function emitEnumDeclaration(node: EnumDeclaration) {
-                // const enums are completely erased during compilation.
-                if (!shouldEmitEnumDeclaration(node)) {
-                    return;
-                }
-
-                if (!shouldHoistDeclarationInSystemJsModule(node)) {
-                    // do not emit var if variable was already hoisted
-
-                    const isES6ExportedEnum = isES6ExportedDeclaration(node);
-                    if (!(node.flags & NodeFlags.Export) || (isES6ExportedEnum && isFirstDeclarationOfKind(node, node.symbol && node.symbol.declarations, SyntaxKind.EnumDeclaration))) {
-                        emitStart(node);
-                        if (isES6ExportedEnum) {
-                            write("export ");
-                        }
-                        write("var ");
-                        emit(node.name);
-                        emitEnd(node);
-                        write(";");
-                    }
-                }
-                writeLine();
-                emitStart(node);
-                write("(function (");
-                emitStart(node.name);
-                write(getGeneratedNameForNode(node));
-                emitEnd(node.name);
-                write(") {");
-                increaseIndent();
-                emitLines(node.members);
-                decreaseIndent();
-                writeLine();
-                emitToken(SyntaxKind.CloseBraceToken, node.members.end);
-                write(")(");
-                emitModuleMemberName(node);
-                write(" || (");
-                emitModuleMemberName(node);
-                write(" = {}));");
-                emitEnd(node);
-                if (!isES6ExportedDeclaration(node) && node.flags & NodeFlags.Export && !shouldHoistDeclarationInSystemJsModule(node)) {
-                    // do not emit var if variable was already hoisted
-                    writeLine();
-                    emitStart(node);
-                    write("var ");
-                    emit(node.name);
-                    write(" = ");
-                    emitModuleMemberName(node);
-                    emitEnd(node);
-                    write(";");
-                }
-                if (modulekind !== ModuleKind.ES6 && node.parent === currentSourceFile) {
-                    if (modulekind === ModuleKind.System && (node.flags & NodeFlags.Export)) {
-                        // write the call to exporter for enum
-                        writeLine();
-                        write(`${exportFunctionForFile}("`);
-                        emitDeclarationName(node);
-                        write(`", `);
-                        emitDeclarationName(node);
-                        write(");");
-                    }
-                    emitExportMemberAssignments(node.name);
-                }
-            }
-
-            function emitEnumMember(node: EnumMember) {
-                const enumParent = <EnumDeclaration>node.parent;
-                emitStart(node);
-                write(getGeneratedNameForNode(enumParent));
-                write("[");
-                write(getGeneratedNameForNode(enumParent));
-                write("[");
-                emitExpressionForPropertyName(node.name);
-                write("] = ");
-                writeEnumMemberDeclarationValue(node);
-                write("] = ");
-                emitExpressionForPropertyName(node.name);
-                emitEnd(node);
-                write(";");
-            }
-
-            function writeEnumMemberDeclarationValue(member: EnumMember) {
-                const value = resolver.getConstantValue(member);
-                if (value !== undefined) {
-                    write(value.toString());
-                    return;
-                }
-                else if (member.initializer) {
-                    emit(member.initializer);
-                }
-                else {
-                    write("undefined");
-                }
-            }
-
-            function getInnerMostModuleDeclarationFromDottedModule(moduleDeclaration: ModuleDeclaration): ModuleDeclaration {
-                if (moduleDeclaration.body.kind === SyntaxKind.ModuleDeclaration) {
-                    const recursiveInnerModule = getInnerMostModuleDeclarationFromDottedModule(<ModuleDeclaration>moduleDeclaration.body);
-                    return recursiveInnerModule || <ModuleDeclaration>moduleDeclaration.body;
-                }
-            }
-
-            function shouldEmitModuleDeclaration(node: ModuleDeclaration) {
-                return isInstantiatedModule(node, compilerOptions.preserveConstEnums || compilerOptions.isolatedModules);
-            }
-
-            function isModuleMergedWithES6Class(node: ModuleDeclaration) {
-                return languageVersion === ScriptTarget.ES6 && !!(resolver.getNodeCheckFlags(node) & NodeCheckFlags.LexicalModuleMergesWithClass);
-            }
-
-            function isFirstDeclarationOfKind(node: Declaration, declarations: Declaration[], kind: SyntaxKind) {
-                return !forEach(declarations, declaration => declaration.kind === kind && declaration.pos < node.pos);
-            }
-
-            function emitModuleDeclaration(node: ModuleDeclaration) {
-                // Emit only if this module is non-ambient.
-                const shouldEmit = shouldEmitModuleDeclaration(node);
-
-                if (!shouldEmit) {
-                    return emitCommentsOnNotEmittedNode(node);
-                }
-                const hoistedInDeclarationScope = shouldHoistDeclarationInSystemJsModule(node);
-                const emitVarForModule = !hoistedInDeclarationScope && !isModuleMergedWithES6Class(node);
-
-                if (emitVarForModule) {
-                    const isES6ExportedNamespace = isES6ExportedDeclaration(node);
-                    if (!isES6ExportedNamespace || isFirstDeclarationOfKind(node, node.symbol && node.symbol.declarations, SyntaxKind.ModuleDeclaration)) {
-                        emitStart(node);
-                        if (isES6ExportedNamespace) {
-                            write("export ");
-                        }
-                        write("var ");
-                        emit(node.name);
-                        write(";");
-                        emitEnd(node);
-                        writeLine();
-                    }
-                }
-
-                emitStart(node);
-                write("(function (");
-                emitStart(node.name);
-                write(getGeneratedNameForNode(node));
-                emitEnd(node.name);
-                write(") ");
-                if (node.body.kind === SyntaxKind.ModuleBlock) {
-                    const saveConvertedLoopState = convertedLoopState;
-                    const saveTempFlags = tempFlags;
-                    const saveTempVariables = tempVariables;
-                    convertedLoopState = undefined;
-                    tempFlags = 0;
-                    tempVariables = undefined;
-
-                    emit(node.body);
-
-                    Debug.assert(convertedLoopState === undefined);
-                    convertedLoopState = saveConvertedLoopState;
-
-                    tempFlags = saveTempFlags;
-                    tempVariables = saveTempVariables;
-                }
-                else {
-                    write("{");
-                    increaseIndent();
-                    emitCaptureThisForNodeIfNecessary(node);
-                    writeLine();
-                    emit(node.body);
-                    decreaseIndent();
-                    writeLine();
-                    const moduleBlock = <ModuleBlock>getInnerMostModuleDeclarationFromDottedModule(node).body;
-                    emitToken(SyntaxKind.CloseBraceToken, moduleBlock.statements.end);
-                }
-                write(")(");
-                // write moduleDecl = containingModule.m only if it is not exported es6 module member
-                if ((node.flags & NodeFlags.Export) && !isES6ExportedDeclaration(node)) {
-                    emit(node.name);
-                    write(" = ");
-                }
-                emitModuleMemberName(node);
-                write(" || (");
-                emitModuleMemberName(node);
-                write(" = {}));");
-                emitEnd(node);
-                if (!isES6ExportedDeclaration(node) && node.name.kind === SyntaxKind.Identifier && node.parent === currentSourceFile) {
-                    if (modulekind === ModuleKind.System && (node.flags & NodeFlags.Export)) {
-                        writeLine();
-                        write(`${exportFunctionForFile}("`);
-                        emitDeclarationName(node);
-                        write(`", `);
-                        emitDeclarationName(node);
-                        write(");");
-                    }
-                    emitExportMemberAssignments(<Identifier>node.name);
-                }
-            }
-
-            /*
-             * Some bundlers (SystemJS builder) sometimes want to rename dependencies.
-             * Here we check if alternative name was provided for a given moduleName and return it if possible.
-             */
-            function tryRenameExternalModule(moduleName: LiteralExpression): string {
-                if (renamedDependencies && hasProperty(renamedDependencies, moduleName.text)) {
-                    return `"${renamedDependencies[moduleName.text]}"`;
-                }
-                return undefined;
-            }
-
-            function emitRequire(moduleName: Expression) {
-                if (moduleName.kind === SyntaxKind.StringLiteral) {
-                    write("require(");
-                    const text = tryRenameExternalModule(<LiteralExpression>moduleName);
-                    if (text) {
-                        write(text);
-                    }
-                    else {
-                        emitStart(moduleName);
-                        emitLiteral(<LiteralExpression>moduleName);
-                        emitEnd(moduleName);
-                    }
-                    emitToken(SyntaxKind.CloseParenToken, moduleName.end);
-                }
-                else {
-                    write("require()");
-                }
-            }
-
-            function getNamespaceDeclarationNode(node: ImportDeclaration | ImportEqualsDeclaration | ExportDeclaration) {
-                if (node.kind === SyntaxKind.ImportEqualsDeclaration) {
-                    return <ImportEqualsDeclaration>node;
-                }
-                const importClause = (<ImportDeclaration>node).importClause;
-                if (importClause && importClause.namedBindings && importClause.namedBindings.kind === SyntaxKind.NamespaceImport) {
-                    return <NamespaceImport>importClause.namedBindings;
-                }
-            }
-
-            function isDefaultImport(node: ImportDeclaration | ImportEqualsDeclaration | ExportDeclaration) {
-                return node.kind === SyntaxKind.ImportDeclaration && (<ImportDeclaration>node).importClause && !!(<ImportDeclaration>node).importClause.name;
-            }
-
-            function emitExportImportAssignments(node: Node) {
-                if (isAliasSymbolDeclaration(node) && resolver.isValueAliasDeclaration(node)) {
-                    emitExportMemberAssignments(<Identifier>(<Declaration>node).name);
-                }
-                forEachChild(node, emitExportImportAssignments);
-            }
-
-            function emitImportDeclaration(node: ImportDeclaration) {
-                if (modulekind !== ModuleKind.ES6) {
-                    return emitExternalImportDeclaration(node);
-                }
-
-                // ES6 import
-                if (node.importClause) {
-                    const shouldEmitDefaultBindings = resolver.isReferencedAliasDeclaration(node.importClause);
-                    const shouldEmitNamedBindings = node.importClause.namedBindings && resolver.isReferencedAliasDeclaration(node.importClause.namedBindings, /* checkChildren */ true);
-                    if (shouldEmitDefaultBindings || shouldEmitNamedBindings) {
-                        write("import ");
-                        emitStart(node.importClause);
-                        if (shouldEmitDefaultBindings) {
-                            emit(node.importClause.name);
-                            if (shouldEmitNamedBindings) {
-                                write(", ");
-                            }
-                        }
-                        if (shouldEmitNamedBindings) {
-                            emitLeadingComments(node.importClause.namedBindings);
-                            emitStart(node.importClause.namedBindings);
-                            if (node.importClause.namedBindings.kind === SyntaxKind.NamespaceImport) {
-                                write("* as ");
-                                emit((<NamespaceImport>node.importClause.namedBindings).name);
-                            }
-                            else {
-                                write("{ ");
-                                emitExportOrImportSpecifierList((<NamedImports>node.importClause.namedBindings).elements, resolver.isReferencedAliasDeclaration);
-                                write(" }");
-                            }
-                            emitEnd(node.importClause.namedBindings);
-                            emitTrailingComments(node.importClause.namedBindings);
-                        }
-
-                        emitEnd(node.importClause);
-                        write(" from ");
-                        emit(node.moduleSpecifier);
-                        write(";");
-                    }
-                }
-                else {
-                    write("import ");
-                    emit(node.moduleSpecifier);
-                    write(";");
-                }
-            }
-
-            function emitExternalImportDeclaration(node: ImportDeclaration | ImportEqualsDeclaration) {
-                if (contains(externalImports, node)) {
-                    const isExportedImport = node.kind === SyntaxKind.ImportEqualsDeclaration && (node.flags & NodeFlags.Export) !== 0;
-                    const namespaceDeclaration = getNamespaceDeclarationNode(node);
-
-                    if (modulekind !== ModuleKind.AMD) {
-                        emitLeadingComments(node);
-                        emitStart(node);
-                        if (namespaceDeclaration && !isDefaultImport(node)) {
-                            // import x = require("foo")
-                            // import * as x from "foo"
-                            if (!isExportedImport) write("var ");
-                            emitModuleMemberName(namespaceDeclaration);
-                            write(" = ");
-                        }
-                        else {
-                            // import "foo"
-                            // import x from "foo"
-                            // import { x, y } from "foo"
-                            // import d, * as x from "foo"
-                            // import d, { x, y } from "foo"
-                            const isNakedImport = SyntaxKind.ImportDeclaration && !(<ImportDeclaration>node).importClause;
-                            if (!isNakedImport) {
-                                write("var ");
-                                write(getGeneratedNameForNode(<ImportDeclaration>node));
-                                write(" = ");
-                            }
-                        }
-                        emitRequire(getExternalModuleName(node));
-                        if (namespaceDeclaration && isDefaultImport(node)) {
-                            // import d, * as x from "foo"
-                            write(", ");
-                            emitModuleMemberName(namespaceDeclaration);
-                            write(" = ");
-                            write(getGeneratedNameForNode(<ImportDeclaration>node));
-                        }
-                        write(";");
-                        emitEnd(node);
-                        emitExportImportAssignments(node);
-                        emitTrailingComments(node);
-                    }
-                    else {
-                        if (isExportedImport) {
-                            emitModuleMemberName(namespaceDeclaration);
-                            write(" = ");
-                            emit(namespaceDeclaration.name);
-                            write(";");
-                        }
-                        else if (namespaceDeclaration && isDefaultImport(node)) {
-                            // import d, * as x from "foo"
-                            write("var ");
-                            emitModuleMemberName(namespaceDeclaration);
-                            write(" = ");
-                            write(getGeneratedNameForNode(<ImportDeclaration>node));
-                            write(";");
-                        }
-                        emitExportImportAssignments(node);
-                    }
-                }
-            }
-
-            function emitImportEqualsDeclaration(node: ImportEqualsDeclaration) {
-                if (isExternalModuleImportEqualsDeclaration(node)) {
-                    emitExternalImportDeclaration(node);
-                    return;
-                }
-                // preserve old compiler's behavior: emit 'var' for import declaration (even if we do not consider them referenced) when
-                // - current file is not external module
-                // - import declaration is top level and target is value imported by entity name
-                if (resolver.isReferencedAliasDeclaration(node) ||
-                    (!isCurrentFileExternalModule && resolver.isTopLevelValueImportEqualsWithEntityName(node))) {
-                    emitLeadingComments(node);
-                    emitStart(node);
-
-                    // variable declaration for import-equals declaration can be hoisted in system modules
-                    // in this case 'var' should be omitted and emit should contain only initialization
-                    const variableDeclarationIsHoisted = shouldHoistVariable(node, /*checkIfSourceFileLevelDecl*/ true);
-
-                    // is it top level export import v = a.b.c in system module?
-                    // if yes - it needs to be rewritten as exporter('v', v = a.b.c)
-                    const isExported = isSourceFileLevelDeclarationInSystemJsModule(node, /*isExported*/ true);
-
-                    if (!variableDeclarationIsHoisted) {
-                        Debug.assert(!isExported);
-
-                        if (isES6ExportedDeclaration(node)) {
-                            write("export ");
-                            write("var ");
-                        }
-                        else if (!(node.flags & NodeFlags.Export)) {
-                            write("var ");
-                        }
-                    }
-
-
-                    if (isExported) {
-                        write(`${exportFunctionForFile}("`);
-                        emitNodeWithoutSourceMap(node.name);
-                        write(`", `);
-                    }
-
-                    emitModuleMemberName(node);
-                    write(" = ");
-                    emit(node.moduleReference);
-
-                    if (isExported) {
-                        write(")");
-                    }
-
-                    write(";");
-                    emitEnd(node);
-                    emitExportImportAssignments(node);
-                    emitTrailingComments(node);
-                }
-            }
-
-            function emitExportDeclaration(node: ExportDeclaration) {
-                Debug.assert(modulekind !== ModuleKind.System);
-
-                if (modulekind !== ModuleKind.ES6) {
-                    if (node.moduleSpecifier && (!node.exportClause || resolver.isValueAliasDeclaration(node))) {
-                        emitStart(node);
-                        const generatedName = getGeneratedNameForNode(node);
-                        if (node.exportClause) {
-                            // export { x, y, ... } from "foo"
-                            if (modulekind !== ModuleKind.AMD) {
-                                write("var ");
-                                write(generatedName);
-                                write(" = ");
-                                emitRequire(getExternalModuleName(node));
-                                write(";");
-                            }
-                            for (const specifier of node.exportClause.elements) {
-                                if (resolver.isValueAliasDeclaration(specifier)) {
-                                    writeLine();
-                                    emitStart(specifier);
-                                    emitContainingModuleName(specifier);
-                                    write(".");
-                                    emitNodeWithCommentsAndWithoutSourcemap(specifier.name);
-                                    write(" = ");
-                                    write(generatedName);
-                                    write(".");
-                                    emitNodeWithCommentsAndWithoutSourcemap(specifier.propertyName || specifier.name);
-                                    write(";");
-                                    emitEnd(specifier);
-                                }
-                            }
-                        }
-                        else {
-                            // export * from "foo"
-                            if (hasExportStarsToExportValues && resolver.moduleExportsSomeValue(node.moduleSpecifier)) {
-                                writeLine();
-                                write("__export(");
-                                if (modulekind !== ModuleKind.AMD) {
-                                    emitRequire(getExternalModuleName(node));
-                                }
-                                else {
-                                    write(generatedName);
-                                }
-                                write(");");
-                            }
-                        }
-                        emitEnd(node);
-                    }
-                }
-                else {
-                    if (!node.exportClause || resolver.isValueAliasDeclaration(node)) {
-                        write("export ");
-                        if (node.exportClause) {
-                            // export { x, y, ... }
-                            write("{ ");
-                            emitExportOrImportSpecifierList(node.exportClause.elements, resolver.isValueAliasDeclaration);
-                            write(" }");
-                        }
-                        else {
-                            write("*");
-                        }
-                        if (node.moduleSpecifier) {
-                            write(" from ");
-                            emit(node.moduleSpecifier);
-                        }
-                        write(";");
-                    }
-                }
-            }
-
-            function emitExportOrImportSpecifierList(specifiers: ImportOrExportSpecifier[], shouldEmit: (node: Node) => boolean) {
-                Debug.assert(modulekind === ModuleKind.ES6);
-
-                let needsComma = false;
-                for (const specifier of specifiers) {
-                    if (shouldEmit(specifier)) {
-                        if (needsComma) {
-                            write(", ");
-                        }
-                        if (specifier.propertyName) {
-                            emit(specifier.propertyName);
-                            write(" as ");
-                        }
-                        emit(specifier.name);
-                        needsComma = true;
-                    }
-                }
-            }
-
-            function emitExportAssignment(node: ExportAssignment) {
-                if (!node.isExportEquals && resolver.isValueAliasDeclaration(node)) {
-                    if (modulekind === ModuleKind.ES6) {
-                        writeLine();
-                        emitStart(node);
-                        write("export default ");
-                        const expression = node.expression;
-                        emit(expression);
-                        if (expression.kind !== SyntaxKind.FunctionDeclaration &&
-                            expression.kind !== SyntaxKind.ClassDeclaration) {
-                            write(";");
-                        }
-                        emitEnd(node);
-                    }
-                    else {
-                        writeLine();
-                        emitStart(node);
-                        if (modulekind === ModuleKind.System) {
-                            write(`${exportFunctionForFile}("default",`);
-                            emit(node.expression);
-                            write(")");
-                        }
-                        else {
-                            emitEs6ExportDefaultCompat(node);
-                            emitContainingModuleName(node);
-                            if (languageVersion === ScriptTarget.ES3) {
-                                write("[\"default\"] = ");
-                            }
-                            else {
-                                write(".default = ");
-                            }
-                            emit(node.expression);
-                        }
-                        write(";");
-                        emitEnd(node);
-                    }
-                }
-            }
-
-            function collectExternalModuleInfo(sourceFile: SourceFile) {
-                externalImports = [];
-                exportSpecifiers = {};
-                exportEquals = undefined;
-                hasExportStarsToExportValues = false;
-                for (const node of sourceFile.statements) {
-                    switch (node.kind) {
-                        case SyntaxKind.ImportDeclaration:
-                            if (!(<ImportDeclaration>node).importClause ||
-                                resolver.isReferencedAliasDeclaration((<ImportDeclaration>node).importClause, /*checkChildren*/ true)) {
-                                // import "mod"
-                                // import x from "mod" where x is referenced
-                                // import * as x from "mod" where x is referenced
-                                // import { x, y } from "mod" where at least one import is referenced
-                                externalImports.push(<ImportDeclaration>node);
-                            }
-                            break;
-                        case SyntaxKind.ImportEqualsDeclaration:
-                            if ((<ImportEqualsDeclaration>node).moduleReference.kind === SyntaxKind.ExternalModuleReference && resolver.isReferencedAliasDeclaration(node)) {
-                                // import x = require("mod") where x is referenced
-                                externalImports.push(<ImportEqualsDeclaration>node);
-                            }
-                            break;
-                        case SyntaxKind.ExportDeclaration:
-                            if ((<ExportDeclaration>node).moduleSpecifier) {
-                                if (!(<ExportDeclaration>node).exportClause) {
-                                    // export * from "mod"
-                                    if (resolver.moduleExportsSomeValue((<ExportDeclaration>node).moduleSpecifier)) {
-                                        externalImports.push(<ExportDeclaration>node);
-                                        hasExportStarsToExportValues = true;
-                                    }
-                                }
-                                else if (resolver.isValueAliasDeclaration(node)) {
-                                    // export { x, y } from "mod" where at least one export is a value symbol
-                                    externalImports.push(<ExportDeclaration>node);
-                                }
-                            }
-                            else {
-                                // export { x, y }
-                                for (const specifier of (<ExportDeclaration>node).exportClause.elements) {
-                                    const name = (specifier.propertyName || specifier.name).text;
-                                    (exportSpecifiers[name] || (exportSpecifiers[name] = [])).push(specifier);
-                                }
-                            }
-                            break;
-                        case SyntaxKind.ExportAssignment:
-                            if ((<ExportAssignment>node).isExportEquals && !exportEquals) {
-                                // export = x
-                                exportEquals = <ExportAssignment>node;
-                            }
-                            break;
-                    }
-                }
-            }
-
-            function emitExportStarHelper() {
-                if (hasExportStarsToExportValues) {
-                    writeLine();
-                    write("function __export(m) {");
-                    increaseIndent();
-                    writeLine();
-                    write("for (var p in m) if (!exports.hasOwnProperty(p)) exports[p] = m[p];");
-                    decreaseIndent();
-                    writeLine();
-                    write("}");
-                }
-            }
-
-            function getLocalNameForExternalImport(node: ImportDeclaration | ExportDeclaration | ImportEqualsDeclaration): string {
-                const namespaceDeclaration = getNamespaceDeclarationNode(node);
-                if (namespaceDeclaration && !isDefaultImport(node)) {
-                    return getTextOfNodeFromSourceText(currentText, namespaceDeclaration.name);
-                }
-                if (node.kind === SyntaxKind.ImportDeclaration && (<ImportDeclaration>node).importClause) {
-                    return getGeneratedNameForNode(node);
-                }
-                if (node.kind === SyntaxKind.ExportDeclaration && (<ExportDeclaration>node).moduleSpecifier) {
-                    return getGeneratedNameForNode(node);
-                }
-            }
-
-            function getExternalModuleNameText(importNode: ImportDeclaration | ExportDeclaration | ImportEqualsDeclaration, emitRelativePathAsModuleName: boolean): string {
-                if (emitRelativePathAsModuleName) {
-                    const name = getExternalModuleNameFromDeclaration(host, resolver, importNode);
-                    if (name) {
-                        return `"${name}"`;
-                    }
-                }
-                const moduleName = getExternalModuleName(importNode);
-                if (moduleName.kind === SyntaxKind.StringLiteral) {
-                    return tryRenameExternalModule(<LiteralExpression>moduleName) || getLiteralText(<LiteralExpression>moduleName);
-                }
-
-                return undefined;
-            }
-
-            function emitVariableDeclarationsForImports(): void {
-                if (externalImports.length === 0) {
-                    return;
-                }
-
-                writeLine();
-                let started = false;
-                for (const importNode of externalImports) {
-                    // do not create variable declaration for exports and imports that lack import clause
-                    const skipNode =
-                        importNode.kind === SyntaxKind.ExportDeclaration ||
-                        (importNode.kind === SyntaxKind.ImportDeclaration && !(<ImportDeclaration>importNode).importClause);
-
-                    if (skipNode) {
-                        continue;
-                    }
-
-                    if (!started) {
-                        write("var ");
-                        started = true;
-                    }
-                    else {
-                        write(", ");
-                    }
-
-                    write(getLocalNameForExternalImport(importNode));
-                }
-
-                if (started) {
-                    write(";");
-                }
-            }
-
-            function emitLocalStorageForExportedNamesIfNecessary(exportedDeclarations: (Identifier | Declaration)[]): string {
-                // when resolving exports local exported entries/indirect exported entries in the module
-                // should always win over entries with similar names that were added via star exports
-                // to support this we store names of local/indirect exported entries in a set.
-                // this set is used to filter names brought by star expors.
-                if (!hasExportStarsToExportValues) {
-                    // local names set is needed only in presence of star exports
-                    return undefined;
-                }
-
-                // local names set should only be added if we have anything exported
-                if (!exportedDeclarations && isEmpty(exportSpecifiers)) {
-                    // no exported declarations (export var ...) or export specifiers (export {x})
-                    // check if we have any non star export declarations.
-                    let hasExportDeclarationWithExportClause = false;
-                    for (const externalImport of externalImports) {
-                        if (externalImport.kind === SyntaxKind.ExportDeclaration && (<ExportDeclaration>externalImport).exportClause) {
-                            hasExportDeclarationWithExportClause = true;
-                            break;
-                        }
-                    }
-
-                    if (!hasExportDeclarationWithExportClause) {
-                        // we still need to emit exportStar helper
-                        return emitExportStarFunction(/*localNames*/ undefined);
-                    }
-                }
-
-                const exportedNamesStorageRef = makeUniqueName("exportedNames");
-
-                writeLine();
-                write(`var ${exportedNamesStorageRef} = {`);
-                increaseIndent();
-
-                let started = false;
-                if (exportedDeclarations) {
-                    for (let i = 0; i < exportedDeclarations.length; i++) {
-                        // write name of exported declaration, i.e 'export var x...'
-                        writeExportedName(exportedDeclarations[i]);
-                    }
-                }
-
-                if (exportSpecifiers) {
-                    for (const n in exportSpecifiers) {
-                        for (const specifier of exportSpecifiers[n]) {
-                            // write name of export specified, i.e. 'export {x}'
-                            writeExportedName(specifier.name);
-                        }
-                    }
-                }
-
-                for (const externalImport of externalImports) {
-                    if (externalImport.kind !== SyntaxKind.ExportDeclaration) {
-                        continue;
-                    }
-
-                    const exportDecl = <ExportDeclaration>externalImport;
-                    if (!exportDecl.exportClause) {
-                        // export * from ...
-                        continue;
-                    }
-
-                    for (const element of exportDecl.exportClause.elements) {
-                        // write name of indirectly exported entry, i.e. 'export {x} from ...'
-                        writeExportedName(element.name || element.propertyName);
-                    }
-                }
-
-                decreaseIndent();
-                writeLine();
-                write("};");
-
-                return emitExportStarFunction(exportedNamesStorageRef);
-
-                function emitExportStarFunction(localNames: string): string {
-                    const exportStarFunction = makeUniqueName("exportStar");
-
-                    writeLine();
-
-                    // define an export star helper function
-                    write(`function ${exportStarFunction}(m) {`);
-                    increaseIndent();
-                    writeLine();
-                    write(`var exports = {};`);
-                    writeLine();
-                    write(`for(var n in m) {`);
-                    increaseIndent();
-                    writeLine();
-                    write(`if (n !== "default"`);
-                    if (localNames) {
-                        write(`&& !${localNames}.hasOwnProperty(n)`);
-                    }
-                    write(`) exports[n] = m[n];`);
-                    decreaseIndent();
-                    writeLine();
-                    write("}");
-                    writeLine();
-                    write(`${exportFunctionForFile}(exports);`);
-                    decreaseIndent();
-                    writeLine();
-                    write("}");
-
-                    return exportStarFunction;
-                }
-
-                function writeExportedName(node: Identifier | Declaration): void {
-                    // do not record default exports
-                    // they are local to module and never overwritten (explicitly skipped) by star export
-                    if (node.kind !== SyntaxKind.Identifier && node.flags & NodeFlags.Default) {
-                        return;
-                    }
-
-                    if (started) {
-                        write(",");
-                    }
-                    else {
-                        started = true;
-                    }
-
-                    writeLine();
-                    write("'");
-                    if (node.kind === SyntaxKind.Identifier) {
-                        emitNodeWithCommentsAndWithoutSourcemap(node);
-                    }
-                    else {
-                        emitDeclarationName(<Declaration>node);
-                    }
-
-                    write("': true");
-                }
-            }
-
-            function processTopLevelVariableAndFunctionDeclarations(node: SourceFile): (Identifier | Declaration)[] {
-                // per ES6 spec:
-                // 15.2.1.16.4 ModuleDeclarationInstantiation() Concrete Method
-                // - var declarations are initialized to undefined - 14.a.ii
-                // - function/generator declarations are instantiated - 16.a.iv
-                // this means that after module is instantiated but before its evaluation
-                // exported functions are already accessible at import sites
-                // in theory we should hoist only exported functions and its dependencies
-                // in practice to simplify things we'll hoist all source level functions and variable declaration
-                // including variables declarations for module and class declarations
-                let hoistedVars: (Identifier | ClassDeclaration | ModuleDeclaration | EnumDeclaration)[];
-                let hoistedFunctionDeclarations: FunctionDeclaration[];
-                let exportedDeclarations: (Identifier | Declaration)[];
-
-                visit(node);
-
-                if (hoistedVars) {
-                    writeLine();
-                    write("var ");
-                    const seen: Map<string> = {};
-                    for (let i = 0; i < hoistedVars.length; i++) {
-                        const local = hoistedVars[i];
-                        const name = local.kind === SyntaxKind.Identifier
-                            ? <Identifier>local
-                            : <Identifier>(<ClassDeclaration | ModuleDeclaration | EnumDeclaration>local).name;
-
-                        if (name) {
-                            // do not emit duplicate entries (in case of declaration merging) in the list of hoisted variables
-                            const text = unescapeIdentifier(name.text);
-                            if (hasProperty(seen, text)) {
-                                continue;
-                            }
-                            else {
-                                seen[text] = text;
-                            }
-                        }
-
-                        if (i !== 0) {
-                            write(", ");
-                        }
-
-                        if (local.kind === SyntaxKind.ClassDeclaration || local.kind === SyntaxKind.ModuleDeclaration || local.kind === SyntaxKind.EnumDeclaration) {
-                            emitDeclarationName(<ClassDeclaration | ModuleDeclaration | EnumDeclaration>local);
-                        }
-                        else {
-                            emit(local);
-                        }
-
-                        const flags = getCombinedNodeFlags(local.kind === SyntaxKind.Identifier ? local.parent : local);
-                        if (flags & NodeFlags.Export) {
-                            if (!exportedDeclarations) {
-                                exportedDeclarations = [];
-                            }
-                            exportedDeclarations.push(local);
-                        }
-                    }
-                    write(";");
-                }
-
-                if (hoistedFunctionDeclarations) {
-                    for (const f of hoistedFunctionDeclarations) {
-                        writeLine();
-                        emit(f);
-
-                        if (f.flags & NodeFlags.Export) {
-                            if (!exportedDeclarations) {
-                                exportedDeclarations = [];
-                            }
-                            exportedDeclarations.push(f);
-                        }
-                    }
-                }
-
-                return exportedDeclarations;
-
-                function visit(node: Node): void {
-                    if (node.flags & NodeFlags.Ambient) {
-                        return;
-                    }
-
-                    if (node.kind === SyntaxKind.FunctionDeclaration) {
-                        if (!hoistedFunctionDeclarations) {
-                            hoistedFunctionDeclarations = [];
-                        }
-
-                        hoistedFunctionDeclarations.push(<FunctionDeclaration>node);
-                        return;
-                    }
-
-                    if (node.kind === SyntaxKind.ClassDeclaration) {
-                        if (!hoistedVars) {
-                            hoistedVars = [];
-                        }
-
-                        hoistedVars.push(<ClassDeclaration>node);
-                        return;
-                    }
-
-                    if (node.kind === SyntaxKind.EnumDeclaration) {
-                        if (shouldEmitEnumDeclaration(<EnumDeclaration>node)) {
-                            if (!hoistedVars) {
-                                hoistedVars = [];
-                            }
-
-                            hoistedVars.push(<ModuleDeclaration>node);
-                        }
-
-                        return;
-                    }
-
-                    if (node.kind === SyntaxKind.ModuleDeclaration) {
-                        if (shouldEmitModuleDeclaration(<ModuleDeclaration>node)) {
-                            if (!hoistedVars) {
-                                hoistedVars = [];
-                            }
-
-                            hoistedVars.push(<ModuleDeclaration>node);
-                        }
-                        return;
-                    }
-
-                    if (node.kind === SyntaxKind.VariableDeclaration || node.kind === SyntaxKind.BindingElement) {
-                        if (shouldHoistVariable(<VariableDeclaration | BindingElement>node, /*checkIfSourceFileLevelDecl*/ false)) {
-                            const name = (<VariableDeclaration | BindingElement>node).name;
-                            if (name.kind === SyntaxKind.Identifier) {
-                                if (!hoistedVars) {
-                                    hoistedVars = [];
-                                }
-
-                                hoistedVars.push(<Identifier>name);
-                            }
-                            else {
-                                forEachChild(name, visit);
-                            }
-                        }
-                        return;
-                    }
-
-                    if (isInternalModuleImportEqualsDeclaration(node) && resolver.isValueAliasDeclaration(node)) {
-                        if (!hoistedVars) {
-                            hoistedVars = [];
-                        }
-
-                        hoistedVars.push(node.name);
-                        return;
-                    }
-
-                    if (isBindingPattern(node)) {
-                        forEach((<BindingPattern>node).elements, visit);
-                        return;
-                    }
-
-                    if (!isDeclaration(node)) {
-                        forEachChild(node, visit);
-                    }
-                }
-            }
-
-            function shouldHoistVariable(node: VariableDeclaration | VariableDeclarationList | BindingElement, checkIfSourceFileLevelDecl: boolean): boolean {
-                if (checkIfSourceFileLevelDecl && !shouldHoistDeclarationInSystemJsModule(node)) {
-                    return false;
-                }
-                // hoist variable if
-                // - it is not block scoped
-                // - it is top level block scoped
-                // if block scoped variables are nested in some another block then
-                // no other functions can use them except ones that are defined at least in the same block
-                return (getCombinedNodeFlags(node) & NodeFlags.BlockScoped) === 0 ||
-                    getEnclosingBlockScopeContainer(node).kind === SyntaxKind.SourceFile;
-            }
-
-            function isCurrentFileSystemExternalModule() {
-                return modulekind === ModuleKind.System && isCurrentFileExternalModule;
-            }
-
-            function emitSystemModuleBody(node: SourceFile, dependencyGroups: DependencyGroup[], startIndex: number): void {
-                // shape of the body in system modules:
-                // function (exports) {
-                //     <list of local aliases for imports>
-                //     <hoisted function declarations>
-                //     <hoisted variable declarations>
-                //     return {
-                //         setters: [
-                //             <list of setter function for imports>
-                //         ],
-                //         execute: function() {
-                //             <module statements>
-                //         }
-                //     }
-                //     <temp declarations>
-                // }
-                // I.e:
-                // import {x} from 'file1'
-                // var y = 1;
-                // export function foo() { return y + x(); }
-                // console.log(y);
-                // will be transformed to
-                // function(exports) {
-                //     var file1; // local alias
-                //     var y;
-                //     function foo() { return y + file1.x(); }
-                //     exports("foo", foo);
-                //     return {
-                //         setters: [
-                //             function(v) { file1 = v }
-                //         ],
-                //         execute(): function() {
-                //             y = 1;
-                //             console.log(y);
-                //         }
-                //     };
-                // }
-                emitVariableDeclarationsForImports();
-                writeLine();
-                const exportedDeclarations = processTopLevelVariableAndFunctionDeclarations(node);
-                const exportStarFunction = emitLocalStorageForExportedNamesIfNecessary(exportedDeclarations);
-                writeLine();
-                write("return {");
-                increaseIndent();
-                writeLine();
-                emitSetters(exportStarFunction, dependencyGroups);
-                writeLine();
-                emitExecute(node, startIndex);
-                decreaseIndent();
-                writeLine();
-                write("}"); // return
-                emitTempDeclarations(/*newLine*/ true);
-            }
-
-            function emitSetters(exportStarFunction: string, dependencyGroups: DependencyGroup[]) {
-                write("setters:[");
-
-                for (let i = 0; i < dependencyGroups.length; i++) {
-                    if (i !== 0) {
-                        write(",");
-                    }
-
-                    writeLine();
-                    increaseIndent();
-
-                    const group = dependencyGroups[i];
-
-                    // derive a unique name for parameter from the first named entry in the group
-                    const parameterName = makeUniqueName(forEach(group, getLocalNameForExternalImport) || "");
-                    write(`function (${parameterName}) {`);
-                    increaseIndent();
-
-                    for (const entry of group) {
-                        const importVariableName = getLocalNameForExternalImport(entry) || "";
-
-                        switch (entry.kind) {
-                            case SyntaxKind.ImportDeclaration:
-                                if (!(<ImportDeclaration>entry).importClause) {
-                                    // 'import "..."' case
-                                    // module is imported only for side-effects, no emit required
-                                    break;
-                                }
-                            // fall-through
-                            case SyntaxKind.ImportEqualsDeclaration:
-                                Debug.assert(importVariableName !== "");
-
-                                writeLine();
-                                // save import into the local
-                                write(`${importVariableName} = ${parameterName};`);
-                                writeLine();
-                                break;
-                            case SyntaxKind.ExportDeclaration:
-                                Debug.assert(importVariableName !== "");
-
-                                if ((<ExportDeclaration>entry).exportClause) {
-                                    // export {a, b as c} from 'foo'
-                                    // emit as:
-                                    // exports_({
-                                    //    "a": _["a"],
-                                    //    "c": _["b"]
-                                    // });
-                                    writeLine();
-                                    write(`${exportFunctionForFile}({`);
-                                    writeLine();
-                                    increaseIndent();
-                                    for (let i = 0, len = (<ExportDeclaration>entry).exportClause.elements.length; i < len; i++) {
-                                        if (i !== 0) {
-                                            write(",");
-                                            writeLine();
-                                        }
-
-                                        const e = (<ExportDeclaration>entry).exportClause.elements[i];
-                                        write(`"`);
-                                        emitNodeWithCommentsAndWithoutSourcemap(e.name);
-                                        write(`": ${parameterName}["`);
-                                        emitNodeWithCommentsAndWithoutSourcemap(e.propertyName || e.name);
-                                        write(`"]`);
-                                    }
-                                    decreaseIndent();
-                                    writeLine();
-                                    write("});");
-                                }
-                                else {
-                                    // collectExternalModuleInfo prefilters star exports to keep only ones that export values
-                                    // this means that check 'resolver.moduleExportsSomeValue' is redundant and can be omitted here
-                                    writeLine();
-                                    // export * from 'foo'
-                                    // emit as:
-                                    // exportStar(_foo);
-                                    write(`${exportStarFunction}(${parameterName});`);
-                                }
-
-                                writeLine();
-                                break;
-                        }
-
-                    }
-
-                    decreaseIndent();
-
-                    write("}");
-                    decreaseIndent();
-                }
-                write("],");
-            }
-
-            function emitExecute(node: SourceFile, startIndex: number) {
-                write("execute: function() {");
-                increaseIndent();
-                writeLine();
-                for (let i = startIndex; i < node.statements.length; i++) {
-                    const statement = node.statements[i];
-                    switch (statement.kind) {
-                        // - function declarations are not emitted because they were already hoisted
-                        // - import declarations are not emitted since they are already handled in setters
-                        // - export declarations with module specifiers are not emitted since they were already written in setters
-                        // - export declarations without module specifiers are emitted preserving the order
-                        case SyntaxKind.FunctionDeclaration:
-                        case SyntaxKind.ImportDeclaration:
-                            continue;
-                        case SyntaxKind.ExportDeclaration:
-                            if (!(<ExportDeclaration>statement).moduleSpecifier) {
-                                for (const element of (<ExportDeclaration>statement).exportClause.elements) {
-                                    // write call to exporter function for every export specifier in exports list
-                                    emitExportSpecifierInSystemModule(element);
-                                }
-                            }
-                            continue;
-                        case SyntaxKind.ImportEqualsDeclaration:
-                            if (!isInternalModuleImportEqualsDeclaration(statement)) {
-                                // - import equals declarations that import external modules are not emitted
-                                continue;
-                            }
-                            // fall-though for import declarations that import internal modules
-                        default:
-                            writeLine();
-                            emit(statement);
-                    }
-                }
-                decreaseIndent();
-                writeLine();
-                write("}"); // execute
-            }
-
-            function writeModuleName(node: SourceFile, emitRelativePathAsModuleName?: boolean): void {
-                let moduleName = node.moduleName;
-                if (moduleName || (emitRelativePathAsModuleName && (moduleName = getResolvedExternalModuleName(host, node)))) {
-                    write(`"${moduleName}", `);
-                }
-            }
-
-            function emitSystemModule(node: SourceFile,  emitRelativePathAsModuleName?: boolean): void {
-                collectExternalModuleInfo(node);
-                // System modules has the following shape
-                // System.register(['dep-1', ... 'dep-n'], function(exports) {/* module body function */})
-                // 'exports' here is a function 'exports<T>(name: string, value: T): T' that is used to publish exported values.
-                // 'exports' returns its 'value' argument so in most cases expressions
-                // that mutate exported values can be rewritten as:
-                // expr -> exports('name', expr).
-                // The only exception in this rule is postfix unary operators,
-                // see comment to 'emitPostfixUnaryExpression' for more details
-                Debug.assert(!exportFunctionForFile);
-                // make sure that  name of 'exports' function does not conflict with existing identifiers
-                exportFunctionForFile = makeUniqueName("exports");
-                writeLine();
-                write("System.register(");
-                writeModuleName(node, emitRelativePathAsModuleName);
-                write("[");
-
-                const groupIndices: Map<number> = {};
-                const dependencyGroups: DependencyGroup[] = [];
-
-                for (let i = 0; i < externalImports.length; i++) {
-                    const text = getExternalModuleNameText(externalImports[i], emitRelativePathAsModuleName);
-                    if (hasProperty(groupIndices, text)) {
-                        // deduplicate/group entries in dependency list by the dependency name
-                        const groupIndex = groupIndices[text];
-                        dependencyGroups[groupIndex].push(externalImports[i]);
-                        continue;
-                    }
-                    else {
-                        groupIndices[text] = dependencyGroups.length;
-                        dependencyGroups.push([externalImports[i]]);
-                    }
-
-                    if (i !== 0) {
-                        write(", ");
-                    }
-
-                    write(text);
-                }
-                write(`], function(${exportFunctionForFile}) {`);
-                writeLine();
-                increaseIndent();
-                const startIndex = emitDirectivePrologues(node.statements, /*startWithNewLine*/ true, /*ensureUseStrict*/ true);
-                emitEmitHelpers(node);
-                emitCaptureThisForNodeIfNecessary(node);
-                emitSystemModuleBody(node, dependencyGroups, startIndex);
-                decreaseIndent();
-                writeLine();
-                write("});");
-            }
-
-            interface AMDDependencyNames {
-                aliasedModuleNames: string[];
-                unaliasedModuleNames: string[];
-                importAliasNames: string[];
-            }
-
-            function getAMDDependencyNames(node: SourceFile, includeNonAmdDependencies: boolean, emitRelativePathAsModuleName?: boolean): AMDDependencyNames {
-                // names of modules with corresponding parameter in the factory function
-                const aliasedModuleNames: string[] = [];
-                // names of modules with no corresponding parameters in factory function
-                const unaliasedModuleNames: string[] = [];
-                const importAliasNames: string[] = [];     // names of the parameters in the factory function; these
-                // parameters need to match the indexes of the corresponding
-                // module names in aliasedModuleNames.
-
-                // Fill in amd-dependency tags
-                for (const amdDependency of node.amdDependencies) {
-                    if (amdDependency.name) {
-                        aliasedModuleNames.push("\"" + amdDependency.path + "\"");
-                        importAliasNames.push(amdDependency.name);
-                    }
-                    else {
-                        unaliasedModuleNames.push("\"" + amdDependency.path + "\"");
-                    }
-                }
-
-                for (const importNode of externalImports) {
-                    // Find the name of the external module
-                    const externalModuleName = getExternalModuleNameText(importNode, emitRelativePathAsModuleName);
-
-                    // Find the name of the module alias, if there is one
-                    const importAliasName = getLocalNameForExternalImport(importNode);
-                    if (includeNonAmdDependencies && importAliasName) {
-                        aliasedModuleNames.push(externalModuleName);
-                        importAliasNames.push(importAliasName);
-                    }
-                    else {
-                        unaliasedModuleNames.push(externalModuleName);
-                    }
-                }
-
-                return { aliasedModuleNames, unaliasedModuleNames, importAliasNames };
-            }
-
-            function emitAMDDependencies(node: SourceFile, includeNonAmdDependencies: boolean, emitRelativePathAsModuleName?: boolean) {
-                // An AMD define function has the following shape:
-                //     define(id?, dependencies?, factory);
-                //
-                // This has the shape of
-                //     define(name, ["module1", "module2"], function (module1Alias) {
-                // The location of the alias in the parameter list in the factory function needs to
-                // match the position of the module name in the dependency list.
-                //
-                // To ensure this is true in cases of modules with no aliases, e.g.:
-                // `import "module"` or `<amd-dependency path= "a.css" />`
-                // we need to add modules without alias names to the end of the dependencies list
-
-                const dependencyNames = getAMDDependencyNames(node, includeNonAmdDependencies, emitRelativePathAsModuleName);
-                emitAMDDependencyList(dependencyNames);
-                write(", ");
-                emitAMDFactoryHeader(dependencyNames);
-            }
-
-            function emitAMDDependencyList({ aliasedModuleNames, unaliasedModuleNames }: AMDDependencyNames) {
-                write("[\"require\", \"exports\"");
-                if (aliasedModuleNames.length) {
-                    write(", ");
-                    write(aliasedModuleNames.join(", "));
-                }
-                if (unaliasedModuleNames.length) {
-                    write(", ");
-                    write(unaliasedModuleNames.join(", "));
-                }
-                write("]");
-            }
-
-            function emitAMDFactoryHeader({ importAliasNames }: AMDDependencyNames) {
-                write("function (require, exports");
-                if (importAliasNames.length) {
-                    write(", ");
-                    write(importAliasNames.join(", "));
-                }
-                write(") {");
-            }
-
-            function emitAMDModule(node: SourceFile, emitRelativePathAsModuleName?: boolean) {
-                emitEmitHelpers(node);
-                collectExternalModuleInfo(node);
-
-                writeLine();
-                write("define(");
-                writeModuleName(node, emitRelativePathAsModuleName);
-                emitAMDDependencies(node, /*includeNonAmdDependencies*/ true, emitRelativePathAsModuleName);
-                increaseIndent();
-                const startIndex = emitDirectivePrologues(node.statements, /*startWithNewLine*/ true, /*ensureUseStrict*/ true);
-                emitExportStarHelper();
-                emitCaptureThisForNodeIfNecessary(node);
-                emitLinesStartingAt(node.statements, startIndex);
-                emitTempDeclarations(/*newLine*/ true);
-                emitExportEquals(/*emitAsReturn*/ true);
-                decreaseIndent();
-                writeLine();
-                write("});");
-            }
-
-            function emitCommonJSModule(node: SourceFile) {
-                const startIndex = emitDirectivePrologues(node.statements, /*startWithNewLine*/ false, /*ensureUseStrict*/ true);
-                emitEmitHelpers(node);
-                collectExternalModuleInfo(node);
-                emitExportStarHelper();
-                emitCaptureThisForNodeIfNecessary(node);
-                emitLinesStartingAt(node.statements, startIndex);
-                emitTempDeclarations(/*newLine*/ true);
-                emitExportEquals(/*emitAsReturn*/ false);
-            }
-
-            function emitUMDModule(node: SourceFile) {
-                emitEmitHelpers(node);
-                collectExternalModuleInfo(node);
-
-                const dependencyNames = getAMDDependencyNames(node, /*includeNonAmdDependencies*/ false);
-
-                // Module is detected first to support Browserify users that load into a browser with an AMD loader
-                writeLines(`(function (factory) {
-    if (typeof module === 'object' && typeof module.exports === 'object') {
-        var v = factory(require, exports); if (v !== undefined) module.exports = v;
-    }
-    else if (typeof define === 'function' && define.amd) {
-        define(`);
-                emitAMDDependencyList(dependencyNames);
-                write(", factory);");
-                writeLines(`    }
-})(`);
-                emitAMDFactoryHeader(dependencyNames);
-                increaseIndent();
-                const startIndex = emitDirectivePrologues(node.statements, /*startWithNewLine*/ true, /*ensureUseStrict*/ true);
-                emitExportStarHelper();
-                emitCaptureThisForNodeIfNecessary(node);
-                emitLinesStartingAt(node.statements, startIndex);
-                emitTempDeclarations(/*newLine*/ true);
-                emitExportEquals(/*emitAsReturn*/ true);
-                decreaseIndent();
-                writeLine();
-                write("});");
-            }
-
-            function emitES6Module(node: SourceFile) {
-                externalImports = undefined;
-                exportSpecifiers = undefined;
-                exportEquals = undefined;
-                hasExportStarsToExportValues = false;
-                const startIndex = emitDirectivePrologues(node.statements, /*startWithNewLine*/ false);
-                emitEmitHelpers(node);
-                emitCaptureThisForNodeIfNecessary(node);
-                emitLinesStartingAt(node.statements, startIndex);
-                emitTempDeclarations(/*newLine*/ true);
-                // Emit exportDefault if it exists will happen as part
-                // or normal statement emit.
-            }
-
-            function emitExportEquals(emitAsReturn: boolean) {
-                if (exportEquals && resolver.isValueAliasDeclaration(exportEquals)) {
-                    writeLine();
-                    emitStart(exportEquals);
-                    write(emitAsReturn ? "return " : "module.exports = ");
-                    emit((<ExportAssignment>exportEquals).expression);
-                    write(";");
-                    emitEnd(exportEquals);
-                }
-            }
-
-            function emitJsxElement(node: JsxElement | JsxSelfClosingElement) {
-                switch (compilerOptions.jsx) {
-                    case JsxEmit.React:
-                        jsxEmitReact(node);
-                        break;
-                    case JsxEmit.Preserve:
-                    // Fall back to preserve if None was specified (we'll error earlier)
-                    default:
-                        jsxEmitPreserve(node);
-                        break;
-                }
-            }
-
-            function trimReactWhitespaceAndApplyEntities(node: JsxText): string {
-                let result: string = undefined;
-                const text = getTextOfNode(node, /*includeTrivia*/ true);
-                let firstNonWhitespace = 0;
-                let lastNonWhitespace = -1;
-
-                // JSX trims whitespace at the end and beginning of lines, except that the
-                // start/end of a tag is considered a start/end of a line only if that line is
-                // on the same line as the closing tag. See examples in tests/cases/conformance/jsx/tsxReactEmitWhitespace.tsx
-                for (let i = 0; i < text.length; i++) {
-                    const c = text.charCodeAt(i);
-                    if (isLineBreak(c)) {
-                        if (firstNonWhitespace !== -1 && (lastNonWhitespace - firstNonWhitespace + 1 > 0)) {
-                            const part = text.substr(firstNonWhitespace, lastNonWhitespace - firstNonWhitespace + 1);
-                            result = (result ? result + "\" + ' ' + \"" : "") + escapeString(part);
-                        }
-                        firstNonWhitespace = -1;
-                    }
-                    else if (!isWhiteSpace(c)) {
-                        lastNonWhitespace = i;
-                        if (firstNonWhitespace === -1) {
-                            firstNonWhitespace = i;
-                        }
-                    }
-                }
-
-                if (firstNonWhitespace !== -1) {
-                    const part = text.substr(firstNonWhitespace);
-                    result = (result ? result + "\" + ' ' + \"" : "") + escapeString(part);
-                }
-
-                if (result) {
-                    // Replace entities like &nbsp;
-                    result = result.replace(/&(\w+);/g, function(s: any, m: string) {
-                        if (entities[m] !== undefined) {
-                            const ch = String.fromCharCode(entities[m]);
-                            // &quot; needs to be escaped
-                            return ch === "\"" ? "\\\"" : ch;
-                        }
-                        else {
-                            return s;
-                        }
-                    });
-                }
-
-                return result;
-            }
-
-            function getTextToEmit(node: JsxText) {
-                switch (compilerOptions.jsx) {
-                    case JsxEmit.React:
-                        let text = trimReactWhitespaceAndApplyEntities(node);
-                        if (text === undefined || text.length === 0) {
-                            return undefined;
-                        }
-                        else {
-                            return text;
-                        }
-                    case JsxEmit.Preserve:
-                    default:
-                        return getTextOfNode(node, /*includeTrivia*/ true);
-                }
-            }
-
-            function emitJsxText(node: JsxText) {
-                switch (compilerOptions.jsx) {
-                    case JsxEmit.React:
-                        write("\"");
-                        write(trimReactWhitespaceAndApplyEntities(node));
-                        write("\"");
-                        break;
-
-                    case JsxEmit.Preserve:
-                    default: // Emit JSX-preserve as default when no --jsx flag is specified
-                        writer.writeLiteral(getTextOfNode(node, /*includeTrivia*/ true));
-                        break;
-                }
-            }
-
-            function emitJsxExpression(node: JsxExpression) {
-                if (node.expression) {
-                    switch (compilerOptions.jsx) {
-                        case JsxEmit.Preserve:
-                        default:
-                            write("{");
-                            emit(node.expression);
-                            write("}");
-                            break;
-                        case JsxEmit.React:
-                            emit(node.expression);
-                            break;
-                    }
-                }
-            }
-
-            function isUseStrictPrologue(node: ExpressionStatement): boolean {
-                return !!(node.expression as StringLiteral).text.match(/use strict/);
-            }
-
-            function ensureUseStrictPrologue(startWithNewLine: boolean, writeUseStrict: boolean) {
-                if (writeUseStrict) {
-                    if (startWithNewLine) {
-                        writeLine();
-                    }
-                    write("\"use strict\";");
-                }
-            }
-
-            function emitDirectivePrologues(statements: Node[], startWithNewLine: boolean, ensureUseStrict?: boolean): number {
-                let foundUseStrict = false;
-                for (let i = 0; i < statements.length; i++) {
-                    if (isPrologueDirective(statements[i])) {
-                        if (isUseStrictPrologue(statements[i] as ExpressionStatement)) {
-                            foundUseStrict = true;
-                        }
-                        if (startWithNewLine || i > 0) {
-                            writeLine();
-                        }
-                        emit(statements[i]);
-                    }
-                    else {
-                        ensureUseStrictPrologue(startWithNewLine || i > 0, !foundUseStrict && ensureUseStrict);
-                        // return index of the first non prologue directive
-                        return i;
-                    }
-                }
-                ensureUseStrictPrologue(startWithNewLine, !foundUseStrict && ensureUseStrict);
-                return statements.length;
-            }
-
-            function writeLines(text: string): void {
-                const lines = text.split(/\r\n|\r|\n/g);
-                for (let i = 0; i < lines.length; i++) {
-                    const line = lines[i];
-                    if (line.length) {
-                        writeLine();
-                        write(line);
-                    }
-                }
-            }
-
-            function emitEmitHelpers(node: SourceFile): void {
-                // Only emit helpers if the user did not say otherwise.
-                if (!compilerOptions.noEmitHelpers) {
-                    // Only Emit __extends function when target ES5.
-                    // For target ES6 and above, we can emit classDeclaration as is.
-                    if ((languageVersion < ScriptTarget.ES6) && (!extendsEmitted && node.flags & NodeFlags.HasClassExtends)) {
-                        writeLines(extendsHelper);
-                        extendsEmitted = true;
-                    }
-
-                    if (!decorateEmitted && node.flags & NodeFlags.HasDecorators) {
-                        writeLines(decorateHelper);
-                        if (compilerOptions.emitDecoratorMetadata) {
-                            writeLines(metadataHelper);
-                        }
-                        decorateEmitted = true;
-                    }
-
-                    if (!paramEmitted && node.flags & NodeFlags.HasParamDecorators) {
-                        writeLines(paramHelper);
-                        paramEmitted = true;
-                    }
-
-                    if (!awaiterEmitted && node.flags & NodeFlags.HasAsyncFunctions) {
-                        writeLines(awaiterHelper);
-                        awaiterEmitted = true;
-                    }
-                }
-            }
-
-            function emitSourceFileNode(node: SourceFile) {
-                // Start new file on new line
-                writeLine();
-                emitShebang();
-                emitDetachedCommentsAndUpdateCommentsInfo(node);
-
-                if (isExternalModule(node) || compilerOptions.isolatedModules) {
-                    if (isOwnFileEmit || (!isExternalModule(node) && compilerOptions.isolatedModules)) {
-                        const emitModule = moduleEmitDelegates[modulekind] || moduleEmitDelegates[ModuleKind.CommonJS];
-                        emitModule(node);
-                    }
-                    else {
-                        bundleEmitDelegates[modulekind](node, /*emitRelativePathAsModuleName*/true);
-                    }
-                }
-                else {
-                    // emit prologue directives prior to __extends
-                    const startIndex = emitDirectivePrologues(node.statements, /*startWithNewLine*/ false);
-                    externalImports = undefined;
-                    exportSpecifiers = undefined;
-                    exportEquals = undefined;
-                    hasExportStarsToExportValues = false;
-                    emitEmitHelpers(node);
-                    emitCaptureThisForNodeIfNecessary(node);
-                    emitLinesStartingAt(node.statements, startIndex);
-                    emitTempDeclarations(/*newLine*/ true);
-                }
-
-                emitLeadingComments(node.endOfFileToken);
-            }
-
-            function emit(node: Node): void {
-                emitNodeConsideringCommentsOption(node, emitNodeWithSourceMap);
-            }
-
-            function emitNodeWithCommentsAndWithoutSourcemap(node: Node): void {
-                emitNodeConsideringCommentsOption(node, emitNodeWithoutSourceMap);
-            }
-
-            function emitNodeConsideringCommentsOption(node: Node, emitNodeConsideringSourcemap: (node: Node) => void): void {
-                if (node) {
-                    if (node.flags & NodeFlags.Ambient) {
-                        return emitCommentsOnNotEmittedNode(node);
-                    }
-
-                    if (isSpecializedCommentHandling(node)) {
-                        // This is the node that will handle its own comments and sourcemap
-                        return emitNodeWithoutSourceMap(node);
-                    }
-
-                    const emitComments = shouldEmitLeadingAndTrailingComments(node);
-                    if (emitComments) {
-                        emitLeadingComments(node);
-                    }
-
-                    emitNodeConsideringSourcemap(node);
-
-                    if (emitComments) {
-                        emitTrailingComments(node);
-                    }
-                }
-            }
-
-            function emitNodeWithSourceMap(node: Node): void {
-                if (node) {
-                    emitStart(node);
-                    emitNodeWithoutSourceMap(node);
-                    emitEnd(node);
-                }
-            }
-
-            function emitNodeWithoutSourceMap(node: Node): void {
-                if (node) {
-                    emitJavaScriptWorker(node);
-                }
-            }
-
-            function changeSourceMapEmit(writer: SourceMapWriter) {
-                sourceMap = writer;
-                emitStart = writer.emitStart;
-                emitEnd = writer.emitEnd;
-                emitPos = writer.emitPos;
-                setSourceFile = writer.setSourceFile;
-            }
-
-            function withTemporaryNoSourceMap(callback: () => void) {
-                const prevSourceMap = sourceMap;
-                setSourceMapWriterEmit(getNullSourceMapWriter());
-                callback();
-                setSourceMapWriterEmit(prevSourceMap);
-            }
-
-            function isSpecializedCommentHandling(node: Node): boolean {
-                switch (node.kind) {
-                    // All of these entities are emitted in a specialized fashion.  As such, we allow
-                    // the specialized methods for each to handle the comments on the nodes.
-                    case SyntaxKind.InterfaceDeclaration:
-                    case SyntaxKind.FunctionDeclaration:
-                    case SyntaxKind.ImportDeclaration:
-                    case SyntaxKind.ImportEqualsDeclaration:
-                    case SyntaxKind.TypeAliasDeclaration:
-                    case SyntaxKind.ExportAssignment:
-                        return true;
-                }
-            }
-
-            function shouldEmitLeadingAndTrailingComments(node: Node) {
-                switch (node.kind) {
-                    case SyntaxKind.VariableStatement:
-                        return shouldEmitLeadingAndTrailingCommentsForVariableStatement(<VariableStatement>node);
-
-                    case SyntaxKind.ModuleDeclaration:
-                        // Only emit the leading/trailing comments for a module if we're actually
-                        // emitting the module as well.
-                        return shouldEmitModuleDeclaration(<ModuleDeclaration>node);
-
-                    case SyntaxKind.EnumDeclaration:
-                        // Only emit the leading/trailing comments for an enum if we're actually
-                        // emitting the module as well.
-                        return shouldEmitEnumDeclaration(<EnumDeclaration>node);
-                }
-
-                // If the node is emitted in specialized fashion, dont emit comments as this node will handle
-                // emitting comments when emitting itself
-                Debug.assert(!isSpecializedCommentHandling(node));
-
-                // If this is the expression body of an arrow function that we're down-leveling,
-                // then we don't want to emit comments when we emit the body.  It will have already
-                // been taken care of when we emitted the 'return' statement for the function
-                // expression body.
-                if (node.kind !== SyntaxKind.Block &&
-                    node.parent &&
-                    node.parent.kind === SyntaxKind.ArrowFunction &&
-                    (<ArrowFunction>node.parent).body === node &&
-                    compilerOptions.target <= ScriptTarget.ES5) {
-
-                    return false;
-                }
-
-                // Emit comments for everything else.
-                return true;
-            }
-
-            function emitJavaScriptWorker(node: Node) {
-                // Check if the node can be emitted regardless of the ScriptTarget
-                switch (node.kind) {
-                    case SyntaxKind.Identifier:
-                        return emitIdentifier(<Identifier>node);
-                    case SyntaxKind.Parameter:
-                        return emitParameter(<ParameterDeclaration>node);
-                    case SyntaxKind.MethodDeclaration:
-                    case SyntaxKind.MethodSignature:
-                        return emitMethod(<MethodDeclaration>node);
-                    case SyntaxKind.GetAccessor:
-                    case SyntaxKind.SetAccessor:
-                        return emitAccessor(<AccessorDeclaration>node);
-                    case SyntaxKind.ThisKeyword:
-                        return emitThis(node);
-                    case SyntaxKind.SuperKeyword:
-                        return emitSuper(node);
-                    case SyntaxKind.NullKeyword:
-                        return write("null");
-                    case SyntaxKind.TrueKeyword:
-                        return write("true");
-                    case SyntaxKind.FalseKeyword:
-                        return write("false");
-                    case SyntaxKind.NumericLiteral:
-                    case SyntaxKind.StringLiteral:
-                    case SyntaxKind.RegularExpressionLiteral:
-                    case SyntaxKind.NoSubstitutionTemplateLiteral:
-                    case SyntaxKind.TemplateHead:
-                    case SyntaxKind.TemplateMiddle:
-                    case SyntaxKind.TemplateTail:
-                        return emitLiteral(<LiteralExpression>node);
-                    case SyntaxKind.TemplateExpression:
-                        return emitTemplateExpression(<TemplateExpression>node);
-                    case SyntaxKind.TemplateSpan:
-                        return emitTemplateSpan(<TemplateSpan>node);
-                    case SyntaxKind.JsxElement:
-                    case SyntaxKind.JsxSelfClosingElement:
-                        return emitJsxElement(<JsxElement | JsxSelfClosingElement>node);
-                    case SyntaxKind.JsxText:
-                        return emitJsxText(<JsxText>node);
-                    case SyntaxKind.JsxExpression:
-                        return emitJsxExpression(<JsxExpression>node);
-                    case SyntaxKind.QualifiedName:
-                        return emitQualifiedName(<QualifiedName>node);
-                    case SyntaxKind.ObjectBindingPattern:
-                        return emitObjectBindingPattern(<BindingPattern>node);
-                    case SyntaxKind.ArrayBindingPattern:
-                        return emitArrayBindingPattern(<BindingPattern>node);
-                    case SyntaxKind.BindingElement:
-                        return emitBindingElement(<BindingElement>node);
-                    case SyntaxKind.ArrayLiteralExpression:
-                        return emitArrayLiteral(<ArrayLiteralExpression>node);
-                    case SyntaxKind.ObjectLiteralExpression:
-                        return emitObjectLiteral(<ObjectLiteralExpression>node);
-                    case SyntaxKind.PropertyAssignment:
-                        return emitPropertyAssignment(<PropertyDeclaration>node);
-                    case SyntaxKind.ShorthandPropertyAssignment:
-                        return emitShorthandPropertyAssignment(<ShorthandPropertyAssignment>node);
-                    case SyntaxKind.ComputedPropertyName:
-                        return emitComputedPropertyName(<ComputedPropertyName>node);
-                    case SyntaxKind.PropertyAccessExpression:
-                        return emitPropertyAccess(<PropertyAccessExpression>node);
-                    case SyntaxKind.ElementAccessExpression:
-                        return emitIndexedAccess(<ElementAccessExpression>node);
-                    case SyntaxKind.CallExpression:
-                        return emitCallExpression(<CallExpression>node);
-                    case SyntaxKind.NewExpression:
-                        return emitNewExpression(<NewExpression>node);
-                    case SyntaxKind.TaggedTemplateExpression:
-                        return emitTaggedTemplateExpression(<TaggedTemplateExpression>node);
-                    case SyntaxKind.TypeAssertionExpression:
-                        return emit((<TypeAssertion>node).expression);
-                    case SyntaxKind.AsExpression:
-                        return emit((<AsExpression>node).expression);
-                    case SyntaxKind.ParenthesizedExpression:
-                        return emitParenExpression(<ParenthesizedExpression>node);
-                    case SyntaxKind.FunctionDeclaration:
-                    case SyntaxKind.FunctionExpression:
-                    case SyntaxKind.ArrowFunction:
-                        return emitFunctionDeclaration(<FunctionLikeDeclaration>node);
-                    case SyntaxKind.DeleteExpression:
-                        return emitDeleteExpression(<DeleteExpression>node);
-                    case SyntaxKind.TypeOfExpression:
-                        return emitTypeOfExpression(<TypeOfExpression>node);
-                    case SyntaxKind.VoidExpression:
-                        return emitVoidExpression(<VoidExpression>node);
-                    case SyntaxKind.AwaitExpression:
-                        return emitAwaitExpression(<AwaitExpression>node);
-                    case SyntaxKind.PrefixUnaryExpression:
-                        return emitPrefixUnaryExpression(<PrefixUnaryExpression>node);
-                    case SyntaxKind.PostfixUnaryExpression:
-                        return emitPostfixUnaryExpression(<PostfixUnaryExpression>node);
-                    case SyntaxKind.BinaryExpression:
-                        return emitBinaryExpression(<BinaryExpression>node);
-                    case SyntaxKind.ConditionalExpression:
-                        return emitConditionalExpression(<ConditionalExpression>node);
-                    case SyntaxKind.SpreadElementExpression:
-                        return emitSpreadElementExpression(<SpreadElementExpression>node);
-                    case SyntaxKind.YieldExpression:
-                        return emitYieldExpression(<YieldExpression>node);
-                    case SyntaxKind.OmittedExpression:
-                        return;
-                    case SyntaxKind.Block:
-                    case SyntaxKind.ModuleBlock:
-                        return emitBlock(<Block>node);
-                    case SyntaxKind.VariableStatement:
-                        return emitVariableStatement(<VariableStatement>node);
-                    case SyntaxKind.EmptyStatement:
-                        return write(";");
-                    case SyntaxKind.ExpressionStatement:
-                        return emitExpressionStatement(<ExpressionStatement>node);
-                    case SyntaxKind.IfStatement:
-                        return emitIfStatement(<IfStatement>node);
-                    case SyntaxKind.DoStatement:
-                        return emitDoStatement(<DoStatement>node);
-                    case SyntaxKind.WhileStatement:
-                        return emitWhileStatement(<WhileStatement>node);
-                    case SyntaxKind.ForStatement:
-                        return emitForStatement(<ForStatement>node);
-                    case SyntaxKind.ForOfStatement:
-                    case SyntaxKind.ForInStatement:
-                        return emitForInOrForOfStatement(<ForInStatement>node);
-                    case SyntaxKind.ContinueStatement:
-                    case SyntaxKind.BreakStatement:
-                        return emitBreakOrContinueStatement(<BreakOrContinueStatement>node);
-                    case SyntaxKind.ReturnStatement:
-                        return emitReturnStatement(<ReturnStatement>node);
-                    case SyntaxKind.WithStatement:
-                        return emitWithStatement(<WithStatement>node);
-                    case SyntaxKind.SwitchStatement:
-                        return emitSwitchStatement(<SwitchStatement>node);
-                    case SyntaxKind.CaseClause:
-                    case SyntaxKind.DefaultClause:
-                        return emitCaseOrDefaultClause(<CaseOrDefaultClause>node);
-                    case SyntaxKind.LabeledStatement:
-                        return emitLabeledStatement(<LabeledStatement>node);
-                    case SyntaxKind.ThrowStatement:
-                        return emitThrowStatement(<ThrowStatement>node);
-                    case SyntaxKind.TryStatement:
-                        return emitTryStatement(<TryStatement>node);
-                    case SyntaxKind.CatchClause:
-                        return emitCatchClause(<CatchClause>node);
-                    case SyntaxKind.DebuggerStatement:
-                        return emitDebuggerStatement(node);
-                    case SyntaxKind.VariableDeclaration:
-                        return emitVariableDeclaration(<VariableDeclaration>node);
-                    case SyntaxKind.ClassExpression:
-                        return emitClassExpression(<ClassExpression>node);
-                    case SyntaxKind.ClassDeclaration:
-                        return emitClassDeclaration(<ClassDeclaration>node);
-                    case SyntaxKind.InterfaceDeclaration:
-                        return emitInterfaceDeclaration(<InterfaceDeclaration>node);
-                    case SyntaxKind.EnumDeclaration:
-                        return emitEnumDeclaration(<EnumDeclaration>node);
-                    case SyntaxKind.EnumMember:
-                        return emitEnumMember(<EnumMember>node);
-                    case SyntaxKind.ModuleDeclaration:
-                        return emitModuleDeclaration(<ModuleDeclaration>node);
-                    case SyntaxKind.ImportDeclaration:
-                        return emitImportDeclaration(<ImportDeclaration>node);
-                    case SyntaxKind.ImportEqualsDeclaration:
-                        return emitImportEqualsDeclaration(<ImportEqualsDeclaration>node);
-                    case SyntaxKind.ExportDeclaration:
-                        return emitExportDeclaration(<ExportDeclaration>node);
-                    case SyntaxKind.ExportAssignment:
-                        return emitExportAssignment(<ExportAssignment>node);
-                    case SyntaxKind.SourceFile:
-                        return emitSourceFileNode(<SourceFile>node);
-                }
-            }
-
-            function hasDetachedComments(pos: number) {
-                return detachedCommentsInfo !== undefined && lastOrUndefined(detachedCommentsInfo).nodePos === pos;
-            }
-
-            function getLeadingCommentsWithoutDetachedComments() {
-                // get the leading comments from detachedPos
-                const leadingComments = getLeadingCommentRanges(currentText,
-                    lastOrUndefined(detachedCommentsInfo).detachedCommentEndPos);
-                if (detachedCommentsInfo.length - 1) {
-                    detachedCommentsInfo.pop();
-                }
-                else {
-                    detachedCommentsInfo = undefined;
-                }
-
-                return leadingComments;
-            }
-
-            /**
-             * Determine if the given comment is a triple-slash
-             *
-             * @return true if the comment is a triple-slash comment else false
-             **/
-            function isTripleSlashComment(comment: CommentRange) {
-                // Verify this is /// comment, but do the regexp match only when we first can find /// in the comment text
-                // so that we don't end up computing comment string and doing match for all // comments
-                if (currentText.charCodeAt(comment.pos + 1) === CharacterCodes.slash &&
-                    comment.pos + 2 < comment.end &&
-                    currentText.charCodeAt(comment.pos + 2) === CharacterCodes.slash) {
-                    const textSubStr = currentText.substring(comment.pos, comment.end);
-                    return textSubStr.match(fullTripleSlashReferencePathRegEx) ||
-                        textSubStr.match(fullTripleSlashAMDReferencePathRegEx) ?
-                        true : false;
-                }
-                return false;
-            }
-
-            function getLeadingCommentsToEmit(node: Node) {
-                // Emit the leading comments only if the parent's pos doesn't match because parent should take care of emitting these comments
-                if (node.parent) {
-                    if (node.parent.kind === SyntaxKind.SourceFile || node.pos !== node.parent.pos) {
-                        if (hasDetachedComments(node.pos)) {
-                            // get comments without detached comments
-                            return getLeadingCommentsWithoutDetachedComments();
-                        }
-                        else {
-                            // get the leading comments from the node
-                            return getLeadingCommentRangesOfNodeFromText(node, currentText);
-                        }
-                    }
-                }
-            }
-
-            function getTrailingCommentsToEmit(node: Node) {
-                // Emit the trailing comments only if the parent's pos doesn't match because parent should take care of emitting these comments
-                if (node.parent) {
-                    if (node.parent.kind === SyntaxKind.SourceFile || node.end !== node.parent.end) {
-                        return getTrailingCommentRanges(currentText, node.end);
-                    }
-                }
-            }
-
-            /**
-             * Emit comments associated with node that will not be emitted into JS file
-             */
-            function emitCommentsOnNotEmittedNode(node: Node) {
-                emitLeadingCommentsWorker(node, /*isEmittedNode*/ false);
-            }
-
-            function emitLeadingComments(node: Node) {
-                return emitLeadingCommentsWorker(node, /*isEmittedNode*/ true);
-            }
-
-            function emitLeadingCommentsWorker(node: Node, isEmittedNode: boolean) {
-                if (compilerOptions.removeComments) {
-                    return;
-                }
-
-                let leadingComments: CommentRange[];
-                if (isEmittedNode) {
-                    leadingComments = getLeadingCommentsToEmit(node);
-                }
-                else {
-                    // If the node will not be emitted in JS, remove all the comments(normal, pinned and ///) associated with the node,
-                    // unless it is a triple slash comment at the top of the file.
-                    // For Example:
-                    //      /// <reference-path ...>
-                    //      declare var x;
-                    //      /// <reference-path ...>
-                    //      interface F {}
-                    //  The first /// will NOT be removed while the second one will be removed eventhough both node will not be emitted
-                    if (node.pos === 0) {
-                        leadingComments = filter(getLeadingCommentsToEmit(node), isTripleSlashComment);
-                    }
-                }
-
-                emitNewLineBeforeLeadingComments(currentLineMap, writer, node, leadingComments);
-
-                // Leading comments are emitted at /*leading comment1 */space/*leading comment*/space
-                emitComments(currentText, currentLineMap, writer, leadingComments, /*trailingSeparator*/ true, newLine, writeComment);
-            }
-
-            function emitTrailingComments(node: Node) {
-                if (compilerOptions.removeComments) {
-                    return;
-                }
-
-                // Emit the trailing comments only if the parent's end doesn't match
-                const trailingComments = getTrailingCommentsToEmit(node);
-
-                // trailing comments are emitted at space/*trailing comment1 */space/*trailing comment*/
-                emitComments(currentText, currentLineMap, writer, trailingComments, /*trailingSeparator*/ false, newLine, writeComment);
-            }
-
-            /**
-             * Emit trailing comments at the position. The term trailing comment is used here to describe following comment:
-             *      x, /comment1/ y
-             *        ^ => pos; the function will emit "comment1" in the emitJS
-             */
-            function emitTrailingCommentsOfPosition(pos: number) {
-                if (compilerOptions.removeComments) {
-                    return;
-                }
-
-                const trailingComments = getTrailingCommentRanges(currentText, pos);
-
-                // trailing comments are emitted at space/*trailing comment1 */space/*trailing comment*/
-                emitComments(currentText, currentLineMap, writer, trailingComments, /*trailingSeparator*/ true, newLine, writeComment);
-            }
-
-            function emitLeadingCommentsOfPositionWorker(pos: number) {
-                if (compilerOptions.removeComments) {
-                    return;
-                }
-
-                let leadingComments: CommentRange[];
-                if (hasDetachedComments(pos)) {
-                    // get comments without detached comments
-                    leadingComments = getLeadingCommentsWithoutDetachedComments();
-                }
-                else {
-                    // get the leading comments from the node
-                    leadingComments = getLeadingCommentRanges(currentText, pos);
-                }
-
-                emitNewLineBeforeLeadingComments(currentLineMap, writer, { pos: pos, end: pos }, leadingComments);
-
-                // Leading comments are emitted at /*leading comment1 */space/*leading comment*/space
-                emitComments(currentText, currentLineMap, writer, leadingComments, /*trailingSeparator*/ true, newLine, writeComment);
-            }
-
-            function emitDetachedCommentsAndUpdateCommentsInfo(node: TextRange) {
-                const currentDetachedCommentInfo = emitDetachedComments(currentText, currentLineMap, writer, writeComment, node, newLine, compilerOptions.removeComments);
-
-                if (currentDetachedCommentInfo) {
-                    if (detachedCommentsInfo) {
-                        detachedCommentsInfo.push(currentDetachedCommentInfo);
-                    }
-                    else {
-                        detachedCommentsInfo = [currentDetachedCommentInfo];
-                    }
-                }
-            }
-
-            function writeComment(text: string, lineMap: number[], writer: EmitTextWriter, comment: CommentRange, newLine: string) {
-                emitPos(comment.pos);
-                writeCommentRange(text, lineMap, writer, comment, newLine);
-                emitPos(comment.end);
-            }
-
-            function emitShebang() {
-                const shebang = getShebang(currentText);
-                if (shebang) {
-                    write(shebang);
-                    writeLine();
-                }
-            }
-        }
-
-        function emitFile({ jsFilePath, sourceMapFilePath, declarationFilePath}: { jsFilePath: string, sourceMapFilePath: string, declarationFilePath: string },
-            sourceFiles: SourceFile[], isBundledEmit: boolean) {
-            // Make sure not to write js File and source map file if any of them cannot be written
-            if (!host.isEmitBlocked(jsFilePath) && !compilerOptions.noEmit) {
-                emitJavaScript(jsFilePath, sourceMapFilePath, sourceFiles, isBundledEmit);
-            }
-            else {
-                emitSkipped = true;
-            }
-
-            if (declarationFilePath) {
-                emitSkipped = writeDeclarationFile(declarationFilePath, sourceFiles, isBundledEmit, host, resolver, emitterDiagnostics) || emitSkipped;
-            }
-        }
-    }
-}
+/// <reference path="checker.ts"/>
+/// <reference path="sourcemap.ts" />
+/// <reference path="declarationEmitter.ts"/>
+
+/* @internal */
+namespace ts {
+    export function getResolvedExternalModuleName(host: EmitHost, file: SourceFile): string {
+        return file.moduleName || getExternalModuleNameFromPath(host, file.fileName);
+    }
+
+    export function getExternalModuleNameFromDeclaration(host: EmitHost, resolver: EmitResolver, declaration: ImportEqualsDeclaration | ImportDeclaration | ExportDeclaration): string {
+        const file = resolver.getExternalModuleFileFromDeclaration(declaration);
+        if (!file || isDeclarationFile(file)) {
+            return undefined;
+        }
+        return getResolvedExternalModuleName(host, file);
+    }
+
+    type DependencyGroup = Array<ImportDeclaration | ImportEqualsDeclaration | ExportDeclaration>;
+
+    const enum Jump {
+        Break       = 1 << 1,
+        Continue    = 1 << 2,
+        Return      = 1 << 3
+    }
+
+    const entities: Map<number> = {
+        "quot": 0x0022,
+        "amp": 0x0026,
+        "apos": 0x0027,
+        "lt": 0x003C,
+        "gt": 0x003E,
+        "nbsp": 0x00A0,
+        "iexcl": 0x00A1,
+        "cent": 0x00A2,
+        "pound": 0x00A3,
+        "curren": 0x00A4,
+        "yen": 0x00A5,
+        "brvbar": 0x00A6,
+        "sect": 0x00A7,
+        "uml": 0x00A8,
+        "copy": 0x00A9,
+        "ordf": 0x00AA,
+        "laquo": 0x00AB,
+        "not": 0x00AC,
+        "shy": 0x00AD,
+        "reg": 0x00AE,
+        "macr": 0x00AF,
+        "deg": 0x00B0,
+        "plusmn": 0x00B1,
+        "sup2": 0x00B2,
+        "sup3": 0x00B3,
+        "acute": 0x00B4,
+        "micro": 0x00B5,
+        "para": 0x00B6,
+        "middot": 0x00B7,
+        "cedil": 0x00B8,
+        "sup1": 0x00B9,
+        "ordm": 0x00BA,
+        "raquo": 0x00BB,
+        "frac14": 0x00BC,
+        "frac12": 0x00BD,
+        "frac34": 0x00BE,
+        "iquest": 0x00BF,
+        "Agrave": 0x00C0,
+        "Aacute": 0x00C1,
+        "Acirc": 0x00C2,
+        "Atilde": 0x00C3,
+        "Auml": 0x00C4,
+        "Aring": 0x00C5,
+        "AElig": 0x00C6,
+        "Ccedil": 0x00C7,
+        "Egrave": 0x00C8,
+        "Eacute": 0x00C9,
+        "Ecirc": 0x00CA,
+        "Euml": 0x00CB,
+        "Igrave": 0x00CC,
+        "Iacute": 0x00CD,
+        "Icirc": 0x00CE,
+        "Iuml": 0x00CF,
+        "ETH": 0x00D0,
+        "Ntilde": 0x00D1,
+        "Ograve": 0x00D2,
+        "Oacute": 0x00D3,
+        "Ocirc": 0x00D4,
+        "Otilde": 0x00D5,
+        "Ouml": 0x00D6,
+        "times": 0x00D7,
+        "Oslash": 0x00D8,
+        "Ugrave": 0x00D9,
+        "Uacute": 0x00DA,
+        "Ucirc": 0x00DB,
+        "Uuml": 0x00DC,
+        "Yacute": 0x00DD,
+        "THORN": 0x00DE,
+        "szlig": 0x00DF,
+        "agrave": 0x00E0,
+        "aacute": 0x00E1,
+        "acirc": 0x00E2,
+        "atilde": 0x00E3,
+        "auml": 0x00E4,
+        "aring": 0x00E5,
+        "aelig": 0x00E6,
+        "ccedil": 0x00E7,
+        "egrave": 0x00E8,
+        "eacute": 0x00E9,
+        "ecirc": 0x00EA,
+        "euml": 0x00EB,
+        "igrave": 0x00EC,
+        "iacute": 0x00ED,
+        "icirc": 0x00EE,
+        "iuml": 0x00EF,
+        "eth": 0x00F0,
+        "ntilde": 0x00F1,
+        "ograve": 0x00F2,
+        "oacute": 0x00F3,
+        "ocirc": 0x00F4,
+        "otilde": 0x00F5,
+        "ouml": 0x00F6,
+        "divide": 0x00F7,
+        "oslash": 0x00F8,
+        "ugrave": 0x00F9,
+        "uacute": 0x00FA,
+        "ucirc": 0x00FB,
+        "uuml": 0x00FC,
+        "yacute": 0x00FD,
+        "thorn": 0x00FE,
+        "yuml": 0x00FF,
+        "OElig": 0x0152,
+        "oelig": 0x0153,
+        "Scaron": 0x0160,
+        "scaron": 0x0161,
+        "Yuml": 0x0178,
+        "fnof": 0x0192,
+        "circ": 0x02C6,
+        "tilde": 0x02DC,
+        "Alpha": 0x0391,
+        "Beta": 0x0392,
+        "Gamma": 0x0393,
+        "Delta": 0x0394,
+        "Epsilon": 0x0395,
+        "Zeta": 0x0396,
+        "Eta": 0x0397,
+        "Theta": 0x0398,
+        "Iota": 0x0399,
+        "Kappa": 0x039A,
+        "Lambda": 0x039B,
+        "Mu": 0x039C,
+        "Nu": 0x039D,
+        "Xi": 0x039E,
+        "Omicron": 0x039F,
+        "Pi": 0x03A0,
+        "Rho": 0x03A1,
+        "Sigma": 0x03A3,
+        "Tau": 0x03A4,
+        "Upsilon": 0x03A5,
+        "Phi": 0x03A6,
+        "Chi": 0x03A7,
+        "Psi": 0x03A8,
+        "Omega": 0x03A9,
+        "alpha": 0x03B1,
+        "beta": 0x03B2,
+        "gamma": 0x03B3,
+        "delta": 0x03B4,
+        "epsilon": 0x03B5,
+        "zeta": 0x03B6,
+        "eta": 0x03B7,
+        "theta": 0x03B8,
+        "iota": 0x03B9,
+        "kappa": 0x03BA,
+        "lambda": 0x03BB,
+        "mu": 0x03BC,
+        "nu": 0x03BD,
+        "xi": 0x03BE,
+        "omicron": 0x03BF,
+        "pi": 0x03C0,
+        "rho": 0x03C1,
+        "sigmaf": 0x03C2,
+        "sigma": 0x03C3,
+        "tau": 0x03C4,
+        "upsilon": 0x03C5,
+        "phi": 0x03C6,
+        "chi": 0x03C7,
+        "psi": 0x03C8,
+        "omega": 0x03C9,
+        "thetasym": 0x03D1,
+        "upsih": 0x03D2,
+        "piv": 0x03D6,
+        "ensp": 0x2002,
+        "emsp": 0x2003,
+        "thinsp": 0x2009,
+        "zwnj": 0x200C,
+        "zwj": 0x200D,
+        "lrm": 0x200E,
+        "rlm": 0x200F,
+        "ndash": 0x2013,
+        "mdash": 0x2014,
+        "lsquo": 0x2018,
+        "rsquo": 0x2019,
+        "sbquo": 0x201A,
+        "ldquo": 0x201C,
+        "rdquo": 0x201D,
+        "bdquo": 0x201E,
+        "dagger": 0x2020,
+        "Dagger": 0x2021,
+        "bull": 0x2022,
+        "hellip": 0x2026,
+        "permil": 0x2030,
+        "prime": 0x2032,
+        "Prime": 0x2033,
+        "lsaquo": 0x2039,
+        "rsaquo": 0x203A,
+        "oline": 0x203E,
+        "frasl": 0x2044,
+        "euro": 0x20AC,
+        "image": 0x2111,
+        "weierp": 0x2118,
+        "real": 0x211C,
+        "trade": 0x2122,
+        "alefsym": 0x2135,
+        "larr": 0x2190,
+        "uarr": 0x2191,
+        "rarr": 0x2192,
+        "darr": 0x2193,
+        "harr": 0x2194,
+        "crarr": 0x21B5,
+        "lArr": 0x21D0,
+        "uArr": 0x21D1,
+        "rArr": 0x21D2,
+        "dArr": 0x21D3,
+        "hArr": 0x21D4,
+        "forall": 0x2200,
+        "part": 0x2202,
+        "exist": 0x2203,
+        "empty": 0x2205,
+        "nabla": 0x2207,
+        "isin": 0x2208,
+        "notin": 0x2209,
+        "ni": 0x220B,
+        "prod": 0x220F,
+        "sum": 0x2211,
+        "minus": 0x2212,
+        "lowast": 0x2217,
+        "radic": 0x221A,
+        "prop": 0x221D,
+        "infin": 0x221E,
+        "ang": 0x2220,
+        "and": 0x2227,
+        "or": 0x2228,
+        "cap": 0x2229,
+        "cup": 0x222A,
+        "int": 0x222B,
+        "there4": 0x2234,
+        "sim": 0x223C,
+        "cong": 0x2245,
+        "asymp": 0x2248,
+        "ne": 0x2260,
+        "equiv": 0x2261,
+        "le": 0x2264,
+        "ge": 0x2265,
+        "sub": 0x2282,
+        "sup": 0x2283,
+        "nsub": 0x2284,
+        "sube": 0x2286,
+        "supe": 0x2287,
+        "oplus": 0x2295,
+        "otimes": 0x2297,
+        "perp": 0x22A5,
+        "sdot": 0x22C5,
+        "lceil": 0x2308,
+        "rceil": 0x2309,
+        "lfloor": 0x230A,
+        "rfloor": 0x230B,
+        "lang": 0x2329,
+        "rang": 0x232A,
+        "loz": 0x25CA,
+        "spades": 0x2660,
+        "clubs": 0x2663,
+        "hearts": 0x2665,
+        "diams": 0x2666
+    };
+
+    // Flags enum to track count of temp variables and a few dedicated names
+    const enum TempFlags {
+        Auto      = 0x00000000,  // No preferred name
+        CountMask = 0x0FFFFFFF,  // Temp variable counter
+        _i        = 0x10000000,  // Use/preference flag for '_i'
+    }
+
+    // targetSourceFile is when users only want one file in entire project to be emitted. This is used in compileOnSave feature
+    export function emitFiles(resolver: EmitResolver, host: EmitHost, targetSourceFile: SourceFile): EmitResult {
+        // emit output for the __extends helper function
+        const extendsHelper = `
+var __extends = (this && this.__extends) || function (d, b) {
+    for (var p in b) if (b.hasOwnProperty(p)) d[p] = b[p];
+    function __() { this.constructor = d; }
+    d.prototype = b === null ? Object.create(b) : (__.prototype = b.prototype, new __());
+};`;
+
+        // emit output for the __decorate helper function
+        const decorateHelper = `
+var __decorate = (this && this.__decorate) || function (decorators, target, key, desc) {
+    var c = arguments.length, r = c < 3 ? target : desc === null ? desc = Object.getOwnPropertyDescriptor(target, key) : desc, d;
+    if (typeof Reflect === "object" && typeof Reflect.decorate === "function") r = Reflect.decorate(decorators, target, key, desc);
+    else for (var i = decorators.length - 1; i >= 0; i--) if (d = decorators[i]) r = (c < 3 ? d(r) : c > 3 ? d(target, key, r) : d(target, key)) || r;
+    return c > 3 && r && Object.defineProperty(target, key, r), r;
+};`;
+
+        // emit output for the __metadata helper function
+        const metadataHelper = `
+var __metadata = (this && this.__metadata) || function (k, v) {
+    if (typeof Reflect === "object" && typeof Reflect.metadata === "function") return Reflect.metadata(k, v);
+};`;
+
+        // emit output for the __param helper function
+        const paramHelper = `
+var __param = (this && this.__param) || function (paramIndex, decorator) {
+    return function (target, key) { decorator(target, key, paramIndex); }
+};`;
+
+        const awaiterHelper = `
+var __awaiter = (this && this.__awaiter) || function (thisArg, _arguments, P, generator) {
+    return new P(function (resolve, reject) {
+        function fulfilled(value) { try { step(generator.next(value)); } catch (e) { reject(e); } }
+        function rejected(value) { try { step(generator.throw(value)); } catch (e) { reject(e); } }
+        function step(result) { result.done ? resolve(result.value) : new P(function (resolve) { resolve(result.value); }).then(fulfilled, rejected); }
+        step((generator = generator.apply(thisArg, _arguments)).next());
+    });
+};`;
+
+        const compilerOptions = host.getCompilerOptions();
+        const languageVersion = getEmitScriptTarget(compilerOptions);
+        const modulekind = getEmitModuleKind(compilerOptions);
+        const sourceMapDataList: SourceMapData[] = compilerOptions.sourceMap || compilerOptions.inlineSourceMap ? [] : undefined;
+        const emitterDiagnostics = createDiagnosticCollection();
+        let emitSkipped = false;
+        const newLine = host.getNewLine();
+
+        const emitJavaScript = createFileEmitter();
+        forEachExpectedEmitFile(host, emitFile, targetSourceFile);
+
+        return {
+            emitSkipped,
+            diagnostics: emitterDiagnostics.getDiagnostics(),
+            sourceMaps: sourceMapDataList
+        };
+
+        function isUniqueLocalName(name: string, container: Node): boolean {
+            for (let node = container; isNodeDescendentOf(node, container); node = node.nextContainer) {
+                if (node.locals && hasProperty(node.locals, name)) {
+                    // We conservatively include alias symbols to cover cases where they're emitted as locals
+                    if (node.locals[name].flags & (SymbolFlags.Value | SymbolFlags.ExportValue | SymbolFlags.Alias)) {
+                        return false;
+                    }
+                }
+            }
+            return true;
+        }
+
+        interface ConvertedLoopState {
+            /*
+             * set of labels that occured inside the converted loop
+             * used to determine if labeled jump can be emitted as is or it should be dispatched to calling code
+             */
+            labels?: Map<string>;
+            /*
+             * collection of labeled jumps that transfer control outside the converted loop.
+             * maps store association 'label -> labelMarker' where
+             * - label - value of label as it apprear in code
+             * - label marker - return value that should be interpreted by calling code as 'jump to <label>'
+             */
+            labeledNonLocalBreaks?: Map<string>;
+            labeledNonLocalContinues?: Map<string>;
+
+            /*
+             * set of non-labeled jumps that transfer control outside the converted loop
+             * used to emit dispatching logic in the caller of converted loop
+             */
+            nonLocalJumps?: Jump;
+
+            /*
+             * set of non-labeled jumps that should be interpreted as local
+             * i.e. if converted loop contains normal loop or switch statement then inside this loop break should be treated as local jump
+             */
+            allowedNonLabeledJumps?: Jump;
+
+            /*
+             * alias for 'arguments' object from the calling code stack frame
+             * i.e.
+             * for (let x;;) <statement that captures x in closure and uses 'arguments'>
+             * should be converted to
+             * var loop = function(x) { <code where 'arguments' is replaced witg 'arguments_1'> }
+             * var arguments_1 = arguments
+             * for (var x;;) loop(x);
+             * otherwise semantics of the code will be different since 'arguments' inside converted loop body
+             * will refer to function that holds converted loop.
+             * This value is set on demand.
+             */
+            argumentsName?: string;
+
+            /*
+             * alias for 'this' from the calling code stack frame in case if this was used inside the converted loop
+             */
+            thisName?: string;
+
+            /*
+             * list of non-block scoped variable declarations that appear inside converted loop
+             * such variable declarations should be moved outside the loop body
+             * for (let x;;) {
+             *     var y = 1;
+             *     ...
+             * }
+             * should be converted to
+             * var loop = function(x) {
+             *    y = 1;
+             *    ...
+             * }
+             * var y;
+             * for (var x;;) loop(x);
+             */
+            hoistedLocalVariables?: Identifier[];
+        }
+
+        function setLabeledJump(state: ConvertedLoopState, isBreak: boolean, labelText: string, labelMarker: string): void {
+            if (isBreak) {
+                if (!state.labeledNonLocalBreaks) {
+                    state.labeledNonLocalBreaks = {};
+                }
+                state.labeledNonLocalBreaks[labelText] = labelMarker;
+            }
+            else {
+                if (!state.labeledNonLocalContinues) {
+                    state.labeledNonLocalContinues = {};
+                }
+                state.labeledNonLocalContinues[labelText] = labelMarker;
+            }
+        }
+
+        function hoistVariableDeclarationFromLoop(state: ConvertedLoopState, declaration: VariableDeclaration): void {
+            if (!state.hoistedLocalVariables) {
+                state.hoistedLocalVariables = [];
+            }
+
+            visit(declaration.name);
+
+            function visit(node: Identifier | BindingPattern) {
+                if (node.kind === SyntaxKind.Identifier) {
+                    state.hoistedLocalVariables.push((<Identifier>node));
+                }
+                else {
+                    for (const element of (<BindingPattern>node).elements) {
+                        visit(element.name);
+                    }
+                }
+            }
+        }
+
+        function createFileEmitter(): (jsFilePath: string, sourceMapFilePath: string, sourceFiles: SourceFile[], isBundledEmit: boolean) => void {
+            const writer = createTextWriter(newLine);
+            const { write, writeTextOfNode, writeLine, increaseIndent, decreaseIndent } = writer;
+
+            let sourceMap = compilerOptions.sourceMap || compilerOptions.inlineSourceMap ? createSourceMapWriter(host, writer) : getNullSourceMapWriter();
+            let { setSourceFile, emitStart, emitEnd, emitPos } = sourceMap;
+
+            let currentSourceFile: SourceFile;
+            let currentText: string;
+            let currentLineMap: number[];
+            let currentFileIdentifiers: Map<string>;
+            let renamedDependencies: Map<string>;
+            let isEs6Module: boolean;
+            let isCurrentFileExternalModule: boolean;
+
+            // name of an exporter function if file is a System external module
+            // System.register([...], function (<exporter>) {...})
+            // exporting in System modules looks like:
+            // export var x; ... x = 1
+            // =>
+            // var x;... exporter("x", x = 1)
+            let exportFunctionForFile: string;
+
+            let generatedNameSet: Map<string>;
+            let nodeToGeneratedName: string[];
+            let computedPropertyNamesToGeneratedNames: string[];
+
+            let convertedLoopState: ConvertedLoopState;
+
+            let extendsEmitted: boolean;
+            let decorateEmitted: boolean;
+            let paramEmitted: boolean;
+            let awaiterEmitted: boolean;
+            let tempFlags: TempFlags = 0;
+            let tempVariables: Identifier[];
+            let tempParameters: Identifier[];
+            let externalImports: (ImportDeclaration | ImportEqualsDeclaration | ExportDeclaration)[];
+            let exportSpecifiers: Map<ExportSpecifier[]>;
+            let exportEquals: ExportAssignment;
+            let hasExportStarsToExportValues: boolean;
+
+            let detachedCommentsInfo: { nodePos: number; detachedCommentEndPos: number }[];
+
+            /** Sourcemap data that will get encoded */
+            let sourceMapData: SourceMapData;
+
+            /** Is the file being emitted into its own file */
+            let isOwnFileEmit: boolean;
+
+            /** If removeComments is true, no leading-comments needed to be emitted **/
+            const emitLeadingCommentsOfPosition = compilerOptions.removeComments ? function (pos: number) { } : emitLeadingCommentsOfPositionWorker;
+
+            const setSourceMapWriterEmit = compilerOptions.sourceMap || compilerOptions.inlineSourceMap ? changeSourceMapEmit : function (writer: SourceMapWriter) { };
+
+            const moduleEmitDelegates: Map<(node: SourceFile, emitRelativePathAsModuleName?: boolean) => void> = {
+                [ModuleKind.ES6]: emitES6Module,
+                [ModuleKind.AMD]: emitAMDModule,
+                [ModuleKind.System]: emitSystemModule,
+                [ModuleKind.UMD]: emitUMDModule,
+                [ModuleKind.CommonJS]: emitCommonJSModule,
+            };
+
+            const bundleEmitDelegates: Map<(node: SourceFile, emitRelativePathAsModuleName?: boolean) => void> = {
+                [ModuleKind.ES6]() {},
+                [ModuleKind.AMD]: emitAMDModule,
+                [ModuleKind.System]: emitSystemModule,
+                [ModuleKind.UMD]() {},
+                [ModuleKind.CommonJS]() {},
+            };
+
+            return doEmit;
+
+            function doEmit(jsFilePath: string, sourceMapFilePath: string, sourceFiles: SourceFile[], isBundledEmit: boolean) {
+                sourceMap.initialize(jsFilePath, sourceMapFilePath, sourceFiles, isBundledEmit);
+                generatedNameSet = {};
+                nodeToGeneratedName = [];
+                isOwnFileEmit = !isBundledEmit;
+
+                // Emit helpers from all the files
+                if (isBundledEmit && modulekind) {
+                    forEach(sourceFiles, emitEmitHelpers);
+                }
+
+                // Do not call emit directly. It does not set the currentSourceFile.
+                forEach(sourceFiles, emitSourceFile);
+
+                writeLine();
+
+                const sourceMappingURL = sourceMap.getSourceMappingURL();
+                if (sourceMappingURL) {
+                    write(`//# sourceMappingURL=${sourceMappingURL}`);
+                }
+
+                writeEmittedFiles(writer.getText(), jsFilePath, sourceMapFilePath, /*writeByteOrderMark*/ compilerOptions.emitBOM);
+
+                // reset the state
+                sourceMap.reset();
+                writer.reset();
+                currentSourceFile = undefined;
+                currentText = undefined;
+                currentLineMap = undefined;
+                exportFunctionForFile = undefined;
+                generatedNameSet = undefined;
+                nodeToGeneratedName = undefined;
+                computedPropertyNamesToGeneratedNames = undefined;
+                convertedLoopState = undefined;
+                extendsEmitted = false;
+                decorateEmitted = false;
+                paramEmitted = false;
+                awaiterEmitted = false;
+                tempFlags = 0;
+                tempVariables = undefined;
+                tempParameters = undefined;
+                externalImports = undefined;
+                exportSpecifiers = undefined;
+                exportEquals = undefined;
+                hasExportStarsToExportValues = undefined;
+                detachedCommentsInfo = undefined;
+                sourceMapData = undefined;
+                isEs6Module = false;
+                renamedDependencies = undefined;
+                isCurrentFileExternalModule = false;
+            }
+
+            function emitSourceFile(sourceFile: SourceFile): void {
+                currentSourceFile = sourceFile;
+
+                currentText = sourceFile.text;
+                currentLineMap = getLineStarts(sourceFile);
+                exportFunctionForFile = undefined;
+                isEs6Module = sourceFile.symbol && sourceFile.symbol.exports && !!sourceFile.symbol.exports["___esModule"];
+                renamedDependencies = sourceFile.renamedDependencies;
+                currentFileIdentifiers = sourceFile.identifiers;
+                isCurrentFileExternalModule = isExternalModule(sourceFile);
+
+                setSourceFile(sourceFile);
+                emitNodeWithCommentsAndWithoutSourcemap(sourceFile);
+            }
+
+            function isUniqueName(name: string): boolean {
+                return !resolver.hasGlobalName(name) &&
+                    !hasProperty(currentFileIdentifiers, name) &&
+                    !hasProperty(generatedNameSet, name);
+            }
+
+            // Return the next available name in the pattern _a ... _z, _0, _1, ...
+            // TempFlags._i or TempFlags._n may be used to express a preference for that dedicated name.
+            // Note that names generated by makeTempVariableName and makeUniqueName will never conflict.
+            function makeTempVariableName(flags: TempFlags): string {
+                if (flags && !(tempFlags & flags)) {
+                    const name = flags === TempFlags._i ? "_i" : "_n";
+                    if (isUniqueName(name)) {
+                        tempFlags |= flags;
+                        return name;
+                    }
+                }
+                while (true) {
+                    const count = tempFlags & TempFlags.CountMask;
+                    tempFlags++;
+                    // Skip over 'i' and 'n'
+                    if (count !== 8 && count !== 13) {
+                        const name = count < 26 ? "_" + String.fromCharCode(CharacterCodes.a + count) : "_" + (count - 26);
+                        if (isUniqueName(name)) {
+                            return name;
+                        }
+                    }
+                }
+            }
+
+            // Generate a name that is unique within the current file and doesn't conflict with any names
+            // in global scope. The name is formed by adding an '_n' suffix to the specified base name,
+            // where n is a positive integer. Note that names generated by makeTempVariableName and
+            // makeUniqueName are guaranteed to never conflict.
+            function makeUniqueName(baseName: string): string {
+                // Find the first unique 'name_n', where n is a positive number
+                if (baseName.charCodeAt(baseName.length - 1) !== CharacterCodes._) {
+                    baseName += "_";
+                }
+                let i = 1;
+                while (true) {
+                    const generatedName = baseName + i;
+                    if (isUniqueName(generatedName)) {
+                        return generatedNameSet[generatedName] = generatedName;
+                    }
+                    i++;
+                }
+            }
+
+            function generateNameForModuleOrEnum(node: ModuleDeclaration | EnumDeclaration) {
+                const name = node.name.text;
+                // Use module/enum name itself if it is unique, otherwise make a unique variation
+                return isUniqueLocalName(name, node) ? name : makeUniqueName(name);
+            }
+
+            function generateNameForImportOrExportDeclaration(node: ImportDeclaration | ExportDeclaration) {
+                const expr = getExternalModuleName(node);
+                const baseName = expr.kind === SyntaxKind.StringLiteral ?
+                    escapeIdentifier(makeIdentifierFromModuleName((<LiteralExpression>expr).text)) : "module";
+                return makeUniqueName(baseName);
+            }
+
+            function generateNameForExportDefault() {
+                return makeUniqueName("default");
+            }
+
+            function generateNameForClassExpression() {
+                return makeUniqueName("class");
+            }
+
+            function generateNameForNode(node: Node) {
+                switch (node.kind) {
+                    case SyntaxKind.Identifier:
+                        return makeUniqueName((<Identifier>node).text);
+                    case SyntaxKind.ModuleDeclaration:
+                    case SyntaxKind.EnumDeclaration:
+                        return generateNameForModuleOrEnum(<ModuleDeclaration | EnumDeclaration>node);
+                    case SyntaxKind.ImportDeclaration:
+                    case SyntaxKind.ExportDeclaration:
+                        return generateNameForImportOrExportDeclaration(<ImportDeclaration | ExportDeclaration>node);
+                    case SyntaxKind.FunctionDeclaration:
+                    case SyntaxKind.ClassDeclaration:
+                    case SyntaxKind.ExportAssignment:
+                        return generateNameForExportDefault();
+                    case SyntaxKind.ClassExpression:
+                        return generateNameForClassExpression();
+                }
+            }
+
+            function getGeneratedNameForNode(node: Node) {
+                const id = getNodeId(node);
+                return nodeToGeneratedName[id] || (nodeToGeneratedName[id] = unescapeIdentifier(generateNameForNode(node)));
+            }
+
+            /** Write emitted output to disk */
+            function writeEmittedFiles(emitOutput: string, jsFilePath: string, sourceMapFilePath: string, writeByteOrderMark: boolean) {
+                if (compilerOptions.sourceMap && !compilerOptions.inlineSourceMap) {
+                    writeFile(host, emitterDiagnostics, sourceMapFilePath, sourceMap.getText(), /*writeByteOrderMark*/ false);
+                }
+
+                if (sourceMapDataList) {
+                    sourceMapDataList.push(sourceMap.getSourceMapData());
+                }
+
+                writeFile(host, emitterDiagnostics, jsFilePath, emitOutput, writeByteOrderMark);
+            }
+
+            // Create a temporary variable with a unique unused name.
+            function createTempVariable(flags: TempFlags): Identifier {
+                const result = <Identifier>createSynthesizedNode(SyntaxKind.Identifier);
+                result.text = makeTempVariableName(flags);
+                return result;
+            }
+
+            function recordTempDeclaration(name: Identifier): void {
+                if (!tempVariables) {
+                    tempVariables = [];
+                }
+                tempVariables.push(name);
+            }
+
+            function createAndRecordTempVariable(flags: TempFlags): Identifier {
+                const temp = createTempVariable(flags);
+                recordTempDeclaration(temp);
+
+                return temp;
+            }
+
+            function emitTempDeclarations(newLine: boolean) {
+                if (tempVariables) {
+                    if (newLine) {
+                        writeLine();
+                    }
+                    else {
+                        write(" ");
+                    }
+                    write("var ");
+                    emitCommaList(tempVariables);
+                    write(";");
+                }
+            }
+
+            /** Emit the text for the given token that comes after startPos
+              * This by default writes the text provided with the given tokenKind
+              * but if optional emitFn callback is provided the text is emitted using the callback instead of default text
+              * @param tokenKind the kind of the token to search and emit
+              * @param startPos the position in the source to start searching for the token
+              * @param emitFn if given will be invoked to emit the text instead of actual token emit */
+            function emitToken(tokenKind: SyntaxKind, startPos: number, emitFn?: () => void) {
+                const tokenStartPos = skipTrivia(currentText, startPos);
+                emitPos(tokenStartPos);
+
+                const tokenString = tokenToString(tokenKind);
+                if (emitFn) {
+                    emitFn();
+                }
+                else {
+                    write(tokenString);
+                }
+
+                const tokenEndPos = tokenStartPos + tokenString.length;
+                emitPos(tokenEndPos);
+                return tokenEndPos;
+            }
+
+            function emitOptional(prefix: string, node: Node) {
+                if (node) {
+                    write(prefix);
+                    emit(node);
+                }
+            }
+
+            function emitParenthesizedIf(node: Node, parenthesized: boolean) {
+                if (parenthesized) {
+                    write("(");
+                }
+                emit(node);
+                if (parenthesized) {
+                    write(")");
+                }
+            }
+
+            function emitLinePreservingList(parent: Node, nodes: NodeArray<Node>, allowTrailingComma: boolean, spacesBetweenBraces: boolean) {
+                Debug.assert(nodes.length > 0);
+
+                increaseIndent();
+
+                if (nodeStartPositionsAreOnSameLine(parent, nodes[0])) {
+                    if (spacesBetweenBraces) {
+                        write(" ");
+                    }
+                }
+                else {
+                    writeLine();
+                }
+
+                for (let i = 0, n = nodes.length; i < n; i++) {
+                    if (i) {
+                        if (nodeEndIsOnSameLineAsNodeStart(nodes[i - 1], nodes[i])) {
+                            write(", ");
+                        }
+                        else {
+                            write(",");
+                            writeLine();
+                        }
+                    }
+
+                    emit(nodes[i]);
+                }
+
+                if (nodes.hasTrailingComma && allowTrailingComma) {
+                    write(",");
+                }
+
+                decreaseIndent();
+
+                if (nodeEndPositionsAreOnSameLine(parent, lastOrUndefined(nodes))) {
+                    if (spacesBetweenBraces) {
+                        write(" ");
+                    }
+                }
+                else {
+                    writeLine();
+                }
+            }
+
+            function emitList<TNode extends Node>(nodes: TNode[], start: number, count: number, multiLine: boolean, trailingComma: boolean, leadingComma?: boolean, noTrailingNewLine?: boolean, emitNode?: (node: TNode) => void): number {
+                if (!emitNode) {
+                    emitNode = emit;
+                }
+
+                for (let i = 0; i < count; i++) {
+                    if (multiLine) {
+                        if (i || leadingComma) {
+                            write(",");
+                        }
+                        writeLine();
+                    }
+                    else {
+                        if (i || leadingComma) {
+                            write(", ");
+                        }
+                    }
+                    const node = nodes[start + i];
+                    // This emitting is to make sure we emit following comment properly
+                    //   ...(x, /*comment1*/ y)...
+                    //         ^ => node.pos
+                    // "comment1" is not considered leading comment for "y" but rather
+                    // considered as trailing comment of the previous node.
+                    emitTrailingCommentsOfPosition(node.pos);
+                    emitNode(node);
+                    leadingComma = true;
+                }
+                if (trailingComma) {
+                    write(",");
+                }
+                if (multiLine && !noTrailingNewLine) {
+                    writeLine();
+                }
+
+                return count;
+            }
+
+            function emitCommaList(nodes: Node[]) {
+                if (nodes) {
+                    emitList(nodes, 0, nodes.length, /*multiLine*/ false, /*trailingComma*/ false);
+                }
+            }
+
+            function emitLines(nodes: Node[]) {
+                emitLinesStartingAt(nodes, /*startIndex*/ 0);
+            }
+
+            function emitLinesStartingAt(nodes: Node[], startIndex: number): void {
+                for (let i = startIndex; i < nodes.length; i++) {
+                    writeLine();
+                    emit(nodes[i]);
+                }
+            }
+
+            function isBinaryOrOctalIntegerLiteral(node: LiteralLikeNode, text: string): boolean {
+                if (node.kind === SyntaxKind.NumericLiteral && text.length > 1) {
+                    switch (text.charCodeAt(1)) {
+                        case CharacterCodes.b:
+                        case CharacterCodes.B:
+                        case CharacterCodes.o:
+                        case CharacterCodes.O:
+                            return true;
+                    }
+                }
+
+                return false;
+            }
+
+            function emitLiteral(node: LiteralExpression | TemplateLiteralFragment) {
+                const text = getLiteralText(node);
+
+                if ((compilerOptions.sourceMap || compilerOptions.inlineSourceMap) && (node.kind === SyntaxKind.StringLiteral || isTemplateLiteralKind(node.kind))) {
+                    writer.writeLiteral(text);
+                }
+                // For versions below ES6, emit binary & octal literals in their canonical decimal form.
+                else if (languageVersion < ScriptTarget.ES6 && isBinaryOrOctalIntegerLiteral(node, text)) {
+                    write(node.text);
+                }
+                else {
+                    write(text);
+                }
+            }
+
+            function getLiteralText(node: LiteralExpression | TemplateLiteralFragment) {
+                // Any template literal or string literal with an extended escape
+                // (e.g. "\u{0067}") will need to be downleveled as a escaped string literal.
+                if (languageVersion < ScriptTarget.ES6 && (isTemplateLiteralKind(node.kind) || node.hasExtendedUnicodeEscape)) {
+                    return getQuotedEscapedLiteralText("\"", node.text, "\"");
+                }
+
+                // If we don't need to downlevel and we can reach the original source text using
+                // the node's parent reference, then simply get the text as it was originally written.
+                if (node.parent) {
+                    return getTextOfNodeFromSourceText(currentText, node);
+                }
+
+                // If we can't reach the original source text, use the canonical form if it's a number,
+                // or an escaped quoted form of the original text if it's string-like.
+                switch (node.kind) {
+                    case SyntaxKind.StringLiteral:
+                        return getQuotedEscapedLiteralText("\"", node.text, "\"");
+                    case SyntaxKind.NoSubstitutionTemplateLiteral:
+                        return getQuotedEscapedLiteralText("`", node.text, "`");
+                    case SyntaxKind.TemplateHead:
+                        return getQuotedEscapedLiteralText("`", node.text, "${");
+                    case SyntaxKind.TemplateMiddle:
+                        return getQuotedEscapedLiteralText("}", node.text, "${");
+                    case SyntaxKind.TemplateTail:
+                        return getQuotedEscapedLiteralText("}", node.text, "`");
+                    case SyntaxKind.NumericLiteral:
+                        return node.text;
+                }
+
+                Debug.fail(`Literal kind '${node.kind}' not accounted for.`);
+            }
+
+            function getQuotedEscapedLiteralText(leftQuote: string, text: string, rightQuote: string) {
+                return leftQuote + escapeNonAsciiCharacters(escapeString(text)) + rightQuote;
+            }
+
+            function emitDownlevelRawTemplateLiteral(node: LiteralExpression) {
+                // Find original source text, since we need to emit the raw strings of the tagged template.
+                // The raw strings contain the (escaped) strings of what the user wrote.
+                // Examples: `\n` is converted to "\\n", a template string with a newline to "\n".
+                let text = getTextOfNodeFromSourceText(currentText, node);
+
+                // text contains the original source, it will also contain quotes ("`"), dolar signs and braces ("${" and "}"),
+                // thus we need to remove those characters.
+                // First template piece starts with "`", others with "}"
+                // Last template piece ends with "`", others with "${"
+                const isLast = node.kind === SyntaxKind.NoSubstitutionTemplateLiteral || node.kind === SyntaxKind.TemplateTail;
+                text = text.substring(1, text.length - (isLast ? 1 : 2));
+
+                // Newline normalization:
+                // ES6 Spec 11.8.6.1 - Static Semantics of TV's and TRV's
+                // <CR><LF> and <CR> LineTerminatorSequences are normalized to <LF> for both TV and TRV.
+                text = text.replace(/\r\n?/g, "\n");
+                text = escapeString(text);
+
+                write(`"${text}"`);
+            }
+
+            function emitDownlevelTaggedTemplateArray(node: TaggedTemplateExpression, literalEmitter: (literal: LiteralExpression | TemplateLiteralFragment) => void) {
+                write("[");
+                if (node.template.kind === SyntaxKind.NoSubstitutionTemplateLiteral) {
+                    literalEmitter(<LiteralExpression>node.template);
+                }
+                else {
+                    literalEmitter((<TemplateExpression>node.template).head);
+                    forEach((<TemplateExpression>node.template).templateSpans, (child) => {
+                        write(", ");
+                        literalEmitter(child.literal);
+                    });
+                }
+                write("]");
+            }
+
+            function emitDownlevelTaggedTemplate(node: TaggedTemplateExpression) {
+                const tempVariable = createAndRecordTempVariable(TempFlags.Auto);
+                write("(");
+                emit(tempVariable);
+                write(" = ");
+                emitDownlevelTaggedTemplateArray(node, emit);
+                write(", ");
+
+                emit(tempVariable);
+                write(".raw = ");
+                emitDownlevelTaggedTemplateArray(node, emitDownlevelRawTemplateLiteral);
+                write(", ");
+
+                emitParenthesizedIf(node.tag, needsParenthesisForPropertyAccessOrInvocation(node.tag));
+                write("(");
+                emit(tempVariable);
+
+                // Now we emit the expressions
+                if (node.template.kind === SyntaxKind.TemplateExpression) {
+                    forEach((<TemplateExpression>node.template).templateSpans, templateSpan => {
+                        write(", ");
+                        const needsParens = templateSpan.expression.kind === SyntaxKind.BinaryExpression
+                            && (<BinaryExpression>templateSpan.expression).operatorToken.kind === SyntaxKind.CommaToken;
+                        emitParenthesizedIf(templateSpan.expression, needsParens);
+                    });
+                }
+                write("))");
+            }
+
+            function emitTemplateExpression(node: TemplateExpression): void {
+                // In ES6 mode and above, we can simply emit each portion of a template in order, but in
+                // ES3 & ES5 we must convert the template expression into a series of string concatenations.
+                if (languageVersion >= ScriptTarget.ES6) {
+                    forEachChild(node, emit);
+                    return;
+                }
+
+                const emitOuterParens = isExpression(node.parent)
+                    && templateNeedsParens(node, <Expression>node.parent);
+
+                if (emitOuterParens) {
+                    write("(");
+                }
+
+                let headEmitted = false;
+                if (shouldEmitTemplateHead()) {
+                    emitLiteral(node.head);
+                    headEmitted = true;
+                }
+
+                for (let i = 0, n = node.templateSpans.length; i < n; i++) {
+                    const templateSpan = node.templateSpans[i];
+
+                    // Check if the expression has operands and binds its operands less closely than binary '+'.
+                    // If it does, we need to wrap the expression in parentheses. Otherwise, something like
+                    //    `abc${ 1 << 2 }`
+                    // becomes
+                    //    "abc" + 1 << 2 + ""
+                    // which is really
+                    //    ("abc" + 1) << (2 + "")
+                    // rather than
+                    //    "abc" + (1 << 2) + ""
+                    const needsParens = templateSpan.expression.kind !== SyntaxKind.ParenthesizedExpression
+                        && comparePrecedenceToBinaryPlus(templateSpan.expression) !== Comparison.GreaterThan;
+
+                    if (i > 0 || headEmitted) {
+                        // If this is the first span and the head was not emitted, then this templateSpan's
+                        // expression will be the first to be emitted. Don't emit the preceding ' + ' in that
+                        // case.
+                        write(" + ");
+                    }
+
+                    emitParenthesizedIf(templateSpan.expression, needsParens);
+
+                    // Only emit if the literal is non-empty.
+                    // The binary '+' operator is left-associative, so the first string concatenation
+                    // with the head will force the result up to this point to be a string.
+                    // Emitting a '+ ""' has no semantic effect for middles and tails.
+                    if (templateSpan.literal.text.length !== 0) {
+                        write(" + ");
+                        emitLiteral(templateSpan.literal);
+                    }
+                }
+
+                if (emitOuterParens) {
+                    write(")");
+                }
+
+                function shouldEmitTemplateHead() {
+                    // If this expression has an empty head literal and the first template span has a non-empty
+                    // literal, then emitting the empty head literal is not necessary.
+                    //     `${ foo } and ${ bar }`
+                    // can be emitted as
+                    //     foo + " and " + bar
+                    // This is because it is only required that one of the first two operands in the emit
+                    // output must be a string literal, so that the other operand and all following operands
+                    // are forced into strings.
+                    //
+                    // If the first template span has an empty literal, then the head must still be emitted.
+                    //     `${ foo }${ bar }`
+                    // must still be emitted as
+                    //     "" + foo + bar
+
+                    // There is always atleast one templateSpan in this code path, since
+                    // NoSubstitutionTemplateLiterals are directly emitted via emitLiteral()
+                    Debug.assert(node.templateSpans.length !== 0);
+
+                    return node.head.text.length !== 0 || node.templateSpans[0].literal.text.length === 0;
+                }
+
+                function templateNeedsParens(template: TemplateExpression, parent: Expression) {
+                    switch (parent.kind) {
+                        case SyntaxKind.CallExpression:
+                        case SyntaxKind.NewExpression:
+                            return (<CallExpression>parent).expression === template;
+                        case SyntaxKind.TaggedTemplateExpression:
+                        case SyntaxKind.ParenthesizedExpression:
+                            return false;
+                        default:
+                            return comparePrecedenceToBinaryPlus(parent) !== Comparison.LessThan;
+                    }
+                }
+
+                /**
+                 * Returns whether the expression has lesser, greater,
+                 * or equal precedence to the binary '+' operator
+                 */
+                function comparePrecedenceToBinaryPlus(expression: Expression): Comparison {
+                    // All binary expressions have lower precedence than '+' apart from '*', '/', and '%'
+                    // which have greater precedence and '-' which has equal precedence.
+                    // All unary operators have a higher precedence apart from yield.
+                    // Arrow functions and conditionals have a lower precedence,
+                    // although we convert the former into regular function expressions in ES5 mode,
+                    // and in ES6 mode this function won't get called anyway.
+                    //
+                    // TODO (drosen): Note that we need to account for the upcoming 'yield' and
+                    //                spread ('...') unary operators that are anticipated for ES6.
+                    switch (expression.kind) {
+                        case SyntaxKind.BinaryExpression:
+                            switch ((<BinaryExpression>expression).operatorToken.kind) {
+                                case SyntaxKind.AsteriskToken:
+                                case SyntaxKind.SlashToken:
+                                case SyntaxKind.PercentToken:
+                                    return Comparison.GreaterThan;
+                                case SyntaxKind.PlusToken:
+                                case SyntaxKind.MinusToken:
+                                    return Comparison.EqualTo;
+                                default:
+                                    return Comparison.LessThan;
+                            }
+                        case SyntaxKind.YieldExpression:
+                        case SyntaxKind.ConditionalExpression:
+                            return Comparison.LessThan;
+                        default:
+                            return Comparison.GreaterThan;
+                    }
+                }
+            }
+
+            function emitTemplateSpan(span: TemplateSpan) {
+                emit(span.expression);
+                emit(span.literal);
+            }
+
+            function jsxEmitReact(node: JsxElement | JsxSelfClosingElement) {
+                /// Emit a tag name, which is either '"div"' for lower-cased names, or
+                /// 'Div' for upper-cased or dotted names
+                function emitTagName(name: Identifier | QualifiedName) {
+                    if (name.kind === SyntaxKind.Identifier && isIntrinsicJsxName((<Identifier>name).text)) {
+                        write("\"");
+                        emit(name);
+                        write("\"");
+                    }
+                    else {
+                        emit(name);
+                    }
+                }
+
+                /// Emit an attribute name, which is quoted if it needs to be quoted. Because
+                /// these emit into an object literal property name, we don't need to be worried
+                /// about keywords, just non-identifier characters
+                function emitAttributeName(name: Identifier) {
+                    if (/^[A-Za-z_]\w*$/.test(name.text)) {
+                        emit(name);
+                    }
+                    else {
+                        write("\"");
+                        emit(name);
+                        write("\"");
+                    }
+                }
+
+                /// Emit an name/value pair for an attribute (e.g. "x: 3")
+                function emitJsxAttribute(node: JsxAttribute) {
+                    emitAttributeName(node.name);
+                    write(": ");
+                    if (node.initializer) {
+                        emit(node.initializer);
+                    }
+                    else {
+                        write("true");
+                    }
+                }
+
+                function emitJsxElement(openingNode: JsxOpeningLikeElement, children?: JsxChild[]) {
+                    const syntheticReactRef = <Identifier>createSynthesizedNode(SyntaxKind.Identifier);
+                    syntheticReactRef.text = compilerOptions.reactNamespace ? compilerOptions.reactNamespace : "React";
+                    syntheticReactRef.parent = openingNode;
+
+                    // Call React.createElement(tag, ...
+                    emitLeadingComments(openingNode);
+                    emitExpressionIdentifier(syntheticReactRef);
+                    write(".createElement(");
+                    emitTagName(openingNode.tagName);
+                    write(", ");
+
+                    // Attribute list
+                    if (openingNode.attributes.length === 0) {
+                        // When there are no attributes, React wants "null"
+                        write("null");
+                    }
+                    else {
+                        // Either emit one big object literal (no spread attribs), or
+                        // a call to React.__spread
+                        const attrs = openingNode.attributes;
+                        if (forEach(attrs, attr => attr.kind === SyntaxKind.JsxSpreadAttribute)) {
+                            emitExpressionIdentifier(syntheticReactRef);
+                            write(".__spread(");
+
+                            let haveOpenedObjectLiteral = false;
+                            for (let i = 0; i < attrs.length; i++) {
+                                if (attrs[i].kind === SyntaxKind.JsxSpreadAttribute) {
+                                    // If this is the first argument, we need to emit a {} as the first argument
+                                    if (i === 0) {
+                                        write("{}, ");
+                                    }
+
+                                    if (haveOpenedObjectLiteral) {
+                                        write("}");
+                                        haveOpenedObjectLiteral = false;
+                                    }
+                                    if (i > 0) {
+                                        write(", ");
+                                    }
+                                    emit((<JsxSpreadAttribute>attrs[i]).expression);
+                                }
+                                else {
+                                    Debug.assert(attrs[i].kind === SyntaxKind.JsxAttribute);
+                                    if (haveOpenedObjectLiteral) {
+                                        write(", ");
+                                    }
+                                    else {
+                                        haveOpenedObjectLiteral = true;
+                                        if (i > 0) {
+                                            write(", ");
+                                        }
+                                        write("{");
+                                    }
+                                    emitJsxAttribute(<JsxAttribute>attrs[i]);
+                                }
+                            }
+                            if (haveOpenedObjectLiteral) write("}");
+
+                            write(")"); // closing paren to React.__spread(
+                        }
+                        else {
+                            // One object literal with all the attributes in them
+                            write("{");
+                            for (let i = 0, n = attrs.length; i < n; i++) {
+                                if (i > 0) {
+                                    write(", ");
+                                }
+                                emitJsxAttribute(<JsxAttribute>attrs[i]);
+                            }
+                            write("}");
+                        }
+                    }
+
+                    // Children
+                    if (children) {
+                        for (let i = 0; i < children.length; i++) {
+                            // Don't emit empty expressions
+                            if (children[i].kind === SyntaxKind.JsxExpression && !((<JsxExpression>children[i]).expression)) {
+                                continue;
+                            }
+
+                            // Don't emit empty strings
+                            if (children[i].kind === SyntaxKind.JsxText) {
+                                const text = getTextToEmit(<JsxText>children[i]);
+                                if (text !== undefined) {
+                                    write(", \"");
+                                    write(text);
+                                    write("\"");
+                                }
+                            }
+                            else {
+                                write(", ");
+                                emit(children[i]);
+                            }
+
+                        }
+                    }
+
+                    // Closing paren
+                    write(")"); // closes "React.createElement("
+                    emitTrailingComments(openingNode);
+                }
+
+                if (node.kind === SyntaxKind.JsxElement) {
+                    emitJsxElement((<JsxElement>node).openingElement, (<JsxElement>node).children);
+                }
+                else {
+                    Debug.assert(node.kind === SyntaxKind.JsxSelfClosingElement);
+                    emitJsxElement(<JsxSelfClosingElement>node);
+                }
+            }
+
+            function jsxEmitPreserve(node: JsxElement | JsxSelfClosingElement) {
+                function emitJsxAttribute(node: JsxAttribute) {
+                    emit(node.name);
+                    if (node.initializer) {
+                        write("=");
+                        emit(node.initializer);
+                    }
+                }
+
+                function emitJsxSpreadAttribute(node: JsxSpreadAttribute) {
+                    write("{...");
+                    emit(node.expression);
+                    write("}");
+                }
+
+                function emitAttributes(attribs: NodeArray<JsxAttribute | JsxSpreadAttribute>) {
+                    for (let i = 0, n = attribs.length; i < n; i++) {
+                        if (i > 0) {
+                            write(" ");
+                        }
+
+                        if (attribs[i].kind === SyntaxKind.JsxSpreadAttribute) {
+                            emitJsxSpreadAttribute(<JsxSpreadAttribute>attribs[i]);
+                        }
+                        else {
+                            Debug.assert(attribs[i].kind === SyntaxKind.JsxAttribute);
+                            emitJsxAttribute(<JsxAttribute>attribs[i]);
+                        }
+                    }
+                }
+
+                function emitJsxOpeningOrSelfClosingElement(node: JsxOpeningElement | JsxSelfClosingElement) {
+                    write("<");
+                    emit(node.tagName);
+                    if (node.attributes.length > 0 || (node.kind === SyntaxKind.JsxSelfClosingElement)) {
+                        write(" ");
+                    }
+
+                    emitAttributes(node.attributes);
+
+                    if (node.kind === SyntaxKind.JsxSelfClosingElement) {
+                        write("/>");
+                    }
+                    else {
+                        write(">");
+                    }
+                }
+
+                function emitJsxClosingElement(node: JsxClosingElement) {
+                    write("</");
+                    emit(node.tagName);
+                    write(">");
+                }
+
+                function emitJsxElement(node: JsxElement) {
+                    emitJsxOpeningOrSelfClosingElement(node.openingElement);
+
+                    for (let i = 0, n = node.children.length; i < n; i++) {
+                        emit(node.children[i]);
+                    }
+
+                    emitJsxClosingElement(node.closingElement);
+                }
+
+                if (node.kind === SyntaxKind.JsxElement) {
+                    emitJsxElement(<JsxElement>node);
+                }
+                else {
+                    Debug.assert(node.kind === SyntaxKind.JsxSelfClosingElement);
+                    emitJsxOpeningOrSelfClosingElement(<JsxSelfClosingElement>node);
+                }
+            }
+
+            // This function specifically handles numeric/string literals for enum and accessor 'identifiers'.
+            // In a sense, it does not actually emit identifiers as much as it declares a name for a specific property.
+            // For example, this is utilized when feeding in a result to Object.defineProperty.
+            function emitExpressionForPropertyName(node: DeclarationName) {
+                Debug.assert(node.kind !== SyntaxKind.BindingElement);
+
+                if (node.kind === SyntaxKind.StringLiteral) {
+                    emitLiteral(<LiteralExpression>node);
+                }
+                else if (node.kind === SyntaxKind.ComputedPropertyName) {
+                    // if this is a decorated computed property, we will need to capture the result
+                    // of the property expression so that we can apply decorators later. This is to ensure
+                    // we don't introduce unintended side effects:
+                    //
+                    //   class C {
+                    //     [_a = x]() { }
+                    //   }
+                    //
+                    // The emit for the decorated computed property decorator is:
+                    //
+                    //   __decorate([dec], C.prototype, _a, Object.getOwnPropertyDescriptor(C.prototype, _a));
+                    //
+                    if (nodeIsDecorated(node.parent)) {
+                        if (!computedPropertyNamesToGeneratedNames) {
+                            computedPropertyNamesToGeneratedNames = [];
+                        }
+
+                        let generatedName = computedPropertyNamesToGeneratedNames[getNodeId(node)];
+                        if (generatedName) {
+                            // we have already generated a variable for this node, write that value instead.
+                            write(generatedName);
+                            return;
+                        }
+
+                        generatedName = createAndRecordTempVariable(TempFlags.Auto).text;
+                        computedPropertyNamesToGeneratedNames[getNodeId(node)] = generatedName;
+                        write(generatedName);
+                        write(" = ");
+                    }
+
+                    emit((<ComputedPropertyName>node).expression);
+                }
+                else {
+                    write("\"");
+
+                    if (node.kind === SyntaxKind.NumericLiteral) {
+                        write((<LiteralExpression>node).text);
+                    }
+                    else {
+                        writeTextOfNode(currentText, node);
+                    }
+
+                    write("\"");
+                }
+            }
+
+            function isExpressionIdentifier(node: Node): boolean {
+                const parent = node.parent;
+                switch (parent.kind) {
+                    case SyntaxKind.ArrayLiteralExpression:
+                    case SyntaxKind.AsExpression:
+                    case SyntaxKind.BinaryExpression:
+                    case SyntaxKind.CallExpression:
+                    case SyntaxKind.CaseClause:
+                    case SyntaxKind.ComputedPropertyName:
+                    case SyntaxKind.ConditionalExpression:
+                    case SyntaxKind.Decorator:
+                    case SyntaxKind.DeleteExpression:
+                    case SyntaxKind.DoStatement:
+                    case SyntaxKind.ElementAccessExpression:
+                    case SyntaxKind.ExportAssignment:
+                    case SyntaxKind.ExpressionStatement:
+                    case SyntaxKind.ExpressionWithTypeArguments:
+                    case SyntaxKind.ForStatement:
+                    case SyntaxKind.ForInStatement:
+                    case SyntaxKind.ForOfStatement:
+                    case SyntaxKind.IfStatement:
+                    case SyntaxKind.JsxClosingElement:
+                    case SyntaxKind.JsxSelfClosingElement:
+                    case SyntaxKind.JsxOpeningElement:
+                    case SyntaxKind.JsxSpreadAttribute:
+                    case SyntaxKind.JsxExpression:
+                    case SyntaxKind.NewExpression:
+                    case SyntaxKind.ParenthesizedExpression:
+                    case SyntaxKind.PostfixUnaryExpression:
+                    case SyntaxKind.PrefixUnaryExpression:
+                    case SyntaxKind.ReturnStatement:
+                    case SyntaxKind.ShorthandPropertyAssignment:
+                    case SyntaxKind.SpreadElementExpression:
+                    case SyntaxKind.SwitchStatement:
+                    case SyntaxKind.TaggedTemplateExpression:
+                    case SyntaxKind.TemplateSpan:
+                    case SyntaxKind.ThrowStatement:
+                    case SyntaxKind.TypeAssertionExpression:
+                    case SyntaxKind.TypeOfExpression:
+                    case SyntaxKind.VoidExpression:
+                    case SyntaxKind.WhileStatement:
+                    case SyntaxKind.WithStatement:
+                    case SyntaxKind.YieldExpression:
+                        return true;
+                    case SyntaxKind.BindingElement:
+                    case SyntaxKind.EnumMember:
+                    case SyntaxKind.Parameter:
+                    case SyntaxKind.PropertyAssignment:
+                    case SyntaxKind.PropertyDeclaration:
+                    case SyntaxKind.VariableDeclaration:
+                        return (<BindingElement | EnumMember | ParameterDeclaration | PropertyAssignment | PropertyDeclaration | VariableDeclaration>parent).initializer === node;
+                    case SyntaxKind.PropertyAccessExpression:
+                        return (<ExpressionStatement>parent).expression === node;
+                    case SyntaxKind.ArrowFunction:
+                    case SyntaxKind.FunctionExpression:
+                        return (<FunctionLikeDeclaration>parent).body === node;
+                    case SyntaxKind.ImportEqualsDeclaration:
+                        return (<ImportEqualsDeclaration>parent).moduleReference === node;
+                    case SyntaxKind.QualifiedName:
+                        return (<QualifiedName>parent).left === node;
+                }
+                return false;
+            }
+
+            function emitExpressionIdentifier(node: Identifier) {
+                const container = resolver.getReferencedExportContainer(node);
+                if (container) {
+                    if (container.kind === SyntaxKind.SourceFile) {
+                        // Identifier references module export
+                        if (modulekind !== ModuleKind.ES6 && modulekind !== ModuleKind.System) {
+                            write("exports.");
+                        }
+                    }
+                    else {
+                        // Identifier references namespace export
+                        write(getGeneratedNameForNode(container));
+                        write(".");
+                    }
+                }
+                else {
+                    if (modulekind !== ModuleKind.ES6) {
+                        const declaration = resolver.getReferencedImportDeclaration(node);
+                        if (declaration) {
+                            if (declaration.kind === SyntaxKind.ImportClause) {
+                                // Identifier references default import
+                                write(getGeneratedNameForNode(<ImportDeclaration>declaration.parent));
+                                write(languageVersion === ScriptTarget.ES3 ? "[\"default\"]" : ".default");
+                                return;
+                            }
+                            else if (declaration.kind === SyntaxKind.ImportSpecifier) {
+                                // Identifier references named import
+                                write(getGeneratedNameForNode(<ImportDeclaration>declaration.parent.parent.parent));
+                                const name =  (<ImportSpecifier>declaration).propertyName || (<ImportSpecifier>declaration).name;
+                                const identifier = getTextOfNodeFromSourceText(currentText, name);
+                                if (languageVersion === ScriptTarget.ES3 && identifier === "default") {
+                                    write(`["default"]`);
+                                }
+                                else {
+                                    write(".");
+                                    write(identifier);
+                                }
+                                return;
+                            }
+                        }
+                    }
+
+                    if (languageVersion !== ScriptTarget.ES6) {
+                        const declaration = resolver.getReferencedNestedRedeclaration(node);
+                        if (declaration) {
+                            write(getGeneratedNameForNode(declaration.name));
+                            return;
+                        }
+                    }
+                }
+
+                if (nodeIsSynthesized(node)) {
+                    write(node.text);
+                }
+                else {
+                    writeTextOfNode(currentText, node);
+                }
+            }
+
+            function isNameOfNestedRedeclaration(node: Identifier) {
+                if (languageVersion < ScriptTarget.ES6) {
+                    const parent = node.parent;
+                    switch (parent.kind) {
+                        case SyntaxKind.BindingElement:
+                        case SyntaxKind.ClassDeclaration:
+                        case SyntaxKind.EnumDeclaration:
+                        case SyntaxKind.VariableDeclaration:
+                            return (<Declaration>parent).name === node && resolver.isNestedRedeclaration(<Declaration>parent);
+                    }
+                }
+                return false;
+            }
+
+            function emitIdentifier(node: Identifier) {
+                if (convertedLoopState) {
+                    if (node.text == "arguments" && resolver.isArgumentsLocalBinding(node)) {
+                        // in converted loop body arguments cannot be used directly.
+                        const name = convertedLoopState.argumentsName || (convertedLoopState.argumentsName = makeUniqueName("arguments"));
+                        write(name);
+                        return;
+                    }
+                }
+
+                if (!node.parent) {
+                    write(node.text);
+                }
+                else if (isExpressionIdentifier(node)) {
+                    emitExpressionIdentifier(node);
+                }
+                else if (isNameOfNestedRedeclaration(node)) {
+                    write(getGeneratedNameForNode(node));
+                }
+                else if (nodeIsSynthesized(node)) {
+                    write(node.text);
+                }
+                else {
+                    writeTextOfNode(currentText, node);
+                }
+            }
+
+            function emitThis(node: Node) {
+                if (resolver.getNodeCheckFlags(node) & NodeCheckFlags.LexicalThis) {
+                    write("_this");
+                }
+                else if (convertedLoopState) {
+                    write(convertedLoopState.thisName || (convertedLoopState.thisName = makeUniqueName("this")));
+                }
+                else {
+                    write("this");
+                }
+            }
+
+            function emitSuper(node: Node) {
+                if (languageVersion >= ScriptTarget.ES6) {
+                    write("super");
+                }
+                else {
+                    const flags = resolver.getNodeCheckFlags(node);
+                    if (flags & NodeCheckFlags.SuperInstance) {
+                        write("_super.prototype");
+                    }
+                    else {
+                        write("_super");
+                    }
+                }
+            }
+
+            function emitObjectBindingPattern(node: BindingPattern) {
+                write("{ ");
+                const elements = node.elements;
+                emitList(elements, 0, elements.length, /*multiLine*/ false, /*trailingComma*/ elements.hasTrailingComma);
+                write(" }");
+            }
+
+            function emitArrayBindingPattern(node: BindingPattern) {
+                write("[");
+                const elements = node.elements;
+                emitList(elements, 0, elements.length, /*multiLine*/ false, /*trailingComma*/ elements.hasTrailingComma);
+                write("]");
+            }
+
+            function emitBindingElement(node: BindingElement) {
+                if (node.propertyName) {
+                    emit(node.propertyName);
+                    write(": ");
+                }
+                if (node.dotDotDotToken) {
+                    write("...");
+                }
+                if (isBindingPattern(node.name)) {
+                    emit(node.name);
+                }
+                else {
+                    emitModuleMemberName(node);
+                }
+                emitOptional(" = ", node.initializer);
+            }
+
+            function emitSpreadElementExpression(node: SpreadElementExpression) {
+                write("...");
+                emit((<SpreadElementExpression>node).expression);
+            }
+
+            function emitYieldExpression(node: YieldExpression) {
+                write(tokenToString(SyntaxKind.YieldKeyword));
+                if (node.asteriskToken) {
+                    write("*");
+                }
+                if (node.expression) {
+                    write(" ");
+                    emit(node.expression);
+                }
+            }
+
+            function emitAwaitExpression(node: AwaitExpression) {
+                const needsParenthesis = needsParenthesisForAwaitExpressionAsYield(node);
+                if (needsParenthesis) {
+                    write("(");
+                }
+                write(tokenToString(SyntaxKind.YieldKeyword));
+                write(" ");
+                emit(node.expression);
+                if (needsParenthesis) {
+                    write(")");
+                }
+            }
+
+            function needsParenthesisForAwaitExpressionAsYield(node: AwaitExpression) {
+                if (node.parent.kind === SyntaxKind.BinaryExpression && !isAssignmentOperator((<BinaryExpression>node.parent).operatorToken.kind)) {
+                    return true;
+                }
+                else if (node.parent.kind === SyntaxKind.ConditionalExpression && (<ConditionalExpression>node.parent).condition === node) {
+                    return true;
+                }
+
+                return false;
+            }
+
+            function needsParenthesisForPropertyAccessOrInvocation(node: Expression) {
+                switch (node.kind) {
+                    case SyntaxKind.Identifier:
+                    case SyntaxKind.ArrayLiteralExpression:
+                    case SyntaxKind.PropertyAccessExpression:
+                    case SyntaxKind.ElementAccessExpression:
+                    case SyntaxKind.CallExpression:
+                    case SyntaxKind.ParenthesizedExpression:
+                        // This list is not exhaustive and only includes those cases that are relevant
+                        // to the check in emitArrayLiteral. More cases can be added as needed.
+                        return false;
+                }
+                return true;
+            }
+
+            function emitListWithSpread(elements: Expression[], needsUniqueCopy: boolean, multiLine: boolean, trailingComma: boolean, useConcat: boolean) {
+                let pos = 0;
+                let group = 0;
+                const length = elements.length;
+                while (pos < length) {
+                    // Emit using the pattern <group0>.concat(<group1>, <group2>, ...)
+                    if (group === 1 && useConcat) {
+                        write(".concat(");
+                    }
+                    else if (group > 0) {
+                        write(", ");
+                    }
+                    let e = elements[pos];
+                    if (e.kind === SyntaxKind.SpreadElementExpression) {
+                        e = (<SpreadElementExpression>e).expression;
+                        emitParenthesizedIf(e, /*parenthesized*/ group === 0 && needsParenthesisForPropertyAccessOrInvocation(e));
+                        pos++;
+                        if (pos === length && group === 0 && needsUniqueCopy && e.kind !== SyntaxKind.ArrayLiteralExpression) {
+                            write(".slice()");
+                        }
+                    }
+                    else {
+                        let i = pos;
+                        while (i < length && elements[i].kind !== SyntaxKind.SpreadElementExpression) {
+                            i++;
+                        }
+                        write("[");
+                        if (multiLine) {
+                            increaseIndent();
+                        }
+                        emitList(elements, pos, i - pos, multiLine, trailingComma && i === length);
+                        if (multiLine) {
+                            decreaseIndent();
+                        }
+                        write("]");
+                        pos = i;
+                    }
+                    group++;
+                }
+                if (group > 1) {
+                    if (useConcat) {
+                        write(")");
+                    }
+                }
+            }
+
+            function isSpreadElementExpression(node: Node) {
+                return node.kind === SyntaxKind.SpreadElementExpression;
+            }
+
+            function emitArrayLiteral(node: ArrayLiteralExpression) {
+                const elements = node.elements;
+                if (elements.length === 0) {
+                    write("[]");
+                }
+                else if (languageVersion >= ScriptTarget.ES6 || !forEach(elements, isSpreadElementExpression)) {
+                    write("[");
+                    emitLinePreservingList(node, node.elements, elements.hasTrailingComma, /*spacesBetweenBraces*/ false);
+                    write("]");
+                }
+                else {
+                    emitListWithSpread(elements, /*needsUniqueCopy*/ true, /*multiLine*/(node.flags & NodeFlags.MultiLine) !== 0,
+                        /*trailingComma*/ elements.hasTrailingComma, /*useConcat*/ true);
+                }
+            }
+
+            function emitObjectLiteralBody(node: ObjectLiteralExpression, numElements: number): void {
+                if (numElements === 0) {
+                    write("{}");
+                    return;
+                }
+
+                write("{");
+
+                if (numElements > 0) {
+                    const properties = node.properties;
+
+                    // If we are not doing a downlevel transformation for object literals,
+                    // then try to preserve the original shape of the object literal.
+                    // Otherwise just try to preserve the formatting.
+                    if (numElements === properties.length) {
+                        emitLinePreservingList(node, properties, /*allowTrailingComma*/ languageVersion >= ScriptTarget.ES5, /*spacesBetweenBraces*/ true);
+                    }
+                    else {
+                        const multiLine = (node.flags & NodeFlags.MultiLine) !== 0;
+                        if (!multiLine) {
+                            write(" ");
+                        }
+                        else {
+                            increaseIndent();
+                        }
+
+                        emitList(properties, 0, numElements, /*multiLine*/ multiLine, /*trailingComma*/ false);
+
+                        if (!multiLine) {
+                            write(" ");
+                        }
+                        else {
+                            decreaseIndent();
+                        }
+                    }
+                }
+
+                write("}");
+            }
+
+            function emitDownlevelObjectLiteralWithComputedProperties(node: ObjectLiteralExpression, firstComputedPropertyIndex: number) {
+                const multiLine = (node.flags & NodeFlags.MultiLine) !== 0;
+                const properties = node.properties;
+
+                write("(");
+
+                if (multiLine) {
+                    increaseIndent();
+                }
+
+                // For computed properties, we need to create a unique handle to the object
+                // literal so we can modify it without risking internal assignments tainting the object.
+                const tempVar = createAndRecordTempVariable(TempFlags.Auto);
+
+                // Write out the first non-computed properties
+                // (or all properties if none of them are computed),
+                // then emit the rest through indexing on the temp variable.
+                emit(tempVar);
+                write(" = ");
+                emitObjectLiteralBody(node, firstComputedPropertyIndex);
+
+                for (let i = firstComputedPropertyIndex, n = properties.length; i < n; i++) {
+                    writeComma();
+
+                    const property = properties[i];
+
+                    emitStart(property);
+                    if (property.kind === SyntaxKind.GetAccessor || property.kind === SyntaxKind.SetAccessor) {
+                        // TODO (drosen): Reconcile with 'emitMemberFunctions'.
+                        const accessors = getAllAccessorDeclarations(node.properties, <AccessorDeclaration>property);
+                        if (property !== accessors.firstAccessor) {
+                            continue;
+                        }
+                        write("Object.defineProperty(");
+                        emit(tempVar);
+                        write(", ");
+                        emitStart(node.name);
+                        emitExpressionForPropertyName(property.name);
+                        emitEnd(property.name);
+                        write(", {");
+                        increaseIndent();
+                        if (accessors.getAccessor) {
+                            writeLine();
+                            emitLeadingComments(accessors.getAccessor);
+                            write("get: ");
+                            emitStart(accessors.getAccessor);
+                            write("function ");
+                            emitSignatureAndBody(accessors.getAccessor);
+                            emitEnd(accessors.getAccessor);
+                            emitTrailingComments(accessors.getAccessor);
+                            write(",");
+                        }
+                        if (accessors.setAccessor) {
+                            writeLine();
+                            emitLeadingComments(accessors.setAccessor);
+                            write("set: ");
+                            emitStart(accessors.setAccessor);
+                            write("function ");
+                            emitSignatureAndBody(accessors.setAccessor);
+                            emitEnd(accessors.setAccessor);
+                            emitTrailingComments(accessors.setAccessor);
+                            write(",");
+                        }
+                        writeLine();
+                        write("enumerable: true,");
+                        writeLine();
+                        write("configurable: true");
+                        decreaseIndent();
+                        writeLine();
+                        write("})");
+                        emitEnd(property);
+                    }
+                    else {
+                        emitLeadingComments(property);
+                        emitStart(property.name);
+                        emit(tempVar);
+                        emitMemberAccessForPropertyName(property.name);
+                        emitEnd(property.name);
+
+                        write(" = ");
+
+                        if (property.kind === SyntaxKind.PropertyAssignment) {
+                            emit((<PropertyAssignment>property).initializer);
+                        }
+                        else if (property.kind === SyntaxKind.ShorthandPropertyAssignment) {
+                            emitExpressionIdentifier((<ShorthandPropertyAssignment>property).name);
+                        }
+                        else if (property.kind === SyntaxKind.MethodDeclaration) {
+                            emitFunctionDeclaration(<MethodDeclaration>property);
+                        }
+                        else {
+                            Debug.fail("ObjectLiteralElement type not accounted for: " + property.kind);
+                        }
+                    }
+
+                    emitEnd(property);
+                }
+
+                writeComma();
+                emit(tempVar);
+
+                if (multiLine) {
+                    decreaseIndent();
+                    writeLine();
+                }
+
+                write(")");
+
+                function writeComma() {
+                    if (multiLine) {
+                        write(",");
+                        writeLine();
+                    }
+                    else {
+                        write(", ");
+                    }
+                }
+            }
+
+            function emitObjectLiteral(node: ObjectLiteralExpression): void {
+                const properties = node.properties;
+
+                if (languageVersion < ScriptTarget.ES6) {
+                    const numProperties = properties.length;
+
+                    // Find the first computed property.
+                    // Everything until that point can be emitted as part of the initial object literal.
+                    let numInitialNonComputedProperties = numProperties;
+                    for (let i = 0, n = properties.length; i < n; i++) {
+                        if (properties[i].name.kind === SyntaxKind.ComputedPropertyName) {
+                            numInitialNonComputedProperties = i;
+                            break;
+                        }
+                    }
+
+                    const hasComputedProperty = numInitialNonComputedProperties !== properties.length;
+                    if (hasComputedProperty) {
+                        emitDownlevelObjectLiteralWithComputedProperties(node, numInitialNonComputedProperties);
+                        return;
+                    }
+                }
+
+                // Ordinary case: either the object has no computed properties
+                // or we're compiling with an ES6+ target.
+                emitObjectLiteralBody(node, properties.length);
+            }
+
+            function createBinaryExpression(left: Expression, operator: SyntaxKind, right: Expression, startsOnNewLine?: boolean): BinaryExpression {
+                const result = <BinaryExpression>createSynthesizedNode(SyntaxKind.BinaryExpression, startsOnNewLine);
+                result.operatorToken = createSynthesizedNode(operator);
+                result.left = left;
+                result.right = right;
+
+                return result;
+            }
+
+            function createPropertyAccessExpression(expression: Expression, name: Identifier): PropertyAccessExpression {
+                const result = <PropertyAccessExpression>createSynthesizedNode(SyntaxKind.PropertyAccessExpression);
+                result.expression = parenthesizeForAccess(expression);
+                result.dotToken = createSynthesizedNode(SyntaxKind.DotToken);
+                result.name = name;
+                return result;
+            }
+
+            function createElementAccessExpression(expression: Expression, argumentExpression: Expression): ElementAccessExpression {
+                const result = <ElementAccessExpression>createSynthesizedNode(SyntaxKind.ElementAccessExpression);
+                result.expression = parenthesizeForAccess(expression);
+                result.argumentExpression = argumentExpression;
+
+                return result;
+            }
+
+            function parenthesizeForAccess(expr: Expression): LeftHandSideExpression {
+                // When diagnosing whether the expression needs parentheses, the decision should be based
+                // on the innermost expression in a chain of nested type assertions.
+                while (expr.kind === SyntaxKind.TypeAssertionExpression || expr.kind === SyntaxKind.AsExpression) {
+                    expr = (<AssertionExpression>expr).expression;
+                }
+
+                // isLeftHandSideExpression is almost the correct criterion for when it is not necessary
+                // to parenthesize the expression before a dot. The known exceptions are:
+                //
+                //    NewExpression:
+                //       new C.x        -> not the same as (new C).x
+                //    NumberLiteral
+                //       1.x            -> not the same as (1).x
+                //
+                if (isLeftHandSideExpression(expr) &&
+                    expr.kind !== SyntaxKind.NewExpression &&
+                    expr.kind !== SyntaxKind.NumericLiteral) {
+
+                    return <LeftHandSideExpression>expr;
+                }
+                const node = <ParenthesizedExpression>createSynthesizedNode(SyntaxKind.ParenthesizedExpression);
+                node.expression = expr;
+                return node;
+            }
+
+            function emitComputedPropertyName(node: ComputedPropertyName) {
+                write("[");
+                emitExpressionForPropertyName(node);
+                write("]");
+            }
+
+            function emitMethod(node: MethodDeclaration) {
+                if (languageVersion >= ScriptTarget.ES6 && node.asteriskToken) {
+                    write("*");
+                }
+
+                emit(node.name);
+                if (languageVersion < ScriptTarget.ES6) {
+                    write(": function ");
+                }
+                emitSignatureAndBody(node);
+            }
+
+            function emitPropertyAssignment(node: PropertyDeclaration) {
+                emit(node.name);
+                write(": ");
+                // This is to ensure that we emit comment in the following case:
+                //      For example:
+                //          obj = {
+                //              id: /*comment1*/ ()=>void
+                //          }
+                // "comment1" is not considered to be leading comment for node.initializer
+                // but rather a trailing comment on the previous node.
+                emitTrailingCommentsOfPosition(node.initializer.pos);
+                emit(node.initializer);
+            }
+
+            // Return true if identifier resolves to an exported member of a namespace
+            function isNamespaceExportReference(node: Identifier) {
+                const container = resolver.getReferencedExportContainer(node);
+                return container && container.kind !== SyntaxKind.SourceFile;
+            }
+
+            function emitShorthandPropertyAssignment(node: ShorthandPropertyAssignment) {
+                // The name property of a short-hand property assignment is considered an expression position, so here
+                // we manually emit the identifier to avoid rewriting.
+                writeTextOfNode(currentText, node.name);
+                // If emitting pre-ES6 code, or if the name requires rewriting when resolved as an expression identifier,
+                // we emit a normal property assignment. For example:
+                //   module m {
+                //       export let y;
+                //   }
+                //   module m {
+                //       let obj = { y };
+                //   }
+                // Here we need to emit obj = { y : m.y } regardless of the output target.
+                if (modulekind !== ModuleKind.ES6 || isNamespaceExportReference(node.name)) {
+                    // Emit identifier as an identifier
+                    write(": ");
+                    emit(node.name);
+                }
+
+                if (languageVersion >= ScriptTarget.ES6 && node.objectAssignmentInitializer) {
+                    write(" = ");
+                    emit(node.objectAssignmentInitializer);
+                }
+            }
+
+            function tryEmitConstantValue(node: PropertyAccessExpression | ElementAccessExpression): boolean {
+                const constantValue = tryGetConstEnumValue(node);
+                if (constantValue !== undefined) {
+                    write(constantValue.toString());
+                    if (!compilerOptions.removeComments) {
+                        const propertyName: string = node.kind === SyntaxKind.PropertyAccessExpression ? declarationNameToString((<PropertyAccessExpression>node).name) : getTextOfNode((<ElementAccessExpression>node).argumentExpression);
+                        write(" /* " + propertyName + " */");
+                    }
+                    return true;
+                }
+                return false;
+            }
+
+            function tryGetConstEnumValue(node: Node): number {
+                if (compilerOptions.isolatedModules) {
+                    return undefined;
+                }
+
+                return node.kind === SyntaxKind.PropertyAccessExpression || node.kind === SyntaxKind.ElementAccessExpression
+                    ? resolver.getConstantValue(<PropertyAccessExpression | ElementAccessExpression>node)
+                    : undefined;
+            }
+
+            // Returns 'true' if the code was actually indented, false otherwise.
+            // If the code is not indented, an optional valueToWriteWhenNotIndenting will be
+            // emitted instead.
+            function indentIfOnDifferentLines(parent: Node, node1: Node, node2: Node, valueToWriteWhenNotIndenting?: string): boolean {
+                const realNodesAreOnDifferentLines = !nodeIsSynthesized(parent) && !nodeEndIsOnSameLineAsNodeStart(node1, node2);
+
+                // Always use a newline for synthesized code if the synthesizer desires it.
+                const synthesizedNodeIsOnDifferentLine = synthesizedNodeStartsOnNewLine(node2);
+
+                if (realNodesAreOnDifferentLines || synthesizedNodeIsOnDifferentLine) {
+                    increaseIndent();
+                    writeLine();
+                    return true;
+                }
+                else {
+                    if (valueToWriteWhenNotIndenting) {
+                        write(valueToWriteWhenNotIndenting);
+                    }
+                    return false;
+                }
+            }
+
+            function emitPropertyAccess(node: PropertyAccessExpression) {
+                if (tryEmitConstantValue(node)) {
+                    return;
+                }
+
+                if (languageVersion === ScriptTarget.ES6 &&
+                    node.expression.kind === SyntaxKind.SuperKeyword &&
+                    isInAsyncMethodWithSuperInES6(node)) {
+                    const name = <StringLiteral>createSynthesizedNode(SyntaxKind.StringLiteral);
+                    name.text = node.name.text;
+                    emitSuperAccessInAsyncMethod(node.expression, name);
+                    return;
+                }
+
+                emit(node.expression);
+                const indentedBeforeDot = indentIfOnDifferentLines(node, node.expression, node.dotToken);
+
+                // 1 .toString is a valid property access, emit a space after the literal
+                // Also emit a space if expression is a integer const enum value - it will appear in generated code as numeric literal
+                let shouldEmitSpace = false;
+                if (!indentedBeforeDot) {
+                    if (node.expression.kind === SyntaxKind.NumericLiteral) {
+                        // check if numeric literal was originally written with a dot
+                        const text = getTextOfNodeFromSourceText(currentText, node.expression);
+                        shouldEmitSpace = text.indexOf(tokenToString(SyntaxKind.DotToken)) < 0;
+                    }
+                    else {
+                        // check if constant enum value is integer
+                        const constantValue = tryGetConstEnumValue(node.expression);
+                        // isFinite handles cases when constantValue is undefined
+                        shouldEmitSpace = isFinite(constantValue) && Math.floor(constantValue) === constantValue;
+                    }
+                }
+
+                if (shouldEmitSpace) {
+                    write(" .");
+                }
+                else {
+                    write(".");
+                }
+
+                const indentedAfterDot = indentIfOnDifferentLines(node, node.dotToken, node.name);
+                emit(node.name);
+                decreaseIndentIf(indentedBeforeDot, indentedAfterDot);
+            }
+
+            function emitQualifiedName(node: QualifiedName) {
+                emit(node.left);
+                write(".");
+                emit(node.right);
+            }
+
+            function emitQualifiedNameAsExpression(node: QualifiedName, useFallback: boolean) {
+                if (node.left.kind === SyntaxKind.Identifier) {
+                    emitEntityNameAsExpression(node.left, useFallback);
+                }
+                else if (useFallback) {
+                    const temp = createAndRecordTempVariable(TempFlags.Auto);
+                    write("(");
+                    emitNodeWithoutSourceMap(temp);
+                    write(" = ");
+                    emitEntityNameAsExpression(node.left, /*useFallback*/ true);
+                    write(") && ");
+                    emitNodeWithoutSourceMap(temp);
+                }
+                else {
+                    emitEntityNameAsExpression(node.left, /*useFallback*/ false);
+                }
+
+                write(".");
+                emit(node.right);
+            }
+
+            function emitEntityNameAsExpression(node: EntityName | Expression, useFallback: boolean) {
+                switch (node.kind) {
+                    case SyntaxKind.Identifier:
+                        if (useFallback) {
+                            write("typeof ");
+                            emitExpressionIdentifier(<Identifier>node);
+                            write(" !== 'undefined' && ");
+                        }
+
+                        emitExpressionIdentifier(<Identifier>node);
+                        break;
+
+                    case SyntaxKind.QualifiedName:
+                        emitQualifiedNameAsExpression(<QualifiedName>node, useFallback);
+                        break;
+
+                    default:
+                        emitNodeWithoutSourceMap(node);
+                        break;
+                }
+            }
+
+            function emitIndexedAccess(node: ElementAccessExpression) {
+                if (tryEmitConstantValue(node)) {
+                    return;
+                }
+
+                if (languageVersion === ScriptTarget.ES6 &&
+                    node.expression.kind === SyntaxKind.SuperKeyword &&
+                    isInAsyncMethodWithSuperInES6(node)) {
+                    emitSuperAccessInAsyncMethod(node.expression, node.argumentExpression);
+                    return;
+                }
+
+                emit(node.expression);
+                write("[");
+                emit(node.argumentExpression);
+                write("]");
+            }
+
+            function hasSpreadElement(elements: Expression[]) {
+                return forEach(elements, e => e.kind === SyntaxKind.SpreadElementExpression);
+            }
+
+            function skipParentheses(node: Expression): Expression {
+                while (node.kind === SyntaxKind.ParenthesizedExpression || node.kind === SyntaxKind.TypeAssertionExpression || node.kind === SyntaxKind.AsExpression) {
+                    node = (<ParenthesizedExpression | AssertionExpression>node).expression;
+                }
+                return node;
+            }
+
+            function emitCallTarget(node: Expression): Expression {
+                if (node.kind === SyntaxKind.Identifier || node.kind === SyntaxKind.ThisKeyword || node.kind === SyntaxKind.SuperKeyword) {
+                    emit(node);
+                    return node;
+                }
+                const temp = createAndRecordTempVariable(TempFlags.Auto);
+
+                write("(");
+                emit(temp);
+                write(" = ");
+                emit(node);
+                write(")");
+                return temp;
+            }
+
+            function emitCallWithSpread(node: CallExpression) {
+                let target: Expression;
+                const expr = skipParentheses(node.expression);
+                if (expr.kind === SyntaxKind.PropertyAccessExpression) {
+                    // Target will be emitted as "this" argument
+                    target = emitCallTarget((<PropertyAccessExpression>expr).expression);
+                    write(".");
+                    emit((<PropertyAccessExpression>expr).name);
+                }
+                else if (expr.kind === SyntaxKind.ElementAccessExpression) {
+                    // Target will be emitted as "this" argument
+                    target = emitCallTarget((<PropertyAccessExpression>expr).expression);
+                    write("[");
+                    emit((<ElementAccessExpression>expr).argumentExpression);
+                    write("]");
+                }
+                else if (expr.kind === SyntaxKind.SuperKeyword) {
+                    target = expr;
+                    write("_super");
+                }
+                else {
+                    emit(node.expression);
+                }
+                write(".apply(");
+                if (target) {
+                    if (target.kind === SyntaxKind.SuperKeyword) {
+                        // Calls of form super(...) and super.foo(...)
+                        emitThis(target);
+                    }
+                    else {
+                        // Calls of form obj.foo(...)
+                        emit(target);
+                    }
+                }
+                else {
+                    // Calls of form foo(...)
+                    write("void 0");
+                }
+                write(", ");
+                emitListWithSpread(node.arguments, /*needsUniqueCopy*/ false, /*multiLine*/ false, /*trailingComma*/ false, /*useConcat*/ true);
+                write(")");
+            }
+
+            function isSuperPropertyAccess(node: Expression): node is PropertyAccessExpression {
+                return node.kind === SyntaxKind.PropertyAccessExpression
+                    && (<PropertyAccessExpression>node).expression.kind === SyntaxKind.SuperKeyword;
+            }
+
+            function isSuperElementAccess(node: Expression): node is ElementAccessExpression {
+                return node.kind === SyntaxKind.ElementAccessExpression
+                    && (<ElementAccessExpression>node).expression.kind === SyntaxKind.SuperKeyword;
+            }
+
+            function isInAsyncMethodWithSuperInES6(node: Node) {
+                if (languageVersion === ScriptTarget.ES6) {
+                    const container = getSuperContainer(node, /*includeFunctions*/ false);
+                    if (container && resolver.getNodeCheckFlags(container) & (NodeCheckFlags.AsyncMethodWithSuper | NodeCheckFlags.AsyncMethodWithSuperBinding)) {
+                        return true;
+                    }
+                }
+
+                return false;
+            }
+
+            function emitSuperAccessInAsyncMethod(superNode: Node, argumentExpression: Expression) {
+                const container = getSuperContainer(superNode, /*includeFunctions*/ false);
+                const isSuperBinding = resolver.getNodeCheckFlags(container) & NodeCheckFlags.AsyncMethodWithSuperBinding;
+                write("_super(");
+                emit(argumentExpression);
+                write(isSuperBinding ? ").value" : ")");
+            }
+
+            function emitCallExpression(node: CallExpression) {
+                if (languageVersion < ScriptTarget.ES6 && hasSpreadElement(node.arguments)) {
+                    emitCallWithSpread(node);
+                    return;
+                }
+
+                const expression = node.expression;
+                let superCall = false;
+                let isAsyncMethodWithSuper = false;
+                if (expression.kind === SyntaxKind.SuperKeyword) {
+                    emitSuper(expression);
+                    superCall = true;
+                }
+                else {
+                    superCall = isSuperPropertyAccess(expression) || isSuperElementAccess(expression);
+                    isAsyncMethodWithSuper = superCall && isInAsyncMethodWithSuperInES6(node);
+                    emit(expression);
+                }
+
+                if (superCall && (languageVersion < ScriptTarget.ES6 || isAsyncMethodWithSuper)) {
+                    write(".call(");
+                    emitThis(expression);
+                    if (node.arguments.length) {
+                        write(", ");
+                        emitCommaList(node.arguments);
+                    }
+                    write(")");
+                }
+                else {
+                    write("(");
+                    emitCommaList(node.arguments);
+                    write(")");
+                }
+            }
+
+            function emitNewExpression(node: NewExpression) {
+                write("new ");
+
+                // Spread operator logic is supported in new expressions in ES5 using a combination
+                // of Function.prototype.bind() and Function.prototype.apply().
+                //
+                //     Example:
+                //
+                //         var args = [1, 2, 3, 4, 5];
+                //         new Array(...args);
+                //
+                //     is compiled into the following ES5:
+                //
+                //         var args = [1, 2, 3, 4, 5];
+                //         new (Array.bind.apply(Array, [void 0].concat(args)));
+                //
+                // The 'thisArg' to 'bind' is ignored when invoking the result of 'bind' with 'new',
+                // Thus, we set it to undefined ('void 0').
+                if (languageVersion === ScriptTarget.ES5 &&
+                    node.arguments &&
+                    hasSpreadElement(node.arguments)) {
+
+                    write("(");
+                    const target = emitCallTarget(node.expression);
+                    write(".bind.apply(");
+                    emit(target);
+                    write(", [void 0].concat(");
+                    emitListWithSpread(node.arguments, /*needsUniqueCopy*/ false, /*multiLine*/ false, /*trailingComma*/ false, /*useConcat*/ false);
+                    write(")))");
+                    write("()");
+                }
+                else {
+                    emit(node.expression);
+                    if (node.arguments) {
+                        write("(");
+                        emitCommaList(node.arguments);
+                        write(")");
+                    }
+                }
+            }
+
+            function emitTaggedTemplateExpression(node: TaggedTemplateExpression): void {
+                if (languageVersion >= ScriptTarget.ES6) {
+                    emit(node.tag);
+                    write(" ");
+                    emit(node.template);
+                }
+                else {
+                    emitDownlevelTaggedTemplate(node);
+                }
+            }
+
+            function emitParenExpression(node: ParenthesizedExpression) {
+                // If the node is synthesized, it means the emitter put the parentheses there,
+                // not the user. If we didn't want them, the emitter would not have put them
+                // there.
+                if (!nodeIsSynthesized(node) && node.parent.kind !== SyntaxKind.ArrowFunction) {
+                    if (node.expression.kind === SyntaxKind.TypeAssertionExpression || node.expression.kind === SyntaxKind.AsExpression) {
+                        let operand = (<TypeAssertion>node.expression).expression;
+
+                        // Make sure we consider all nested cast expressions, e.g.:
+                        // (<any><number><any>-A).x;
+                        while (operand.kind === SyntaxKind.TypeAssertionExpression || operand.kind === SyntaxKind.AsExpression) {
+                            operand = (<TypeAssertion>operand).expression;
+                        }
+
+                        // We have an expression of the form: (<Type>SubExpr)
+                        // Emitting this as (SubExpr) is really not desirable. We would like to emit the subexpr as is.
+                        // Omitting the parentheses, however, could cause change in the semantics of the generated
+                        // code if the casted expression has a lower precedence than the rest of the expression, e.g.:
+                        //      (<any>new A).foo should be emitted as (new A).foo and not new A.foo
+                        //      (<any>typeof A).toString() should be emitted as (typeof A).toString() and not typeof A.toString()
+                        //      new (<any>A()) should be emitted as new (A()) and not new A()
+                        //      (<any>function foo() { })() should be emitted as an IIF (function foo(){})() and not declaration function foo(){} ()
+                        if (operand.kind !== SyntaxKind.PrefixUnaryExpression &&
+                            operand.kind !== SyntaxKind.VoidExpression &&
+                            operand.kind !== SyntaxKind.TypeOfExpression &&
+                            operand.kind !== SyntaxKind.DeleteExpression &&
+                            operand.kind !== SyntaxKind.PostfixUnaryExpression &&
+                            operand.kind !== SyntaxKind.NewExpression &&
+                            !(operand.kind === SyntaxKind.CallExpression && node.parent.kind === SyntaxKind.NewExpression) &&
+                            !(operand.kind === SyntaxKind.FunctionExpression && node.parent.kind === SyntaxKind.CallExpression) &&
+                            !(operand.kind === SyntaxKind.NumericLiteral && node.parent.kind === SyntaxKind.PropertyAccessExpression)) {
+                            emit(operand);
+                            return;
+                        }
+                    }
+                }
+
+                write("(");
+                emit(node.expression);
+                write(")");
+            }
+
+            function emitDeleteExpression(node: DeleteExpression) {
+                write(tokenToString(SyntaxKind.DeleteKeyword));
+                write(" ");
+                emit(node.expression);
+            }
+
+            function emitVoidExpression(node: VoidExpression) {
+                write(tokenToString(SyntaxKind.VoidKeyword));
+                write(" ");
+                emit(node.expression);
+            }
+
+            function emitTypeOfExpression(node: TypeOfExpression) {
+                write(tokenToString(SyntaxKind.TypeOfKeyword));
+                write(" ");
+                emit(node.expression);
+            }
+
+            function isNameOfExportedSourceLevelDeclarationInSystemExternalModule(node: Node): boolean {
+                if (!isCurrentFileSystemExternalModule() || node.kind !== SyntaxKind.Identifier || nodeIsSynthesized(node)) {
+                    return false;
+                }
+
+                const isVariableDeclarationOrBindingElement =
+                    node.parent && (node.parent.kind === SyntaxKind.VariableDeclaration || node.parent.kind === SyntaxKind.BindingElement);
+
+                const targetDeclaration =
+                    isVariableDeclarationOrBindingElement
+                        ? <Declaration>node.parent
+                        : resolver.getReferencedValueDeclaration(<Identifier>node);
+
+                return isSourceFileLevelDeclarationInSystemJsModule(targetDeclaration, /*isExported*/ true);
+            }
+
+            function emitPrefixUnaryExpression(node: PrefixUnaryExpression) {
+                const exportChanged = (node.operator === SyntaxKind.PlusPlusToken || node.operator === SyntaxKind.MinusMinusToken) &&
+                    isNameOfExportedSourceLevelDeclarationInSystemExternalModule(node.operand);
+
+                if (exportChanged) {
+                    // emit
+                    // ++x
+                    // as
+                    // exports('x', ++x)
+                    write(`${exportFunctionForFile}("`);
+                    emitNodeWithoutSourceMap(node.operand);
+                    write(`", `);
+                }
+
+                write(tokenToString(node.operator));
+                // In some cases, we need to emit a space between the operator and the operand. One obvious case
+                // is when the operator is an identifier, like delete or typeof. We also need to do this for plus
+                // and minus expressions in certain cases. Specifically, consider the following two cases (parens
+                // are just for clarity of exposition, and not part of the source code):
+                //
+                //  (+(+1))
+                //  (+(++1))
+                //
+                // We need to emit a space in both cases. In the first case, the absence of a space will make
+                // the resulting expression a prefix increment operation. And in the second, it will make the resulting
+                // expression a prefix increment whose operand is a plus expression - (++(+x))
+                // The same is true of minus of course.
+                if (node.operand.kind === SyntaxKind.PrefixUnaryExpression) {
+                    const operand = <PrefixUnaryExpression>node.operand;
+                    if (node.operator === SyntaxKind.PlusToken && (operand.operator === SyntaxKind.PlusToken || operand.operator === SyntaxKind.PlusPlusToken)) {
+                        write(" ");
+                    }
+                    else if (node.operator === SyntaxKind.MinusToken && (operand.operator === SyntaxKind.MinusToken || operand.operator === SyntaxKind.MinusMinusToken)) {
+                        write(" ");
+                    }
+                }
+                emit(node.operand);
+
+                if (exportChanged) {
+                    write(")");
+                }
+            }
+
+            function emitPostfixUnaryExpression(node: PostfixUnaryExpression) {
+                const exportChanged = isNameOfExportedSourceLevelDeclarationInSystemExternalModule(node.operand);
+                if (exportChanged) {
+                    // export function returns the value that was passes as the second argument
+                    // however for postfix unary expressions result value should be the value before modification.
+                    // emit 'x++' as '(export('x', ++x) - 1)' and 'x--' as '(export('x', --x) + 1)'
+                    write(`(${exportFunctionForFile}("`);
+                    emitNodeWithoutSourceMap(node.operand);
+                    write(`", `);
+
+                    write(tokenToString(node.operator));
+                    emit(node.operand);
+
+                    if (node.operator === SyntaxKind.PlusPlusToken) {
+                        write(") - 1)");
+                    }
+                    else {
+                        write(") + 1)");
+                    }
+                }
+                else {
+                    emit(node.operand);
+                    write(tokenToString(node.operator));
+                }
+            }
+
+            function shouldHoistDeclarationInSystemJsModule(node: Node): boolean {
+                return isSourceFileLevelDeclarationInSystemJsModule(node, /*isExported*/ false);
+            }
+
+            /*
+             * Checks if given node is a source file level declaration (not nested in module/function).
+             * If 'isExported' is true - then declaration must also be exported.
+             * This function is used in two cases:
+             * - check if node is a exported source file level value to determine
+             *   if we should also export the value after its it changed
+             * - check if node is a source level declaration to emit it differently,
+             *   i.e non-exported variable statement 'var x = 1' is hoisted so
+             *   we we emit variable statement 'var' should be dropped.
+             */
+            function isSourceFileLevelDeclarationInSystemJsModule(node: Node, isExported: boolean): boolean {
+                if (!node || !isCurrentFileSystemExternalModule()) {
+                    return false;
+                }
+
+                let current: Node = node;
+                while (current) {
+                    if (current.kind === SyntaxKind.SourceFile) {
+                        return !isExported || ((getCombinedNodeFlags(node) & NodeFlags.Export) !== 0);
+                    }
+                    else if (isFunctionLike(current) || current.kind === SyntaxKind.ModuleBlock) {
+                        return false;
+                    }
+                    else {
+                        current = current.parent;
+                    }
+                }
+            }
+
+            /**
+             * Emit ES7 exponentiation operator downlevel using Math.pow
+             * @param node a binary expression node containing exponentiationOperator (**, **=)
+             */
+            function emitExponentiationOperator(node: BinaryExpression) {
+                const leftHandSideExpression = node.left;
+                if (node.operatorToken.kind === SyntaxKind.AsteriskAsteriskEqualsToken) {
+                    let synthesizedLHS: ElementAccessExpression | PropertyAccessExpression;
+                    let shouldEmitParentheses = false;
+                    if (isElementAccessExpression(leftHandSideExpression)) {
+                        shouldEmitParentheses = true;
+                        write("(");
+
+                        synthesizedLHS = <ElementAccessExpression>createSynthesizedNode(SyntaxKind.ElementAccessExpression, /*startsOnNewLine*/ false);
+
+                        const identifier = emitTempVariableAssignment(leftHandSideExpression.expression, /*canDefineTempVariablesInPlace*/ false, /*shouldEmitCommaBeforeAssignment*/ false);
+                        synthesizedLHS.expression = identifier;
+
+                        if (leftHandSideExpression.argumentExpression.kind !== SyntaxKind.NumericLiteral &&
+                            leftHandSideExpression.argumentExpression.kind !== SyntaxKind.StringLiteral) {
+                            const tempArgumentExpression = createAndRecordTempVariable(TempFlags._i);
+                            (<ElementAccessExpression>synthesizedLHS).argumentExpression = tempArgumentExpression;
+                            emitAssignment(tempArgumentExpression, leftHandSideExpression.argumentExpression, /*shouldEmitCommaBeforeAssignment*/ true, leftHandSideExpression.expression);
+                        }
+                        else {
+                            (<ElementAccessExpression>synthesizedLHS).argumentExpression = leftHandSideExpression.argumentExpression;
+                        }
+                        write(", ");
+                    }
+                    else if (isPropertyAccessExpression(leftHandSideExpression)) {
+                        shouldEmitParentheses = true;
+                        write("(");
+                        synthesizedLHS = <PropertyAccessExpression>createSynthesizedNode(SyntaxKind.PropertyAccessExpression, /*startsOnNewLine*/ false);
+
+                        const identifier = emitTempVariableAssignment(leftHandSideExpression.expression, /*canDefineTempVariablesInPlace*/ false, /*shouldEmitCommaBeforeAssignment*/ false);
+                        synthesizedLHS.expression = identifier;
+
+                        (<PropertyAccessExpression>synthesizedLHS).dotToken = leftHandSideExpression.dotToken;
+                        (<PropertyAccessExpression>synthesizedLHS).name = leftHandSideExpression.name;
+                        write(", ");
+                    }
+
+                    emit(synthesizedLHS || leftHandSideExpression);
+                    write(" = ");
+                    write("Math.pow(");
+                    emit(synthesizedLHS || leftHandSideExpression);
+                    write(", ");
+                    emit(node.right);
+                    write(")");
+                    if (shouldEmitParentheses) {
+                        write(")");
+                    }
+                }
+                else {
+                    write("Math.pow(");
+                    emit(leftHandSideExpression);
+                    write(", ");
+                    emit(node.right);
+                    write(")");
+                }
+            }
+
+            function emitBinaryExpression(node: BinaryExpression) {
+                if (languageVersion < ScriptTarget.ES6 && node.operatorToken.kind === SyntaxKind.EqualsToken &&
+                    (node.left.kind === SyntaxKind.ObjectLiteralExpression || node.left.kind === SyntaxKind.ArrayLiteralExpression)) {
+                    emitDestructuring(node, node.parent.kind === SyntaxKind.ExpressionStatement);
+                }
+                else {
+                    const exportChanged =
+                        node.operatorToken.kind >= SyntaxKind.FirstAssignment &&
+                        node.operatorToken.kind <= SyntaxKind.LastAssignment &&
+                        isNameOfExportedSourceLevelDeclarationInSystemExternalModule(node.left);
+
+                    if (exportChanged) {
+                        // emit assignment 'x <op> y' as 'exports("x", x <op> y)'
+                        write(`${exportFunctionForFile}("`);
+                        emitNodeWithoutSourceMap(node.left);
+                        write(`", `);
+                    }
+
+                    if (node.operatorToken.kind === SyntaxKind.AsteriskAsteriskToken || node.operatorToken.kind === SyntaxKind.AsteriskAsteriskEqualsToken) {
+                        // Downleveled emit exponentiation operator using Math.pow
+                        emitExponentiationOperator(node);
+                    }
+                    else {
+                        emit(node.left);
+                        // Add indentation before emit the operator if the operator is on different line
+                        // For example:
+                        //      3
+                        //      + 2;
+                        //   emitted as
+                        //      3
+                        //          + 2;
+                        const indentedBeforeOperator = indentIfOnDifferentLines(node, node.left, node.operatorToken, node.operatorToken.kind !== SyntaxKind.CommaToken ? " " : undefined);
+                        write(tokenToString(node.operatorToken.kind));
+                        const indentedAfterOperator = indentIfOnDifferentLines(node, node.operatorToken, node.right, " ");
+                        emit(node.right);
+                        decreaseIndentIf(indentedBeforeOperator, indentedAfterOperator);
+                    }
+
+                    if (exportChanged) {
+                        write(")");
+                    }
+                }
+            }
+
+            function synthesizedNodeStartsOnNewLine(node: Node) {
+                return nodeIsSynthesized(node) && (<SynthesizedNode>node).startsOnNewLine;
+            }
+
+            function emitConditionalExpression(node: ConditionalExpression) {
+                emit(node.condition);
+                const indentedBeforeQuestion = indentIfOnDifferentLines(node, node.condition, node.questionToken, " ");
+                write("?");
+                const indentedAfterQuestion = indentIfOnDifferentLines(node, node.questionToken, node.whenTrue, " ");
+                emit(node.whenTrue);
+                decreaseIndentIf(indentedBeforeQuestion, indentedAfterQuestion);
+                const indentedBeforeColon = indentIfOnDifferentLines(node, node.whenTrue, node.colonToken, " ");
+                write(":");
+                const indentedAfterColon = indentIfOnDifferentLines(node, node.colonToken, node.whenFalse, " ");
+                emit(node.whenFalse);
+                decreaseIndentIf(indentedBeforeColon, indentedAfterColon);
+            }
+
+            // Helper function to decrease the indent if we previously indented.  Allows multiple
+            // previous indent values to be considered at a time.  This also allows caller to just
+            // call this once, passing in all their appropriate indent values, instead of needing
+            // to call this helper function multiple times.
+            function decreaseIndentIf(value1: boolean, value2?: boolean) {
+                if (value1) {
+                    decreaseIndent();
+                }
+                if (value2) {
+                    decreaseIndent();
+                }
+            }
+
+            function isSingleLineEmptyBlock(node: Node) {
+                if (node && node.kind === SyntaxKind.Block) {
+                    const block = <Block>node;
+                    return block.statements.length === 0 && nodeEndIsOnSameLineAsNodeStart(block, block);
+                }
+            }
+
+            function emitBlock(node: Block) {
+                if (isSingleLineEmptyBlock(node)) {
+                    emitToken(SyntaxKind.OpenBraceToken, node.pos);
+                    write(" ");
+                    emitToken(SyntaxKind.CloseBraceToken, node.statements.end);
+                    return;
+                }
+
+                emitToken(SyntaxKind.OpenBraceToken, node.pos);
+                increaseIndent();
+                if (node.kind === SyntaxKind.ModuleBlock) {
+                    Debug.assert(node.parent.kind === SyntaxKind.ModuleDeclaration);
+                    emitCaptureThisForNodeIfNecessary(node.parent);
+                }
+                emitLines(node.statements);
+                if (node.kind === SyntaxKind.ModuleBlock) {
+                    emitTempDeclarations(/*newLine*/ true);
+                }
+                decreaseIndent();
+                writeLine();
+                emitToken(SyntaxKind.CloseBraceToken, node.statements.end);
+            }
+
+            function emitEmbeddedStatement(node: Node) {
+                if (node.kind === SyntaxKind.Block) {
+                    write(" ");
+                    emit(<Block>node);
+                }
+                else {
+                    increaseIndent();
+                    writeLine();
+                    emit(node);
+                    decreaseIndent();
+                }
+            }
+
+            function emitExpressionStatement(node: ExpressionStatement) {
+                emitParenthesizedIf(node.expression, /*parenthesized*/ node.expression.kind === SyntaxKind.ArrowFunction);
+                write(";");
+            }
+
+            function emitIfStatement(node: IfStatement) {
+                let endPos = emitToken(SyntaxKind.IfKeyword, node.pos);
+                write(" ");
+                endPos = emitToken(SyntaxKind.OpenParenToken, endPos);
+                emit(node.expression);
+                emitToken(SyntaxKind.CloseParenToken, node.expression.end);
+                emitEmbeddedStatement(node.thenStatement);
+                if (node.elseStatement) {
+                    writeLine();
+                    emitToken(SyntaxKind.ElseKeyword, node.thenStatement.end);
+                    if (node.elseStatement.kind === SyntaxKind.IfStatement) {
+                        write(" ");
+                        emit(node.elseStatement);
+                    }
+                    else {
+                        emitEmbeddedStatement(node.elseStatement);
+                    }
+                }
+            }
+
+            function emitDoStatement(node: DoStatement) {
+                emitLoop(node, emitDoStatementWorker);
+            }
+
+            function emitDoStatementWorker(node: DoStatement, loop: ConvertedLoop) {
+                write("do");
+                if (loop) {
+                    emitConvertedLoopCall(loop, /*emitAsBlock*/ true);
+                }
+                else {
+                    emitNormalLoopBody(node, /*emitAsEmbeddedStatement*/ true);
+                }
+                if (node.statement.kind === SyntaxKind.Block) {
+                    write(" ");
+                }
+                else {
+                    writeLine();
+                }
+                write("while (");
+                emit(node.expression);
+                write(");");
+            }
+
+            function emitWhileStatement(node: WhileStatement) {
+                emitLoop(node, emitWhileStatementWorker);
+            }
+
+            function emitWhileStatementWorker(node: WhileStatement, loop: ConvertedLoop) {
+                write("while (");
+                emit(node.expression);
+                write(")");
+
+                if (loop) {
+                    emitConvertedLoopCall(loop, /*emitAsBlock*/ true);
+                }
+                else {
+                    emitNormalLoopBody(node, /*emitAsEmbeddedStatement*/ true);
+                }
+            }
+
+            /**
+             * Returns true if start of variable declaration list was emitted.
+             * Returns false if nothing was written - this can happen for source file level variable declarations
+             *     in system modules where such variable declarations are hoisted.
+             */
+            function tryEmitStartOfVariableDeclarationList(decl: VariableDeclarationList): boolean {
+                if (shouldHoistVariable(decl, /*checkIfSourceFileLevelDecl*/ true)) {
+                    // variables in variable declaration list were already hoisted
+                    return false;
+                }
+
+                if (convertedLoopState && (getCombinedNodeFlags(decl) & NodeFlags.BlockScoped) === 0) {
+                    // we are inside a converted loop - this can only happen in downlevel scenarios
+                    // record names for all variable declarations
+                    for (const varDecl of decl.declarations) {
+                        hoistVariableDeclarationFromLoop(convertedLoopState, varDecl);
+                    }
+                    return false;
+                }
+
+                emitStart(decl);
+                if (decl && languageVersion >= ScriptTarget.ES6) {
+                    if (isLet(decl)) {
+                        write("let ");
+                    }
+                    else if (isConst(decl)) {
+                        write("const ");
+                    }
+                    else {
+                        write("var ");
+                    }
+                }
+                else {
+                    write("var ");
+                }
+                // Note here we specifically dont emit end so that if we are going to emit binding pattern
+                // we can alter the source map correctly
+                return true;
+            }
+
+            function emitVariableDeclarationListSkippingUninitializedEntries(list: VariableDeclarationList): boolean {
+                let started = false;
+                for (const decl of list.declarations) {
+                    if (!decl.initializer) {
+                        continue;
+                    }
+
+                    if (!started) {
+                        started = true;
+                    }
+                    else {
+                        write(", ");
+                    }
+
+                    emit(decl);
+                }
+
+                return started;
+            }
+
+            interface ConvertedLoop {
+                functionName: string;
+                paramList: string;
+                state: ConvertedLoopState;
+            }
+
+            function shouldConvertLoopBody(node: IterationStatement): boolean {
+                return languageVersion < ScriptTarget.ES6 &&
+                    (resolver.getNodeCheckFlags(node) & NodeCheckFlags.LoopWithBlockScopedBindingCapturedInFunction) !== 0;
+            }
+
+            function emitLoop(node: IterationStatement, loopEmitter: (n: IterationStatement, convertedLoop: ConvertedLoop) => void): void {
+                const shouldConvert = shouldConvertLoopBody(node);
+                if (!shouldConvert) {
+                    loopEmitter(node, /* convertedLoop*/ undefined);
+                }
+                else {
+                    const loop = convertLoopBody(node);
+                    if (node.parent.kind === SyntaxKind.LabeledStatement) {
+                        // if parent of the loop was labeled statement - attach the label to loop skipping converted loop body
+                        emitLabelAndColon(<LabeledStatement>node.parent);
+                    }
+                    loopEmitter(node, loop);
+                }
+            }
+
+            function convertLoopBody(node: IterationStatement): ConvertedLoop {
+                const functionName = makeUniqueName("_loop");
+
+                let loopInitializer: VariableDeclarationList;
+                switch (node.kind) {
+                    case SyntaxKind.ForStatement:
+                    case SyntaxKind.ForInStatement:
+                    case SyntaxKind.ForOfStatement:
+                        const initializer = (<ForStatement | ForInStatement | ForOfStatement>node).initializer;
+                        if (initializer && initializer.kind === SyntaxKind.VariableDeclarationList) {
+                            loopInitializer = <VariableDeclarationList>(<ForStatement | ForInStatement | ForOfStatement>node).initializer;
+                        }
+                        break;
+                }
+
+                let loopParameters: string[];
+                if (loopInitializer && (getCombinedNodeFlags(loopInitializer) & NodeFlags.BlockScoped)) {
+                    // if loop initializer contains block scoped variables - they should be passed to converted loop body as parameters
+                    loopParameters = [];
+                    for (const varDeclaration of loopInitializer.declarations) {
+                        collectNames(varDeclaration.name);
+                    }
+                }
+
+                const bodyIsBlock = node.statement.kind === SyntaxKind.Block;
+                const paramList = loopParameters ? loopParameters.join(", ") : "";
+
+                writeLine();
+                write(`var ${functionName} = function(${paramList})`);
+
+                if (!bodyIsBlock) {
+                    write(" {");
+                    writeLine();
+                    increaseIndent();
+                }
+
+                const convertedOuterLoopState = convertedLoopState;
+                convertedLoopState = {};
+
+                if (convertedOuterLoopState) {
+                    // convertedOuterLoopState !== undefined means that this converted loop is nested in another converted loop.
+                    // if outer converted loop has already accumulated some state - pass it through
+                    if (convertedOuterLoopState.argumentsName) {
+                        // outer loop has already used 'arguments' so we've already have some name to alias it
+                        // use the same name in all nested loops
+                        convertedLoopState.argumentsName = convertedOuterLoopState.argumentsName;
+                    }
+
+                    if (convertedOuterLoopState.thisName) {
+                        // outer loop has already used 'this' so we've already have some name to alias it
+                        // use the same name in all nested loops
+                        convertedLoopState.thisName = convertedOuterLoopState.thisName;
+                    }
+
+                    if (convertedOuterLoopState.hoistedLocalVariables) {
+                        // we've already collected some non-block scoped variable declarations in enclosing loop
+                        // use the same storage in nested loop
+                        convertedLoopState.hoistedLocalVariables = convertedOuterLoopState.hoistedLocalVariables;
+                    }
+                }
+
+                emitEmbeddedStatement(node.statement);
+
+                if (!bodyIsBlock) {
+                    decreaseIndent();
+                    writeLine();
+                    write("}");
+                }
+                write(";");
+                writeLine();
+
+                if (convertedLoopState.argumentsName) {
+                    // if alias for arguments is set
+                    if (convertedOuterLoopState) {
+                        // pass it to outer converted loop
+                        convertedOuterLoopState.argumentsName = convertedLoopState.argumentsName;
+                    }
+                    else {
+                        // this is top level converted loop and we need to create an alias for 'arguments' object
+                        write(`var ${convertedLoopState.argumentsName} = arguments;`);
+                        writeLine();
+                    }
+                }
+                if (convertedLoopState.thisName) {
+                    // if alias for this is set
+                    if (convertedOuterLoopState) {
+                        // pass it to outer converted loop
+                        convertedOuterLoopState.thisName = convertedLoopState.thisName;
+                    }
+                    else {
+                        // this is top level converted loop so we need to create an alias for 'this' here
+                        // NOTE:
+                        // if converted loops were all nested in arrow function then we'll always emit '_this' so convertedLoopState.thisName will not be set.
+                        // If it is set this means that all nested loops are not nested in arrow function and it is safe to capture 'this'.
+                        write(`var ${convertedLoopState.thisName} = this;`);
+                        writeLine();
+                    }
+                }
+
+                if (convertedLoopState.hoistedLocalVariables) {
+                    // if hoistedLocalVariables !== undefined this means that we've possibly collected some variable declarations to be hoisted later
+                    if (convertedOuterLoopState) {
+                        // pass them to outer converted loop
+                        convertedOuterLoopState.hoistedLocalVariables = convertedLoopState.hoistedLocalVariables;
+                    }
+                    else {
+                        // deduplicate and hoist collected variable declarations
+                        write("var ");
+                        let seen: Map<string>;
+                        for (const id of convertedLoopState.hoistedLocalVariables) {
+                           // Don't initialize seen unless we have at least one element.
+                           // Emit a comma to separate for all but the first element.
+                           if (!seen) {
+                               seen = {};
+                           }
+                           else {
+                               write(", ");
+                           }
+
+                           if (!hasProperty(seen, id.text)) {
+                               emit(id);
+                               seen[id.text] = id.text;
+                           }
+                        }
+                        write(";");
+                        writeLine();
+                    }
+                }
+
+                const currentLoopState = convertedLoopState;
+                convertedLoopState = convertedOuterLoopState;
+
+                return { functionName, paramList, state: currentLoopState };
+
+                function collectNames(name: Identifier | BindingPattern): void {
+                    if (name.kind === SyntaxKind.Identifier) {
+                        const nameText = isNameOfNestedRedeclaration(<Identifier>name) ? getGeneratedNameForNode(name) : (<Identifier>name).text;
+                        loopParameters.push(nameText);
+                    }
+                    else {
+                        for (const element of (<BindingPattern>name).elements) {
+                            collectNames(element.name);
+                        }
+                    }
+                }
+            }
+
+            function emitNormalLoopBody(node: IterationStatement, emitAsEmbeddedStatement: boolean): void {
+                let saveAllowedNonLabeledJumps: Jump;
+                if (convertedLoopState) {
+                    // we get here if we are trying to emit normal loop loop inside converted loop
+                    // set allowedNonLabeledJumps to Break | Continue to mark that break\continue inside the loop should be emitted as is
+                    saveAllowedNonLabeledJumps = convertedLoopState.allowedNonLabeledJumps;
+                    convertedLoopState.allowedNonLabeledJumps = Jump.Break | Jump.Continue;
+                }
+
+                if (emitAsEmbeddedStatement) {
+                    emitEmbeddedStatement(node.statement);
+                }
+                else if (node.statement.kind === SyntaxKind.Block) {
+                    emitLines((<Block>node.statement).statements);
+                }
+                else {
+                    writeLine();
+                    emit(node.statement);
+                }
+
+                if (convertedLoopState) {
+                    convertedLoopState.allowedNonLabeledJumps = saveAllowedNonLabeledJumps;
+                }
+            }
+
+            function emitConvertedLoopCall(loop: ConvertedLoop, emitAsBlock: boolean): void {
+                if (emitAsBlock) {
+                    write(" {");
+                    writeLine();
+                    increaseIndent();
+                }
+
+                // loop is considered simple if it does not have any return statements or break\continue that transfer control outside of the loop
+                // simple loops are emitted as just 'loop()';
+                const isSimpleLoop =
+                    !loop.state.nonLocalJumps &&
+                    !loop.state.labeledNonLocalBreaks &&
+                    !loop.state.labeledNonLocalContinues;
+
+                const loopResult = makeUniqueName("state");
+                if (!isSimpleLoop) {
+                    write(`var ${loopResult} = `);
+                }
+
+                write(`${loop.functionName}(${loop.paramList});`);
+
+                if (!isSimpleLoop) {
+                    // for non simple loops we need to store result returned from converted loop function and use it to do dispatching
+                    // converted loop function can return:
+                    // - object - used when body of the converted loop contains return statement. Property "value" of this object stores retuned value
+                    // - string - used to dispatch jumps. "break" and "continue" are used to non-labeled jumps, other values are used to transfer control to
+                    //   different labels
+                    writeLine();
+                    if (loop.state.nonLocalJumps & Jump.Return) {
+                        write(`if (typeof ${loopResult} === "object") `);
+                        if (convertedLoopState) {
+                            // we are currently nested in another converted loop - return unwrapped result
+                            write(`return ${loopResult};`);
+                            // propagate 'hasReturn' flag to outer loop
+                            convertedLoopState.nonLocalJumps |= Jump.Return;
+                        }
+                        else {
+                            // top level converted loop - return unwrapped value
+                            write(`return ${loopResult}.value`);
+                        }
+                        writeLine();
+                    }
+
+                    if (loop.state.nonLocalJumps & Jump.Break) {
+                        write(`if (${loopResult} === "break") break;`);
+                        writeLine();
+                    }
+
+                    if (loop.state.nonLocalJumps & Jump.Continue) {
+                        write(`if (${loopResult} === "continue") continue;`);
+                        writeLine();
+                    }
+
+                    // in case of labeled breaks emit code that either breaks to some known label inside outer loop or delegates jump decision to outer loop
+                    emitDispatchTableForLabeledJumps(loopResult, loop.state, convertedLoopState);
+                }
+
+                if (emitAsBlock) {
+                    writeLine();
+                    decreaseIndent();
+                    write("}");
+                }
+
+                function emitDispatchTableForLabeledJumps(loopResultVariable: string, currentLoop: ConvertedLoopState, outerLoop: ConvertedLoopState) {
+                    if (!currentLoop.labeledNonLocalBreaks && !currentLoop.labeledNonLocalContinues) {
+                        return;
+                    }
+
+                    write(`switch(${loopResultVariable}) {`);
+                    increaseIndent();
+
+                    emitDispatchEntriesForLabeledJumps(currentLoop.labeledNonLocalBreaks, /*isBreak*/ true, loopResultVariable, outerLoop);
+                    emitDispatchEntriesForLabeledJumps(currentLoop.labeledNonLocalContinues, /*isBreak*/ false, loopResultVariable, outerLoop);
+
+                    decreaseIndent();
+                    writeLine();
+                    write("}");
+                }
+
+                function emitDispatchEntriesForLabeledJumps(table: Map<string>, isBreak: boolean, loopResultVariable: string, outerLoop: ConvertedLoopState): void {
+                    if (!table) {
+                        return;
+                    }
+
+                    for (const labelText in table) {
+                        const labelMarker = table[labelText];
+                        writeLine();
+                        write(`case "${labelMarker}": `);
+                        // if there are no outer converted loop or outer label in question is located inside outer converted loop
+                        // then emit labeled break\continue
+                        // otherwise propagate pair 'label -> marker' to outer converted loop and emit 'return labelMarker' so outer loop can later decide what to do
+                        if (!outerLoop || (outerLoop.labels && outerLoop.labels[labelText])) {
+                            if (isBreak) {
+                                write("break ");
+                            }
+                            else {
+                                write("continue ");
+                            }
+                            write(`${labelText};`);
+                        }
+                        else {
+                            setLabeledJump(outerLoop, isBreak, labelText, labelMarker);
+                            write(`return ${loopResultVariable};`);
+                        }
+                    }
+                }
+            }
+
+            function emitForStatement(node: ForStatement) {
+                emitLoop(node, emitForStatementWorker);
+            }
+
+            function emitForStatementWorker(node: ForStatement, loop: ConvertedLoop) {
+                let endPos = emitToken(SyntaxKind.ForKeyword, node.pos);
+                write(" ");
+                endPos = emitToken(SyntaxKind.OpenParenToken, endPos);
+                if (node.initializer && node.initializer.kind === SyntaxKind.VariableDeclarationList) {
+                    const variableDeclarationList = <VariableDeclarationList>node.initializer;
+                    const startIsEmitted = tryEmitStartOfVariableDeclarationList(variableDeclarationList);
+                    if (startIsEmitted) {
+                        emitCommaList(variableDeclarationList.declarations);
+                    }
+                    else {
+                        emitVariableDeclarationListSkippingUninitializedEntries(variableDeclarationList);
+                    }
+                }
+                else if (node.initializer) {
+                    emit(node.initializer);
+                }
+                write(";");
+                emitOptional(" ", node.condition);
+                write(";");
+                emitOptional(" ", node.incrementor);
+                write(")");
+
+                if (loop) {
+                    emitConvertedLoopCall(loop, /*emitAsBlock*/ true);
+                }
+                else {
+                    emitNormalLoopBody(node, /*emitAsEmbeddedStatement*/ true);
+                }
+            }
+
+            function emitForInOrForOfStatement(node: ForInStatement | ForOfStatement) {
+                if (languageVersion < ScriptTarget.ES6 && node.kind === SyntaxKind.ForOfStatement) {
+                    emitLoop(node, emitDownLevelForOfStatementWorker);
+                }
+                else {
+                    emitLoop(node, emitForInOrForOfStatementWorker);
+                }
+            }
+
+            function emitForInOrForOfStatementWorker(node: ForInStatement | ForOfStatement, loop: ConvertedLoop) {
+                let endPos = emitToken(SyntaxKind.ForKeyword, node.pos);
+                write(" ");
+                endPos = emitToken(SyntaxKind.OpenParenToken, endPos);
+                if (node.initializer.kind === SyntaxKind.VariableDeclarationList) {
+                    const variableDeclarationList = <VariableDeclarationList>node.initializer;
+                    if (variableDeclarationList.declarations.length >= 1) {
+                        tryEmitStartOfVariableDeclarationList(variableDeclarationList);
+                        emit(variableDeclarationList.declarations[0]);
+                    }
+                }
+                else {
+                    emit(node.initializer);
+                }
+
+                if (node.kind === SyntaxKind.ForInStatement) {
+                    write(" in ");
+                }
+                else {
+                    write(" of ");
+                }
+                emit(node.expression);
+                emitToken(SyntaxKind.CloseParenToken, node.expression.end);
+
+                if (loop) {
+                    emitConvertedLoopCall(loop, /*emitAsBlock*/ true);
+                }
+                else {
+                    emitNormalLoopBody(node, /*emitAsEmbeddedStatement*/ true);
+                }
+            }
+
+            function emitDownLevelForOfStatementWorker(node: ForOfStatement, loop: ConvertedLoop) {
+                // The following ES6 code:
+                //
+                //    for (let v of expr) { }
+                //
+                // should be emitted as
+                //
+                //    for (let _i = 0, _a = expr; _i < _a.length; _i++) {
+                //        let v = _a[_i];
+                //    }
+                //
+                // where _a and _i are temps emitted to capture the RHS and the counter,
+                // respectively.
+                // When the left hand side is an expression instead of a let declaration,
+                // the "let v" is not emitted.
+                // When the left hand side is a let/const, the v is renamed if there is
+                // another v in scope.
+                // Note that all assignments to the LHS are emitted in the body, including
+                // all destructuring.
+                // Note also that because an extra statement is needed to assign to the LHS,
+                // for-of bodies are always emitted as blocks.
+
+                let endPos = emitToken(SyntaxKind.ForKeyword, node.pos);
+                write(" ");
+                endPos = emitToken(SyntaxKind.OpenParenToken, endPos);
+
+                // Do not emit the LHS let declaration yet, because it might contain destructuring.
+
+                // Do not call recordTempDeclaration because we are declaring the temps
+                // right here. Recording means they will be declared later.
+                // In the case where the user wrote an identifier as the RHS, like this:
+                //
+                //     for (let v of arr) { }
+                //
+                // we can't reuse 'arr' because it might be modified within the body of the loop.
+                const counter = createTempVariable(TempFlags._i);
+                const rhsReference = createSynthesizedNode(SyntaxKind.Identifier) as Identifier;
+                rhsReference.text = node.expression.kind === SyntaxKind.Identifier ?
+                    makeUniqueName((<Identifier>node.expression).text) :
+                    makeTempVariableName(TempFlags.Auto);
+
+                // This is the let keyword for the counter and rhsReference. The let keyword for
+                // the LHS will be emitted inside the body.
+                emitStart(node.expression);
+                write("var ");
+
+                // _i = 0
+                emitNodeWithoutSourceMap(counter);
+                write(" = 0");
+                emitEnd(node.expression);
+
+                // , _a = expr
+                write(", ");
+                emitStart(node.expression);
+                emitNodeWithoutSourceMap(rhsReference);
+                write(" = ");
+                emitNodeWithoutSourceMap(node.expression);
+                emitEnd(node.expression);
+
+                write("; ");
+
+                // _i < _a.length;
+                emitStart(node.expression);
+                emitNodeWithoutSourceMap(counter);
+                write(" < ");
+
+                emitNodeWithCommentsAndWithoutSourcemap(rhsReference);
+                write(".length");
+
+                emitEnd(node.expression);
+                write("; ");
+
+                // _i++)
+                emitStart(node.expression);
+                emitNodeWithoutSourceMap(counter);
+                write("++");
+                emitEnd(node.expression);
+                emitToken(SyntaxKind.CloseParenToken, node.expression.end);
+
+                // Body
+                write(" {");
+                writeLine();
+                increaseIndent();
+
+                // Initialize LHS
+                // let v = _a[_i];
+                const rhsIterationValue = createElementAccessExpression(rhsReference, counter);
+                emitStart(node.initializer);
+                if (node.initializer.kind === SyntaxKind.VariableDeclarationList) {
+                    write("var ");
+                    const variableDeclarationList = <VariableDeclarationList>node.initializer;
+                    if (variableDeclarationList.declarations.length > 0) {
+                        const declaration = variableDeclarationList.declarations[0];
+                        if (isBindingPattern(declaration.name)) {
+                            // This works whether the declaration is a var, let, or const.
+                            // It will use rhsIterationValue _a[_i] as the initializer.
+                            emitDestructuring(declaration, /*isAssignmentExpressionStatement*/ false, rhsIterationValue);
+                        }
+                        else {
+                            // The following call does not include the initializer, so we have
+                            // to emit it separately.
+                            emitNodeWithCommentsAndWithoutSourcemap(declaration);
+                            write(" = ");
+                            emitNodeWithoutSourceMap(rhsIterationValue);
+                        }
+                    }
+                    else {
+                        // It's an empty declaration list. This can only happen in an error case, if the user wrote
+                        //     for (let of []) {}
+                        emitNodeWithoutSourceMap(createTempVariable(TempFlags.Auto));
+                        write(" = ");
+                        emitNodeWithoutSourceMap(rhsIterationValue);
+                    }
+                }
+                else {
+                    // Initializer is an expression. Emit the expression in the body, so that it's
+                    // evaluated on every iteration.
+                    const assignmentExpression = createBinaryExpression(<Expression>node.initializer, SyntaxKind.EqualsToken, rhsIterationValue, /*startsOnNewLine*/ false);
+                    if (node.initializer.kind === SyntaxKind.ArrayLiteralExpression || node.initializer.kind === SyntaxKind.ObjectLiteralExpression) {
+                        // This is a destructuring pattern, so call emitDestructuring instead of emit. Calling emit will not work, because it will cause
+                        // the BinaryExpression to be passed in instead of the expression statement, which will cause emitDestructuring to crash.
+                        emitDestructuring(assignmentExpression, /*isAssignmentExpressionStatement*/ true, /*value*/ undefined);
+                    }
+                    else {
+                        emitNodeWithCommentsAndWithoutSourcemap(assignmentExpression);
+                    }
+                }
+                emitEnd(node.initializer);
+                write(";");
+
+                if (loop) {
+                    writeLine();
+                    emitConvertedLoopCall(loop, /*emitAsBlock*/ false);
+                }
+                else {
+                    emitNormalLoopBody(node, /*emitAsEmbeddedStatement*/ false);
+                }
+
+                writeLine();
+                decreaseIndent();
+                write("}");
+            }
+
+            function emitBreakOrContinueStatement(node: BreakOrContinueStatement) {
+                if (convertedLoopState) {
+                    // check if we can emit break\continue as is
+                    // it is possible if either
+                    //   - break\continue is statement labeled and label is located inside the converted loop
+                    //   - break\continue is non-labeled and located in non-converted loop\switch statement
+                    const jump = node.kind === SyntaxKind.BreakStatement ? Jump.Break : Jump.Continue;
+                    const canUseBreakOrContinue =
+                        (node.label && convertedLoopState.labels && convertedLoopState.labels[node.label.text]) ||
+                        (!node.label && (convertedLoopState.allowedNonLabeledJumps & jump));
+
+                    if (!canUseBreakOrContinue) {
+                        if (!node.label) {
+                            if (node.kind === SyntaxKind.BreakStatement) {
+                                convertedLoopState.nonLocalJumps |= Jump.Break;
+                                write(`return "break";`);
+                            }
+                            else {
+                                convertedLoopState.nonLocalJumps |= Jump.Continue;
+                                write(`return "continue";`);
+                            }
+                        }
+                        else {
+                            let labelMarker: string;
+                            if (node.kind === SyntaxKind.BreakStatement) {
+                                labelMarker = `break-${node.label.text}`;
+                                setLabeledJump(convertedLoopState, /*isBreak*/ true, node.label.text, labelMarker);
+                            }
+                            else {
+                                labelMarker = `continue-${node.label.text}`;
+                                setLabeledJump(convertedLoopState, /*isBreak*/ false, node.label.text, labelMarker);
+                            }
+                            write(`return "${labelMarker}";`);
+                        }
+
+                        return;
+                    }
+                }
+
+                emitToken(node.kind === SyntaxKind.BreakStatement ? SyntaxKind.BreakKeyword : SyntaxKind.ContinueKeyword, node.pos);
+                emitOptional(" ", node.label);
+                write(";");
+            }
+
+            function emitReturnStatement(node: ReturnStatement) {
+                if (convertedLoopState) {
+                    convertedLoopState.nonLocalJumps |= Jump.Return;
+                    write("return { value: ");
+                    if (node.expression) {
+                        emit(node.expression);
+                    }
+                    else {
+                        write("void 0");
+                    }
+                    write(" };");
+                    return;
+                }
+
+                emitToken(SyntaxKind.ReturnKeyword, node.pos);
+                emitOptional(" ", node.expression);
+                write(";");
+            }
+
+            function emitWithStatement(node: WithStatement) {
+                write("with (");
+                emit(node.expression);
+                write(")");
+                emitEmbeddedStatement(node.statement);
+            }
+
+            function emitSwitchStatement(node: SwitchStatement) {
+                let endPos = emitToken(SyntaxKind.SwitchKeyword, node.pos);
+                write(" ");
+                emitToken(SyntaxKind.OpenParenToken, endPos);
+                emit(node.expression);
+                endPos = emitToken(SyntaxKind.CloseParenToken, node.expression.end);
+                write(" ");
+
+                let saveAllowedNonLabeledJumps: Jump;
+                if (convertedLoopState) {
+                    saveAllowedNonLabeledJumps = convertedLoopState.allowedNonLabeledJumps;
+                    // for switch statement allow only non-labeled break
+                    convertedLoopState.allowedNonLabeledJumps |= Jump.Break;
+                }
+                emitCaseBlock(node.caseBlock, endPos);
+                if (convertedLoopState) {
+                    convertedLoopState.allowedNonLabeledJumps = saveAllowedNonLabeledJumps;
+                }
+            }
+
+            function emitCaseBlock(node: CaseBlock, startPos: number): void {
+                emitToken(SyntaxKind.OpenBraceToken, startPos);
+                increaseIndent();
+                emitLines(node.clauses);
+                decreaseIndent();
+                writeLine();
+                emitToken(SyntaxKind.CloseBraceToken, node.clauses.end);
+            }
+
+            function nodeStartPositionsAreOnSameLine(node1: Node, node2: Node) {
+                return getLineOfLocalPositionFromLineMap(currentLineMap, skipTrivia(currentText, node1.pos)) ===
+                    getLineOfLocalPositionFromLineMap(currentLineMap, skipTrivia(currentText, node2.pos));
+            }
+
+            function nodeEndPositionsAreOnSameLine(node1: Node, node2: Node) {
+                return getLineOfLocalPositionFromLineMap(currentLineMap, node1.end) ===
+                    getLineOfLocalPositionFromLineMap(currentLineMap, node2.end);
+            }
+
+            function nodeEndIsOnSameLineAsNodeStart(node1: Node, node2: Node) {
+                return getLineOfLocalPositionFromLineMap(currentLineMap, node1.end) ===
+                    getLineOfLocalPositionFromLineMap(currentLineMap, skipTrivia(currentText, node2.pos));
+            }
+
+            function emitCaseOrDefaultClause(node: CaseOrDefaultClause) {
+                if (node.kind === SyntaxKind.CaseClause) {
+                    write("case ");
+                    emit((<CaseClause>node).expression);
+                    write(":");
+                }
+                else {
+                    write("default:");
+                }
+
+                if (node.statements.length === 1 && nodeStartPositionsAreOnSameLine(node, node.statements[0])) {
+                    write(" ");
+                    emit(node.statements[0]);
+                }
+                else {
+                    increaseIndent();
+                    emitLines(node.statements);
+                    decreaseIndent();
+                }
+            }
+
+            function emitThrowStatement(node: ThrowStatement) {
+                write("throw ");
+                emit(node.expression);
+                write(";");
+            }
+
+            function emitTryStatement(node: TryStatement) {
+                write("try ");
+                emit(node.tryBlock);
+                emit(node.catchClause);
+                if (node.finallyBlock) {
+                    writeLine();
+                    write("finally ");
+                    emit(node.finallyBlock);
+                }
+            }
+
+            function emitCatchClause(node: CatchClause) {
+                writeLine();
+                const endPos = emitToken(SyntaxKind.CatchKeyword, node.pos);
+                write(" ");
+                emitToken(SyntaxKind.OpenParenToken, endPos);
+                emit(node.variableDeclaration);
+                emitToken(SyntaxKind.CloseParenToken, node.variableDeclaration ? node.variableDeclaration.end : endPos);
+                write(" ");
+                emitBlock(node.block);
+            }
+
+            function emitDebuggerStatement(node: Node) {
+                emitToken(SyntaxKind.DebuggerKeyword, node.pos);
+                write(";");
+            }
+
+            function emitLabelAndColon(node: LabeledStatement): void {
+                emit(node.label);
+                write(": ");
+            }
+
+            function emitLabeledStatement(node: LabeledStatement) {
+                if (!isIterationStatement(node.statement, /* lookInLabeledStatements */ false) || !shouldConvertLoopBody(<IterationStatement>node.statement)) {
+                    emitLabelAndColon(node);
+                }
+
+                if (convertedLoopState) {
+                    if (!convertedLoopState.labels) {
+                        convertedLoopState.labels = {};
+                    }
+                    convertedLoopState.labels[node.label.text] = node.label.text;
+                }
+
+                emit(node.statement);
+
+                if (convertedLoopState) {
+                    convertedLoopState.labels[node.label.text] = undefined;
+                }
+            }
+
+            function getContainingModule(node: Node): ModuleDeclaration {
+                do {
+                    node = node.parent;
+                } while (node && node.kind !== SyntaxKind.ModuleDeclaration);
+                return <ModuleDeclaration>node;
+            }
+
+            function emitContainingModuleName(node: Node) {
+                const container = getContainingModule(node);
+                write(container ? getGeneratedNameForNode(container) : "exports");
+            }
+
+            function emitModuleMemberName(node: Declaration) {
+                emitStart(node.name);
+                if (getCombinedNodeFlags(node) & NodeFlags.Export) {
+                    const container = getContainingModule(node);
+                    if (container) {
+                        write(getGeneratedNameForNode(container));
+                        write(".");
+                    }
+                    else if (modulekind !== ModuleKind.ES6 && modulekind !== ModuleKind.System) {
+                        write("exports.");
+                    }
+                }
+                emitNodeWithCommentsAndWithoutSourcemap(node.name);
+                emitEnd(node.name);
+            }
+
+            function createVoidZero(): Expression {
+                const zero = <LiteralExpression>createSynthesizedNode(SyntaxKind.NumericLiteral);
+                zero.text = "0";
+                const result = <VoidExpression>createSynthesizedNode(SyntaxKind.VoidExpression);
+                result.expression = zero;
+                return result;
+            }
+
+            function emitEs6ExportDefaultCompat(node: Node) {
+                if (node.parent.kind === SyntaxKind.SourceFile) {
+                    Debug.assert(!!(node.flags & NodeFlags.Default) || node.kind === SyntaxKind.ExportAssignment);
+                    // only allow export default at a source file level
+                    if (modulekind === ModuleKind.CommonJS || modulekind === ModuleKind.AMD || modulekind === ModuleKind.UMD) {
+                        if (!isEs6Module) {
+                            if (languageVersion !== ScriptTarget.ES3) {
+                                // default value of configurable, enumerable, writable are `false`.
+                                write("Object.defineProperty(exports, \"__esModule\", { value: true });");
+                                writeLine();
+                            }
+                            else {
+                                write("exports.__esModule = true;");
+                                writeLine();
+                            }
+                        }
+                    }
+                }
+            }
+
+            function emitExportMemberAssignment(node: FunctionLikeDeclaration | ClassDeclaration) {
+                if (node.flags & NodeFlags.Export) {
+                    writeLine();
+                    emitStart(node);
+
+                    // emit call to exporter only for top level nodes
+                    if (modulekind === ModuleKind.System && node.parent === currentSourceFile) {
+                        // emit export default <smth> as
+                        // export("default", <smth>)
+                        write(`${exportFunctionForFile}("`);
+                        if (node.flags & NodeFlags.Default) {
+                            write("default");
+                        }
+                        else {
+                            emitNodeWithCommentsAndWithoutSourcemap(node.name);
+                        }
+                        write(`", `);
+                        emitDeclarationName(node);
+                        write(")");
+                    }
+                    else {
+                        if (node.flags & NodeFlags.Default) {
+                            emitEs6ExportDefaultCompat(node);
+                            if (languageVersion === ScriptTarget.ES3) {
+                                write("exports[\"default\"]");
+                            }
+                            else {
+                                write("exports.default");
+                            }
+                        }
+                        else {
+                            emitModuleMemberName(node);
+                        }
+                        write(" = ");
+                        emitDeclarationName(node);
+                    }
+                    emitEnd(node);
+                    write(";");
+                }
+            }
+
+            function emitExportMemberAssignments(name: Identifier) {
+                if (modulekind === ModuleKind.System) {
+                    return;
+                }
+
+                if (!exportEquals && exportSpecifiers && hasProperty(exportSpecifiers, name.text)) {
+                    for (const specifier of exportSpecifiers[name.text]) {
+                        writeLine();
+                        emitStart(specifier.name);
+                        emitContainingModuleName(specifier);
+                        write(".");
+                        emitNodeWithCommentsAndWithoutSourcemap(specifier.name);
+                        emitEnd(specifier.name);
+                        write(" = ");
+                        emitExpressionIdentifier(name);
+                        write(";");
+                    }
+                }
+            }
+
+            function emitExportSpecifierInSystemModule(specifier: ExportSpecifier): void {
+                Debug.assert(modulekind === ModuleKind.System);
+
+                if (!resolver.getReferencedValueDeclaration(specifier.propertyName || specifier.name) && !resolver.isValueAliasDeclaration(specifier) ) {
+                    return;
+                }
+
+                writeLine();
+                emitStart(specifier.name);
+                write(`${exportFunctionForFile}("`);
+                emitNodeWithCommentsAndWithoutSourcemap(specifier.name);
+                write(`", `);
+                emitExpressionIdentifier(specifier.propertyName || specifier.name);
+                write(")");
+                emitEnd(specifier.name);
+                write(";");
+            }
+
+            /**
+             * Emit an assignment to a given identifier, 'name', with a given expression, 'value'.
+             * @param name an identifier as a left-hand-side operand of the assignment
+             * @param value an expression as a right-hand-side operand of the assignment
+             * @param shouldEmitCommaBeforeAssignment a boolean indicating whether to prefix an assignment with comma
+             */
+            function emitAssignment(name: Identifier, value: Expression, shouldEmitCommaBeforeAssignment: boolean, nodeForSourceMap: Node) {
+                if (shouldEmitCommaBeforeAssignment) {
+                    write(", ");
+                }
+
+                const exportChanged = isNameOfExportedSourceLevelDeclarationInSystemExternalModule(name);
+
+                if (exportChanged) {
+                    write(`${exportFunctionForFile}("`);
+                    emitNodeWithCommentsAndWithoutSourcemap(name);
+                    write(`", `);
+                }
+
+                const isVariableDeclarationOrBindingElement =
+                    name.parent && (name.parent.kind === SyntaxKind.VariableDeclaration || name.parent.kind === SyntaxKind.BindingElement);
+
+                // If this is first var declaration, we need to start at var/let/const keyword instead
+                // otherwise use nodeForSourceMap as the start position
+                emitStart(isFirstVariableDeclaration(nodeForSourceMap) ? nodeForSourceMap.parent : nodeForSourceMap);
+                withTemporaryNoSourceMap(() => {
+                    if (isVariableDeclarationOrBindingElement) {
+                        emitModuleMemberName(<Declaration>name.parent);
+                    }
+                    else {
+                        emit(name);
+                    }
+
+                    write(" = ");
+                    emit(value);
+                });
+                emitEnd(nodeForSourceMap, /*stopOverridingSpan*/true);
+
+                if (exportChanged) {
+                    write(")");
+                }
+            }
+
+            /**
+             * Create temporary variable, emit an assignment of the variable the given expression
+             * @param expression an expression to assign to the newly created temporary variable
+             * @param canDefineTempVariablesInPlace a boolean indicating whether you can define the temporary variable at an assignment location
+             * @param shouldEmitCommaBeforeAssignment a boolean indicating whether an assignment should prefix with comma
+             */
+            function emitTempVariableAssignment(expression: Expression, canDefineTempVariablesInPlace: boolean, shouldEmitCommaBeforeAssignment: boolean, sourceMapNode?: Node): Identifier {
+                const identifier = createTempVariable(TempFlags.Auto);
+                if (!canDefineTempVariablesInPlace) {
+                    recordTempDeclaration(identifier);
+                }
+                emitAssignment(identifier, expression, shouldEmitCommaBeforeAssignment, sourceMapNode || expression.parent);
+                return identifier;
+            }
+
+            function isFirstVariableDeclaration(root: Node) {
+                return root.kind === SyntaxKind.VariableDeclaration &&
+                    root.parent.kind === SyntaxKind.VariableDeclarationList &&
+                    (<VariableDeclarationList>root.parent).declarations[0] === root;
+            }
+
+            function emitDestructuring(root: BinaryExpression | VariableDeclaration | ParameterDeclaration, isAssignmentExpressionStatement: boolean, value?: Expression) {
+                let emitCount = 0;
+
+                // An exported declaration is actually emitted as an assignment (to a property on the module object), so
+                // temporary variables in an exported declaration need to have real declarations elsewhere
+                // Also temporary variables should be explicitly allocated for source level declarations when module target is system
+                // because actual variable declarations are hoisted
+                let canDefineTempVariablesInPlace = false;
+                if (root.kind === SyntaxKind.VariableDeclaration) {
+                    const isExported = getCombinedNodeFlags(root) & NodeFlags.Export;
+                    const isSourceLevelForSystemModuleKind = shouldHoistDeclarationInSystemJsModule(root);
+                    canDefineTempVariablesInPlace = !isExported && !isSourceLevelForSystemModuleKind;
+                }
+                else if (root.kind === SyntaxKind.Parameter) {
+                    canDefineTempVariablesInPlace = true;
+                }
+
+                if (root.kind === SyntaxKind.BinaryExpression) {
+                    emitAssignmentExpression(<BinaryExpression>root);
+                }
+                else {
+                    Debug.assert(!isAssignmentExpressionStatement);
+                    // If first variable declaration of variable statement correct the start location
+                    if (isFirstVariableDeclaration(root)) {
+                        // Use emit location of "var " as next emit start entry
+                        sourceMap.changeEmitSourcePos();
+                    }
+                    emitBindingElement(<BindingElement>root, value);
+                }
+
+
+                /**
+                 * Ensures that there exists a declared identifier whose value holds the given expression.
+                 * This function is useful to ensure that the expression's value can be read from in subsequent expressions.
+                 * Unless 'reuseIdentifierExpressions' is false, 'expr' will be returned if it is just an identifier.
+                 *
+                 * @param expr the expression whose value needs to be bound.
+                 * @param reuseIdentifierExpressions true if identifier expressions can simply be returned;
+                 *                                   false if it is necessary to always emit an identifier.
+                 */
+                function ensureIdentifier(expr: Expression, reuseIdentifierExpressions: boolean, sourceMapNode: Node): Expression {
+                    if (expr.kind === SyntaxKind.Identifier && reuseIdentifierExpressions) {
+                        return expr;
+                    }
+
+                    const identifier = emitTempVariableAssignment(expr, canDefineTempVariablesInPlace, emitCount > 0, sourceMapNode);
+                    emitCount++;
+                    return identifier;
+                }
+
+                function createDefaultValueCheck(value: Expression, defaultValue: Expression, sourceMapNode: Node): Expression {
+                    // The value expression will be evaluated twice, so for anything but a simple identifier
+                    // we need to generate a temporary variable
+                    // If the temporary variable needs to be emitted use the source Map node for assignment of that statement
+                    value = ensureIdentifier(value, /*reuseIdentifierExpressions*/ true, sourceMapNode);
+                    // Return the expression 'value === void 0 ? defaultValue : value'
+                    const equals = <BinaryExpression>createSynthesizedNode(SyntaxKind.BinaryExpression);
+                    equals.left = value;
+                    equals.operatorToken = createSynthesizedNode(SyntaxKind.EqualsEqualsEqualsToken);
+                    equals.right = createVoidZero();
+                    return createConditionalExpression(equals, defaultValue, value);
+                }
+
+                function createConditionalExpression(condition: Expression, whenTrue: Expression, whenFalse: Expression) {
+                    const cond = <ConditionalExpression>createSynthesizedNode(SyntaxKind.ConditionalExpression);
+                    cond.condition = condition;
+                    cond.questionToken = createSynthesizedNode(SyntaxKind.QuestionToken);
+                    cond.whenTrue = whenTrue;
+                    cond.colonToken = createSynthesizedNode(SyntaxKind.ColonToken);
+                    cond.whenFalse = whenFalse;
+                    return cond;
+                }
+
+                function createNumericLiteral(value: number) {
+                    const node = <LiteralExpression>createSynthesizedNode(SyntaxKind.NumericLiteral);
+                    node.text = "" + value;
+                    return node;
+                }
+
+                function createPropertyAccessForDestructuringProperty(object: Expression, propName: PropertyName): Expression {
+                    let index: Expression;
+                    const nameIsComputed = propName.kind === SyntaxKind.ComputedPropertyName;
+                    if (nameIsComputed) {
+                        // TODO to handle when we look into sourcemaps for computed properties, for now use propName
+                        index = ensureIdentifier((<ComputedPropertyName>propName).expression, /*reuseIdentifierExpressions*/ false, propName);
+                    }
+                    else {
+                        // We create a synthetic copy of the identifier in order to avoid the rewriting that might
+                        // otherwise occur when the identifier is emitted.
+                        index = <Identifier | LiteralExpression>createSynthesizedNode(propName.kind);
+                        (<Identifier | LiteralExpression>index).text = (<Identifier | LiteralExpression>propName).text;
+                    }
+
+                    return !nameIsComputed && index.kind === SyntaxKind.Identifier
+                        ? createPropertyAccessExpression(object, <Identifier>index)
+                        : createElementAccessExpression(object, index);
+                }
+
+                function createSliceCall(value: Expression, sliceIndex: number): CallExpression {
+                    const call = <CallExpression>createSynthesizedNode(SyntaxKind.CallExpression);
+                    const sliceIdentifier = <Identifier>createSynthesizedNode(SyntaxKind.Identifier);
+                    sliceIdentifier.text = "slice";
+                    call.expression = createPropertyAccessExpression(value, sliceIdentifier);
+                    call.arguments = <NodeArray<LiteralExpression>>createSynthesizedNodeArray();
+                    call.arguments[0] = createNumericLiteral(sliceIndex);
+                    return call;
+                }
+
+                function emitObjectLiteralAssignment(target: ObjectLiteralExpression, value: Expression, sourceMapNode: Node) {
+                    const properties = target.properties;
+                    if (properties.length !== 1) {
+                        // For anything but a single element destructuring we need to generate a temporary
+                        // to ensure value is evaluated exactly once.
+                        // When doing so we want to hightlight the passed in source map node since thats the one needing this temp assignment
+                        value = ensureIdentifier(value, /*reuseIdentifierExpressions*/ true, sourceMapNode);
+                    }
+                    for (const p of properties) {
+                        if (p.kind === SyntaxKind.PropertyAssignment || p.kind === SyntaxKind.ShorthandPropertyAssignment) {
+                            const propName = <Identifier | LiteralExpression>(<PropertyAssignment>p).name;
+                            const target = p.kind === SyntaxKind.ShorthandPropertyAssignment ? <ShorthandPropertyAssignment>p : (<PropertyAssignment>p).initializer || propName;
+                            // Assignment for target = value.propName should highligh whole property, hence use p as source map node
+                            emitDestructuringAssignment(target, createPropertyAccessForDestructuringProperty(value, propName), p);
+                        }
+                    }
+                }
+
+                function emitArrayLiteralAssignment(target: ArrayLiteralExpression, value: Expression, sourceMapNode: Node) {
+                    const elements = target.elements;
+                    if (elements.length !== 1) {
+                        // For anything but a single element destructuring we need to generate a temporary
+                        // to ensure value is evaluated exactly once.
+                        // When doing so we want to hightlight the passed in source map node since thats the one needing this temp assignment
+                        value = ensureIdentifier(value, /*reuseIdentifierExpressions*/ true, sourceMapNode);
+                    }
+                    for (let i = 0; i < elements.length; i++) {
+                        const e = elements[i];
+                        if (e.kind !== SyntaxKind.OmittedExpression) {
+                            // Assignment for target = value.propName should highligh whole property, hence use e as source map node
+                            if (e.kind !== SyntaxKind.SpreadElementExpression) {
+                                emitDestructuringAssignment(e, createElementAccessExpression(value, createNumericLiteral(i)), e);
+                            }
+                            else if (i === elements.length - 1) {
+                                emitDestructuringAssignment((<SpreadElementExpression>e).expression, createSliceCall(value, i), e);
+                            }
+                        }
+                    }
+                }
+
+                function emitDestructuringAssignment(target: Expression | ShorthandPropertyAssignment, value: Expression, sourceMapNode: Node) {
+                    // When emitting target = value use source map node to highlight, including any temporary assignments needed for this
+                    if (target.kind === SyntaxKind.ShorthandPropertyAssignment) {
+                        if ((<ShorthandPropertyAssignment>target).objectAssignmentInitializer) {
+                            value = createDefaultValueCheck(value, (<ShorthandPropertyAssignment>target).objectAssignmentInitializer, sourceMapNode);
+                        }
+                        target = (<ShorthandPropertyAssignment>target).name;
+                    }
+                    else if (target.kind === SyntaxKind.BinaryExpression && (<BinaryExpression>target).operatorToken.kind === SyntaxKind.EqualsToken) {
+                        value = createDefaultValueCheck(value, (<BinaryExpression>target).right, sourceMapNode);
+                        target = (<BinaryExpression>target).left;
+                    }
+                    if (target.kind === SyntaxKind.ObjectLiteralExpression) {
+                        emitObjectLiteralAssignment(<ObjectLiteralExpression>target, value, sourceMapNode);
+                    }
+                    else if (target.kind === SyntaxKind.ArrayLiteralExpression) {
+                        emitArrayLiteralAssignment(<ArrayLiteralExpression>target, value, sourceMapNode);
+                    }
+                    else {
+                        emitAssignment(<Identifier>target, value, /*shouldEmitCommaBeforeAssignment*/ emitCount > 0, sourceMapNode);
+                        emitCount++;
+                    }
+                }
+
+                function emitAssignmentExpression(root: BinaryExpression) {
+                    const target = root.left;
+                    let value = root.right;
+
+                    if (isEmptyObjectLiteralOrArrayLiteral(target)) {
+                        emit(value);
+                    }
+                    else if (isAssignmentExpressionStatement) {
+                        // Source map node for root.left = root.right is root
+                        // but if root is synthetic, which could be in below case, use the target which is { a }
+                        // for ({a} of {a: string}) {
+                        // }
+                        emitDestructuringAssignment(target, value, nodeIsSynthesized(root) ? target : root);
+                    }
+                    else {
+                        if (root.parent.kind !== SyntaxKind.ParenthesizedExpression) {
+                            write("(");
+                        }
+                        // Temporary assignment needed to emit root should highlight whole binary expression
+                        value = ensureIdentifier(value, /*reuseIdentifierExpressions*/ true, root);
+                        // Source map node for root.left = root.right is root
+                        emitDestructuringAssignment(target, value, root);
+                        write(", ");
+                        emit(value);
+                        if (root.parent.kind !== SyntaxKind.ParenthesizedExpression) {
+                            write(")");
+                        }
+                    }
+                }
+
+                function emitBindingElement(target: BindingElement | VariableDeclaration, value: Expression) {
+                    // Any temporary assignments needed to emit target = value should point to target
+                    if (target.initializer) {
+                        // Combine value and initializer
+                        value = value ? createDefaultValueCheck(value, target.initializer, target) : target.initializer;
+                    }
+                    else if (!value) {
+                        // Use 'void 0' in absence of value and initializer
+                        value = createVoidZero();
+                    }
+                    if (isBindingPattern(target.name)) {
+                        const pattern = <BindingPattern>target.name;
+                        const elements = pattern.elements;
+                        const numElements = elements.length;
+
+                        if (numElements !== 1) {
+                            // For anything other than a single-element destructuring we need to generate a temporary
+                            // to ensure value is evaluated exactly once. Additionally, if we have zero elements
+                            // we need to emit *something* to ensure that in case a 'var' keyword was already emitted,
+                            // so in that case, we'll intentionally create that temporary.
+                            value = ensureIdentifier(value, /*reuseIdentifierExpressions*/ numElements !== 0, target);
+                        }
+
+                        for (let i = 0; i < numElements; i++) {
+                            const element = elements[i];
+                            if (pattern.kind === SyntaxKind.ObjectBindingPattern) {
+                                // Rewrite element to a declaration with an initializer that fetches property
+                                const propName = element.propertyName || <Identifier>element.name;
+                                emitBindingElement(element, createPropertyAccessForDestructuringProperty(value, propName));
+                            }
+                            else if (element.kind !== SyntaxKind.OmittedExpression) {
+                                if (!element.dotDotDotToken) {
+                                    // Rewrite element to a declaration that accesses array element at index i
+                                    emitBindingElement(element, createElementAccessExpression(value, createNumericLiteral(i)));
+                                }
+                                else if (i === numElements - 1) {
+                                    emitBindingElement(element, createSliceCall(value, i));
+                                }
+                            }
+                        }
+                    }
+                    else {
+                        emitAssignment(<Identifier>target.name, value, /*shouldEmitCommaBeforeAssignment*/ emitCount > 0, target);
+                        emitCount++;
+                    }
+                }
+            }
+
+            function emitVariableDeclaration(node: VariableDeclaration) {
+                if (isBindingPattern(node.name)) {
+                    if (languageVersion < ScriptTarget.ES6) {
+                        emitDestructuring(node, /*isAssignmentExpressionStatement*/ false);
+                    }
+                    else {
+                        emit(node.name);
+                        emitOptional(" = ", node.initializer);
+                    }
+                }
+                else {
+                    let initializer = node.initializer;
+                    if (!initializer && languageVersion < ScriptTarget.ES6) {
+
+                        // downlevel emit for non-initialized let bindings defined in loops
+                        // for (...) {  let x; }
+                        // should be
+                        // for (...) { var <some-uniqie-name> = void 0; }
+                        // this is necessary to preserve ES6 semantic in scenarios like
+                        // for (...) { let x; console.log(x); x = 1 } // assignment on one iteration should not affect other iterations
+                        const isLetDefinedInLoop =
+                            (resolver.getNodeCheckFlags(node) & NodeCheckFlags.BlockScopedBindingInLoop) &&
+                            (getCombinedFlagsForIdentifier(<Identifier>node.name) & NodeFlags.Let);
+
+                        // NOTE: default initialization should not be added to let bindings in for-in\for-of statements
+                        if (isLetDefinedInLoop &&
+                            node.parent.parent.kind !== SyntaxKind.ForInStatement &&
+                            node.parent.parent.kind !== SyntaxKind.ForOfStatement) {
+                            initializer = createVoidZero();
+                        }
+                    }
+
+                    const exportChanged = isNameOfExportedSourceLevelDeclarationInSystemExternalModule(node.name);
+
+                    if (exportChanged) {
+                        write(`${exportFunctionForFile}("`);
+                        emitNodeWithCommentsAndWithoutSourcemap(node.name);
+                        write(`", `);
+                    }
+
+                    emitModuleMemberName(node);
+                    emitOptional(" = ", initializer);
+
+                    if (exportChanged) {
+                        write(")");
+                    }
+                }
+            }
+
+            function emitExportVariableAssignments(node: VariableDeclaration | BindingElement) {
+                if (node.kind === SyntaxKind.OmittedExpression) {
+                    return;
+                }
+                const name = node.name;
+                if (name.kind === SyntaxKind.Identifier) {
+                    emitExportMemberAssignments(<Identifier>name);
+                }
+                else if (isBindingPattern(name)) {
+                    forEach((<BindingPattern>name).elements, emitExportVariableAssignments);
+                }
+            }
+
+            function getCombinedFlagsForIdentifier(node: Identifier): NodeFlags {
+                if (!node.parent || (node.parent.kind !== SyntaxKind.VariableDeclaration && node.parent.kind !== SyntaxKind.BindingElement)) {
+                    return 0;
+                }
+
+                return getCombinedNodeFlags(node.parent);
+            }
+
+            function isES6ExportedDeclaration(node: Node) {
+                return !!(node.flags & NodeFlags.Export) &&
+                    modulekind === ModuleKind.ES6 &&
+                    node.parent.kind === SyntaxKind.SourceFile;
+            }
+
+            function emitVariableStatement(node: VariableStatement) {
+                let startIsEmitted = false;
+
+                if (node.flags & NodeFlags.Export) {
+                    if (isES6ExportedDeclaration(node)) {
+                        // Exported ES6 module member
+                        write("export ");
+                        startIsEmitted = tryEmitStartOfVariableDeclarationList(node.declarationList);
+                    }
+                }
+                else {
+                    startIsEmitted = tryEmitStartOfVariableDeclarationList(node.declarationList);
+                }
+
+                if (startIsEmitted) {
+                    emitCommaList(node.declarationList.declarations);
+                    write(";");
+                }
+                else {
+                    const atLeastOneItem = emitVariableDeclarationListSkippingUninitializedEntries(node.declarationList);
+                    if (atLeastOneItem) {
+                        write(";");
+                    }
+                }
+                if (modulekind !== ModuleKind.ES6 && node.parent === currentSourceFile) {
+                    forEach(node.declarationList.declarations, emitExportVariableAssignments);
+                }
+            }
+
+            function shouldEmitLeadingAndTrailingCommentsForVariableStatement(node: VariableStatement) {
+                // If we're not exporting the variables, there's nothing special here.
+                // Always emit comments for these nodes.
+                if (!(node.flags & NodeFlags.Export)) {
+                    return true;
+                }
+
+                // If we are exporting, but it's a top-level ES6 module exports,
+                // we'll emit the declaration list verbatim, so emit comments too.
+                if (isES6ExportedDeclaration(node)) {
+                    return true;
+                }
+
+                // Otherwise, only emit if we have at least one initializer present.
+                for (const declaration of node.declarationList.declarations) {
+                    if (declaration.initializer) {
+                        return true;
+                    }
+                }
+                return false;
+            }
+
+            function emitParameter(node: ParameterDeclaration) {
+                if (languageVersion < ScriptTarget.ES6) {
+                    if (isBindingPattern(node.name)) {
+                        const name = createTempVariable(TempFlags.Auto);
+                        if (!tempParameters) {
+                            tempParameters = [];
+                        }
+                        tempParameters.push(name);
+                        emit(name);
+                    }
+                    else {
+                        emit(node.name);
+                    }
+                }
+                else {
+                    if (node.dotDotDotToken) {
+                        write("...");
+                    }
+                    emit(node.name);
+                    emitOptional(" = ", node.initializer);
+                }
+            }
+
+            function emitDefaultValueAssignments(node: FunctionLikeDeclaration) {
+                if (languageVersion < ScriptTarget.ES6) {
+                    let tempIndex = 0;
+                    forEach(node.parameters, parameter => {
+                        // A rest parameter cannot have a binding pattern or an initializer,
+                        // so let's just ignore it.
+                        if (parameter.dotDotDotToken) {
+                            return;
+                        }
+
+                        const { name: paramName, initializer } = parameter;
+                        if (isBindingPattern(paramName)) {
+                            // In cases where a binding pattern is simply '[]' or '{}',
+                            // we usually don't want to emit a var declaration; however, in the presence
+                            // of an initializer, we must emit that expression to preserve side effects.
+                            const hasBindingElements = paramName.elements.length > 0;
+                            if (hasBindingElements || initializer) {
+                                writeLine();
+                                write("var ");
+
+                                if (hasBindingElements) {
+                                    emitDestructuring(parameter, /*isAssignmentExpressionStatement*/ false, tempParameters[tempIndex]);
+                                }
+                                else {
+                                    emit(tempParameters[tempIndex]);
+                                    write(" = ");
+                                    emit(initializer);
+                                }
+
+                                write(";");
+                                tempIndex++;
+                            }
+                        }
+                        else if (initializer) {
+                            writeLine();
+                            emitStart(parameter);
+                            write("if (");
+                            emitNodeWithoutSourceMap(paramName);
+                            write(" === void 0)");
+                            emitEnd(parameter);
+                            write(" { ");
+                            emitStart(parameter);
+                            emitNodeWithCommentsAndWithoutSourcemap(paramName);
+                            write(" = ");
+                            emitNodeWithCommentsAndWithoutSourcemap(initializer);
+                            emitEnd(parameter);
+                            write("; }");
+                        }
+                    });
+                }
+            }
+
+            function emitRestParameter(node: FunctionLikeDeclaration) {
+                if (languageVersion < ScriptTarget.ES6 && hasRestParameter(node)) {
+                    const restIndex = node.parameters.length - 1;
+                    const restParam = node.parameters[restIndex];
+
+                    // A rest parameter cannot have a binding pattern, so let's just ignore it if it does.
+                    if (isBindingPattern(restParam.name)) {
+                        return;
+                    }
+
+                    const tempName = createTempVariable(TempFlags._i).text;
+                    writeLine();
+                    emitLeadingComments(restParam);
+                    emitStart(restParam);
+                    write("var ");
+                    emitNodeWithCommentsAndWithoutSourcemap(restParam.name);
+                    write(" = [];");
+                    emitEnd(restParam);
+                    emitTrailingComments(restParam);
+                    writeLine();
+                    write("for (");
+                    emitStart(restParam);
+                    write("var " + tempName + " = " + restIndex + ";");
+                    emitEnd(restParam);
+                    write(" ");
+                    emitStart(restParam);
+                    write(tempName + " < arguments.length;");
+                    emitEnd(restParam);
+                    write(" ");
+                    emitStart(restParam);
+                    write(tempName + "++");
+                    emitEnd(restParam);
+                    write(") {");
+                    increaseIndent();
+                    writeLine();
+                    emitStart(restParam);
+                    emitNodeWithCommentsAndWithoutSourcemap(restParam.name);
+                    write("[" + tempName + " - " + restIndex + "] = arguments[" + tempName + "];");
+                    emitEnd(restParam);
+                    decreaseIndent();
+                    writeLine();
+                    write("}");
+                }
+            }
+
+            function emitAccessor(node: AccessorDeclaration) {
+                write(node.kind === SyntaxKind.GetAccessor ? "get " : "set ");
+                emit(node.name);
+                emitSignatureAndBody(node);
+            }
+
+            function shouldEmitAsArrowFunction(node: FunctionLikeDeclaration): boolean {
+                return node.kind === SyntaxKind.ArrowFunction && languageVersion >= ScriptTarget.ES6;
+            }
+
+            function emitDeclarationName(node: Declaration) {
+                if (node.name) {
+                    emitNodeWithCommentsAndWithoutSourcemap(node.name);
+                }
+                else {
+                    write(getGeneratedNameForNode(node));
+                }
+            }
+
+            function shouldEmitFunctionName(node: FunctionLikeDeclaration) {
+                if (node.kind === SyntaxKind.FunctionExpression) {
+                    // Emit name if one is present
+                    return !!node.name;
+                }
+                if (node.kind === SyntaxKind.FunctionDeclaration) {
+                    // Emit name if one is present, or emit generated name in down-level case (for export default case)
+                    return !!node.name || modulekind !== ModuleKind.ES6;
+                }
+            }
+
+            function emitFunctionDeclaration(node: FunctionLikeDeclaration) {
+                if (nodeIsMissing(node.body)) {
+                    return emitCommentsOnNotEmittedNode(node);
+                }
+
+                // TODO (yuisu) : we should not have special cases to condition emitting comments
+                // but have one place to fix check for these conditions.
+                const { kind, parent } = node;
+                if (kind !== SyntaxKind.MethodDeclaration &&
+                    kind !== SyntaxKind.MethodSignature &&
+                    parent &&
+                    parent.kind !== SyntaxKind.PropertyAssignment &&
+                    parent.kind !== SyntaxKind.CallExpression &&
+                    parent.kind !== SyntaxKind.ArrayLiteralExpression) {
+                    // 1. Methods will emit comments at their assignment declaration sites.
+                    //
+                    // 2. If the function is a property of object literal, emitting leading-comments
+                    //    is done by emitNodeWithoutSourceMap which then call this function.
+                    //    In particular, we would like to avoid emit comments twice in following case:
+                    //
+                    //          var obj = {
+                    //              id:
+                    //                  /*comment*/ () => void
+                    //          }
+                    //
+                    // 3. If the function is an argument in call expression, emitting of comments will be
+                    //    taken care of in emit list of arguments inside of 'emitCallExpression'.
+                    //
+                    // 4. If the function is in an array literal, 'emitLinePreservingList' will take care
+                    //    of leading comments.
+                    emitLeadingComments(node);
+                }
+
+                emitStart(node);
+                // For targeting below es6, emit functions-like declaration including arrow function using function keyword.
+                // When targeting ES6, emit arrow function natively in ES6 by omitting function keyword and using fat arrow instead
+                if (!shouldEmitAsArrowFunction(node)) {
+                    if (isES6ExportedDeclaration(node)) {
+                        write("export ");
+                        if (node.flags & NodeFlags.Default) {
+                            write("default ");
+                        }
+                    }
+
+                    write("function");
+                    if (languageVersion >= ScriptTarget.ES6 && node.asteriskToken) {
+                        write("*");
+                    }
+                    write(" ");
+                }
+
+                if (shouldEmitFunctionName(node)) {
+                    emitDeclarationName(node);
+                }
+
+                emitSignatureAndBody(node);
+                if (modulekind !== ModuleKind.ES6 && kind === SyntaxKind.FunctionDeclaration && parent === currentSourceFile && node.name) {
+                    emitExportMemberAssignments((<FunctionDeclaration>node).name);
+                }
+
+                emitEnd(node);
+                if (kind !== SyntaxKind.MethodDeclaration && kind !== SyntaxKind.MethodSignature) {
+                    emitTrailingComments(node);
+                }
+            }
+
+            function emitCaptureThisForNodeIfNecessary(node: Node): void {
+                if (resolver.getNodeCheckFlags(node) & NodeCheckFlags.CaptureThis) {
+                    writeLine();
+                    emitStart(node);
+                    write("var _this = this;");
+                    emitEnd(node);
+                }
+            }
+
+            function emitSignatureParameters(node: FunctionLikeDeclaration) {
+                increaseIndent();
+                write("(");
+                if (node) {
+                    const parameters = node.parameters;
+                    const omitCount = languageVersion < ScriptTarget.ES6 && hasRestParameter(node) ? 1 : 0;
+                    emitList(parameters, 0, parameters.length - omitCount, /*multiLine*/ false, /*trailingComma*/ false);
+                }
+                write(")");
+                decreaseIndent();
+            }
+
+            function emitSignatureParametersForArrow(node: FunctionLikeDeclaration) {
+                // Check whether the parameter list needs parentheses and preserve no-parenthesis
+                if (node.parameters.length === 1 && node.pos === node.parameters[0].pos) {
+                    emit(node.parameters[0]);
+                    return;
+                }
+
+                emitSignatureParameters(node);
+            }
+
+            function emitAsyncFunctionBodyForES6(node: FunctionLikeDeclaration) {
+                const promiseConstructor = getEntityNameFromTypeNode(node.type);
+                const isArrowFunction = node.kind === SyntaxKind.ArrowFunction;
+                const hasLexicalArguments = (resolver.getNodeCheckFlags(node) & NodeCheckFlags.CaptureArguments) !== 0;
+
+                // An async function is emit as an outer function that calls an inner
+                // generator function. To preserve lexical bindings, we pass the current
+                // `this` and `arguments` objects to `__awaiter`. The generator function
+                // passed to `__awaiter` is executed inside of the callback to the
+                // promise constructor.
+                //
+                // The emit for an async arrow without a lexical `arguments` binding might be:
+                //
+                //  // input
+                //  let a = async (b) => { await b; }
+                //
+                //  // output
+                //  let a = (b) => __awaiter(this, void 0, void 0, function* () {
+                //      yield b;
+                //  });
+                //
+                // The emit for an async arrow with a lexical `arguments` binding might be:
+                //
+                //  // input
+                //  let a = async (b) => { await arguments[0]; }
+                //
+                //  // output
+                //  let a = (b) => __awaiter(this, arguments, void 0, function* (arguments) {
+                //      yield arguments[0];
+                //  });
+                //
+                // The emit for an async function expression without a lexical `arguments` binding
+                // might be:
+                //
+                //  // input
+                //  let a = async function (b) {
+                //      await b;
+                //  }
+                //
+                //  // output
+                //  let a = function (b) {
+                //      return __awaiter(this, void 0, void 0, function* () {
+                //          yield b;
+                //      });
+                //  }
+                //
+                // The emit for an async function expression with a lexical `arguments` binding
+                // might be:
+                //
+                //  // input
+                //  let a = async function (b) {
+                //      await arguments[0];
+                //  }
+                //
+                //  // output
+                //  let a = function (b) {
+                //      return __awaiter(this, arguments, void 0, function* (_arguments) {
+                //          yield _arguments[0];
+                //      });
+                //  }
+                //
+                // The emit for an async function expression with a lexical `arguments` binding
+                // and a return type annotation might be:
+                //
+                //  // input
+                //  let a = async function (b): MyPromise<any> {
+                //      await arguments[0];
+                //  }
+                //
+                //  // output
+                //  let a = function (b) {
+                //      return __awaiter(this, arguments, MyPromise, function* (_arguments) {
+                //          yield _arguments[0];
+                //      });
+                //  }
+                //
+
+                // If this is not an async arrow, emit the opening brace of the function body
+                // and the start of the return statement.
+                if (!isArrowFunction) {
+                    write(" {");
+                    increaseIndent();
+                    writeLine();
+
+                    if (resolver.getNodeCheckFlags(node) & NodeCheckFlags.AsyncMethodWithSuperBinding) {
+                        writeLines(`
+const _super = (function (geti, seti) {
+    const cache = Object.create(null);
+    return name => cache[name] || (cache[name] = { get value() { return geti(name); }, set value(v) { seti(name, v); } });
+})(name => super[name], (name, value) => super[name] = value);`);
+                        writeLine();
+                    }
+                    else if (resolver.getNodeCheckFlags(node) & NodeCheckFlags.AsyncMethodWithSuper) {
+                        write(`const _super = name => super[name];`);
+                        writeLine();
+                    }
+
+                    write("return");
+                }
+
+                write(" __awaiter(this");
+                if (hasLexicalArguments) {
+                    write(", arguments, ");
+                }
+                else {
+                    write(", void 0, ");
+                }
+
+                if (promiseConstructor) {
+                    emitEntityNameAsExpression(promiseConstructor, /*useFallback*/ false);
+                }
+                else {
+                    write("Promise");
+                }
+
+                // Emit the call to __awaiter.
+                write(", function* ()");
+
+                // Emit the signature and body for the inner generator function.
+                emitFunctionBody(node);
+                write(")");
+
+                // If this is not an async arrow, emit the closing brace of the outer function body.
+                if (!isArrowFunction) {
+                    write(";");
+                    decreaseIndent();
+                    writeLine();
+                    write("}");
+                }
+            }
+
+            function emitFunctionBody(node: FunctionLikeDeclaration) {
+                if (!node.body) {
+                    // There can be no body when there are parse errors.  Just emit an empty block
+                    // in that case.
+                    write(" { }");
+                }
+                else {
+                    if (node.body.kind === SyntaxKind.Block) {
+                        emitBlockFunctionBody(node, <Block>node.body);
+                    }
+                    else {
+                        emitExpressionFunctionBody(node, <Expression>node.body);
+                    }
+                }
+            }
+
+            function emitSignatureAndBody(node: FunctionLikeDeclaration) {
+                const saveConvertedLoopState = convertedLoopState;
+                const saveTempFlags = tempFlags;
+                const saveTempVariables = tempVariables;
+                const saveTempParameters = tempParameters;
+
+                convertedLoopState = undefined;
+                tempFlags = 0;
+                tempVariables = undefined;
+                tempParameters = undefined;
+
+                // When targeting ES6, emit arrow function natively in ES6
+                if (shouldEmitAsArrowFunction(node)) {
+                    emitSignatureParametersForArrow(node);
+                    write(" =>");
+                }
+                else {
+                    emitSignatureParameters(node);
+                }
+
+                const isAsync = isAsyncFunctionLike(node);
+                if (isAsync) {
+                    emitAsyncFunctionBodyForES6(node);
+                }
+                else {
+                    emitFunctionBody(node);
+                }
+
+                if (!isES6ExportedDeclaration(node)) {
+                    emitExportMemberAssignment(node);
+                }
+
+                Debug.assert(convertedLoopState === undefined);
+                convertedLoopState = saveConvertedLoopState;
+
+                tempFlags = saveTempFlags;
+                tempVariables = saveTempVariables;
+                tempParameters = saveTempParameters;
+            }
+
+            // Returns true if any preamble code was emitted.
+            function emitFunctionBodyPreamble(node: FunctionLikeDeclaration): void {
+                emitCaptureThisForNodeIfNecessary(node);
+                emitDefaultValueAssignments(node);
+                emitRestParameter(node);
+            }
+
+            function emitExpressionFunctionBody(node: FunctionLikeDeclaration, body: Expression) {
+                if (languageVersion < ScriptTarget.ES6 || node.flags & NodeFlags.Async) {
+                    emitDownLevelExpressionFunctionBody(node, body);
+                    return;
+                }
+
+                // For es6 and higher we can emit the expression as is.  However, in the case
+                // where the expression might end up looking like a block when emitted, we'll
+                // also wrap it in parentheses first.  For example if you have: a => <foo>{}
+                // then we need to generate: a => ({})
+                write(" ");
+
+                // Unwrap all type assertions.
+                let current = body;
+                while (current.kind === SyntaxKind.TypeAssertionExpression) {
+                    current = (<TypeAssertion>current).expression;
+                }
+
+                emitParenthesizedIf(body, current.kind === SyntaxKind.ObjectLiteralExpression);
+            }
+
+            function emitDownLevelExpressionFunctionBody(node: FunctionLikeDeclaration, body: Expression) {
+                write(" {");
+                increaseIndent();
+                const outPos = writer.getTextPos();
+                emitDetachedCommentsAndUpdateCommentsInfo(node.body);
+                emitFunctionBodyPreamble(node);
+                const preambleEmitted = writer.getTextPos() !== outPos;
+                decreaseIndent();
+
+                // If we didn't have to emit any preamble code, then attempt to keep the arrow
+                // function on one line.
+                if (!preambleEmitted && nodeStartPositionsAreOnSameLine(node, body)) {
+                    write(" ");
+                    emitStart(body);
+                    write("return ");
+                    emit(body);
+                    emitEnd(body);
+                    write(";");
+                    emitTempDeclarations(/*newLine*/ false);
+                    write(" ");
+                }
+                else {
+                    increaseIndent();
+                    writeLine();
+                    emitLeadingComments(node.body);
+                    emitStart(body);
+                    write("return ");
+                    emit(body);
+                    emitEnd(body);
+                    write(";");
+                    emitTrailingComments(node.body);
+
+                    emitTempDeclarations(/*newLine*/ true);
+                    decreaseIndent();
+                    writeLine();
+                }
+
+                emitStart(node.body);
+                write("}");
+                emitEnd(node.body);
+            }
+
+            function emitBlockFunctionBody(node: FunctionLikeDeclaration, body: Block) {
+                write(" {");
+                const initialTextPos = writer.getTextPos();
+
+                increaseIndent();
+                emitDetachedCommentsAndUpdateCommentsInfo(body.statements);
+
+                // Emit all the directive prologues (like "use strict").  These have to come before
+                // any other preamble code we write (like parameter initializers).
+                const startIndex = emitDirectivePrologues(body.statements, /*startWithNewLine*/ true);
+                emitFunctionBodyPreamble(node);
+                decreaseIndent();
+
+                const preambleEmitted = writer.getTextPos() !== initialTextPos;
+
+                if (!preambleEmitted && nodeEndIsOnSameLineAsNodeStart(body, body)) {
+                    for (const statement of body.statements) {
+                        write(" ");
+                        emit(statement);
+                    }
+                    emitTempDeclarations(/*newLine*/ false);
+                    write(" ");
+                    emitLeadingCommentsOfPosition(body.statements.end);
+                }
+                else {
+                    increaseIndent();
+                    emitLinesStartingAt(body.statements, startIndex);
+                    emitTempDeclarations(/*newLine*/ true);
+
+                    writeLine();
+                    emitLeadingCommentsOfPosition(body.statements.end);
+                    decreaseIndent();
+                }
+
+                emitToken(SyntaxKind.CloseBraceToken, body.statements.end);
+            }
+
+            function findInitialSuperCall(ctor: ConstructorDeclaration): ExpressionStatement {
+                if (ctor.body) {
+                    const statement = (<Block>ctor.body).statements[0];
+                    if (statement && statement.kind === SyntaxKind.ExpressionStatement) {
+                        const expr = (<ExpressionStatement>statement).expression;
+                        if (expr && expr.kind === SyntaxKind.CallExpression) {
+                            const func = (<CallExpression>expr).expression;
+                            if (func && func.kind === SyntaxKind.SuperKeyword) {
+                                return <ExpressionStatement>statement;
+                            }
+                        }
+                    }
+                }
+            }
+
+            function emitParameterPropertyAssignments(node: ConstructorDeclaration) {
+                forEach(node.parameters, param => {
+                    if (param.flags & NodeFlags.AccessibilityModifier) {
+                        writeLine();
+                        emitStart(param);
+                        emitStart(param.name);
+                        write("this.");
+                        emitNodeWithoutSourceMap(param.name);
+                        emitEnd(param.name);
+                        write(" = ");
+                        emit(param.name);
+                        write(";");
+                        emitEnd(param);
+                    }
+                });
+            }
+
+            function emitMemberAccessForPropertyName(memberName: DeclarationName) {
+                // This does not emit source map because it is emitted by caller as caller
+                // is aware how the property name changes to the property access
+                // eg. public x = 10; becomes this.x and static x = 10 becomes className.x
+                if (memberName.kind === SyntaxKind.StringLiteral || memberName.kind === SyntaxKind.NumericLiteral) {
+                    write("[");
+                    emitNodeWithCommentsAndWithoutSourcemap(memberName);
+                    write("]");
+                }
+                else if (memberName.kind === SyntaxKind.ComputedPropertyName) {
+                    emitComputedPropertyName(<ComputedPropertyName>memberName);
+                }
+                else {
+                    write(".");
+                    emitNodeWithCommentsAndWithoutSourcemap(memberName);
+                }
+            }
+
+            function getInitializedProperties(node: ClassLikeDeclaration, isStatic: boolean) {
+                const properties: PropertyDeclaration[] = [];
+                for (const member of node.members) {
+                    if (member.kind === SyntaxKind.PropertyDeclaration && isStatic === ((member.flags & NodeFlags.Static) !== 0) && (<PropertyDeclaration>member).initializer) {
+                        properties.push(<PropertyDeclaration>member);
+                    }
+                }
+
+                return properties;
+            }
+
+            function emitPropertyDeclarations(node: ClassLikeDeclaration, properties: PropertyDeclaration[]) {
+                for (const property of properties) {
+                    emitPropertyDeclaration(node, property);
+                }
+            }
+
+            function emitPropertyDeclaration(node: ClassLikeDeclaration, property: PropertyDeclaration, receiver?: Identifier, isExpression?: boolean) {
+                writeLine();
+                emitLeadingComments(property);
+                emitStart(property);
+                emitStart(property.name);
+                if (receiver) {
+                    emit(receiver);
+                }
+                else {
+                    if (property.flags & NodeFlags.Static) {
+                        emitDeclarationName(node);
+                    }
+                    else {
+                        write("this");
+                    }
+                }
+                emitMemberAccessForPropertyName(property.name);
+                emitEnd(property.name);
+                write(" = ");
+                emit(property.initializer);
+                if (!isExpression) {
+                    write(";");
+                }
+
+                emitEnd(property);
+                emitTrailingComments(property);
+            }
+
+            function emitMemberFunctionsForES5AndLower(node: ClassLikeDeclaration) {
+                forEach(node.members, member => {
+                    if (member.kind === SyntaxKind.SemicolonClassElement) {
+                        writeLine();
+                        write(";");
+                    }
+                    else if (member.kind === SyntaxKind.MethodDeclaration || node.kind === SyntaxKind.MethodSignature) {
+                        if (!(<MethodDeclaration>member).body) {
+                            return emitCommentsOnNotEmittedNode(member);
+                        }
+
+                        writeLine();
+                        emitLeadingComments(member);
+                        emitStart(member);
+                        emitStart((<MethodDeclaration>member).name);
+                        emitClassMemberPrefix(node, member);
+                        emitMemberAccessForPropertyName((<MethodDeclaration>member).name);
+                        emitEnd((<MethodDeclaration>member).name);
+                        write(" = ");
+                        emitFunctionDeclaration(<MethodDeclaration>member);
+                        emitEnd(member);
+                        write(";");
+                        emitTrailingComments(member);
+                    }
+                    else if (member.kind === SyntaxKind.GetAccessor || member.kind === SyntaxKind.SetAccessor) {
+                        const accessors = getAllAccessorDeclarations(node.members, <AccessorDeclaration>member);
+                        if (member === accessors.firstAccessor) {
+                            writeLine();
+                            emitStart(member);
+                            write("Object.defineProperty(");
+                            emitStart((<AccessorDeclaration>member).name);
+                            emitClassMemberPrefix(node, member);
+                            write(", ");
+                            emitExpressionForPropertyName((<AccessorDeclaration>member).name);
+                            emitEnd((<AccessorDeclaration>member).name);
+                            write(", {");
+                            increaseIndent();
+                            if (accessors.getAccessor) {
+                                writeLine();
+                                emitLeadingComments(accessors.getAccessor);
+                                write("get: ");
+                                emitStart(accessors.getAccessor);
+                                write("function ");
+                                emitSignatureAndBody(accessors.getAccessor);
+                                emitEnd(accessors.getAccessor);
+                                emitTrailingComments(accessors.getAccessor);
+                                write(",");
+                            }
+                            if (accessors.setAccessor) {
+                                writeLine();
+                                emitLeadingComments(accessors.setAccessor);
+                                write("set: ");
+                                emitStart(accessors.setAccessor);
+                                write("function ");
+                                emitSignatureAndBody(accessors.setAccessor);
+                                emitEnd(accessors.setAccessor);
+                                emitTrailingComments(accessors.setAccessor);
+                                write(",");
+                            }
+                            writeLine();
+                            write("enumerable: true,");
+                            writeLine();
+                            write("configurable: true");
+                            decreaseIndent();
+                            writeLine();
+                            write("});");
+                            emitEnd(member);
+                        }
+                    }
+                });
+            }
+
+            function emitMemberFunctionsForES6AndHigher(node: ClassLikeDeclaration) {
+                for (const member of node.members) {
+                    if ((member.kind === SyntaxKind.MethodDeclaration || node.kind === SyntaxKind.MethodSignature) && !(<MethodDeclaration>member).body) {
+                        emitCommentsOnNotEmittedNode(member);
+                    }
+                    else if (member.kind === SyntaxKind.MethodDeclaration ||
+                        member.kind === SyntaxKind.GetAccessor ||
+                        member.kind === SyntaxKind.SetAccessor) {
+                        writeLine();
+                        emitLeadingComments(member);
+                        emitStart(member);
+                        if (member.flags & NodeFlags.Static) {
+                            write("static ");
+                        }
+
+                        if (member.kind === SyntaxKind.GetAccessor) {
+                            write("get ");
+                        }
+                        else if (member.kind === SyntaxKind.SetAccessor) {
+                            write("set ");
+                        }
+                        if ((<MethodDeclaration>member).asteriskToken) {
+                            write("*");
+                        }
+                        emit((<MethodDeclaration>member).name);
+                        emitSignatureAndBody(<MethodDeclaration>member);
+                        emitEnd(member);
+                        emitTrailingComments(member);
+                    }
+                    else if (member.kind === SyntaxKind.SemicolonClassElement) {
+                        writeLine();
+                        write(";");
+                    }
+                }
+            }
+
+            function emitConstructor(node: ClassLikeDeclaration, baseTypeElement: ExpressionWithTypeArguments) {
+                const saveConvertedLoopState = convertedLoopState;
+                const saveTempFlags = tempFlags;
+                const saveTempVariables = tempVariables;
+                const saveTempParameters = tempParameters;
+
+                convertedLoopState = undefined;
+                tempFlags = 0;
+                tempVariables = undefined;
+                tempParameters = undefined;
+
+                emitConstructorWorker(node, baseTypeElement);
+
+                Debug.assert(convertedLoopState === undefined);
+                convertedLoopState = saveConvertedLoopState;
+
+                tempFlags = saveTempFlags;
+                tempVariables = saveTempVariables;
+                tempParameters = saveTempParameters;
+            }
+
+            function emitConstructorWorker(node: ClassLikeDeclaration, baseTypeElement: ExpressionWithTypeArguments) {
+                // Check if we have property assignment inside class declaration.
+                // If there is property assignment, we need to emit constructor whether users define it or not
+                // If there is no property assignment, we can omit constructor if users do not define it
+                let hasInstancePropertyWithInitializer = false;
+
+                // Emit the constructor overload pinned comments
+                forEach(node.members, member => {
+                    if (member.kind === SyntaxKind.Constructor && !(<ConstructorDeclaration>member).body) {
+                        emitCommentsOnNotEmittedNode(member);
+                    }
+                    // Check if there is any non-static property assignment
+                    if (member.kind === SyntaxKind.PropertyDeclaration && (<PropertyDeclaration>member).initializer && (member.flags & NodeFlags.Static) === 0) {
+                        hasInstancePropertyWithInitializer = true;
+                    }
+                });
+
+                const ctor = getFirstConstructorWithBody(node);
+
+                // For target ES6 and above, if there is no user-defined constructor and there is no property assignment
+                // do not emit constructor in class declaration.
+                if (languageVersion >= ScriptTarget.ES6 && !ctor && !hasInstancePropertyWithInitializer) {
+                    return;
+                }
+
+                if (ctor) {
+                    emitLeadingComments(ctor);
+                }
+                emitStart(ctor || node);
+
+                if (languageVersion < ScriptTarget.ES6) {
+                    write("function ");
+                    emitDeclarationName(node);
+                    emitSignatureParameters(ctor);
+                }
+                else {
+                    write("constructor");
+                    if (ctor) {
+                        emitSignatureParameters(ctor);
+                    }
+                    else {
+                        // Based on EcmaScript6 section 14.5.14: Runtime Semantics: ClassDefinitionEvaluation.
+                        // If constructor is empty, then,
+                        //      If ClassHeritageopt is present, then
+                        //          Let constructor be the result of parsing the String "constructor(... args){ super (...args);}" using the syntactic grammar with the goal symbol MethodDefinition.
+                        //      Else,
+                        //          Let constructor be the result of parsing the String "constructor( ){ }" using the syntactic grammar with the goal symbol MethodDefinition
+                        if (baseTypeElement) {
+                            write("(...args)");
+                        }
+                        else {
+                            write("()");
+                        }
+                    }
+                }
+
+                let startIndex = 0;
+
+                write(" {");
+                increaseIndent();
+                if (ctor) {
+                    // Emit all the directive prologues (like "use strict").  These have to come before
+                    // any other preamble code we write (like parameter initializers).
+                    startIndex = emitDirectivePrologues(ctor.body.statements, /*startWithNewLine*/ true);
+                    emitDetachedCommentsAndUpdateCommentsInfo(ctor.body.statements);
+                }
+                emitCaptureThisForNodeIfNecessary(node);
+                let superCall: ExpressionStatement;
+                if (ctor) {
+                    emitDefaultValueAssignments(ctor);
+                    emitRestParameter(ctor);
+                    if (baseTypeElement) {
+                        superCall = findInitialSuperCall(ctor);
+                        if (superCall) {
+                            writeLine();
+                            emit(superCall);
+                        }
+                    }
+                    emitParameterPropertyAssignments(ctor);
+                }
+                else {
+                    if (baseTypeElement) {
+                        writeLine();
+                        emitStart(baseTypeElement);
+                        if (languageVersion < ScriptTarget.ES6) {
+                            write("_super.apply(this, arguments);");
+                        }
+                        else {
+                            write("super(...args);");
+                        }
+                        emitEnd(baseTypeElement);
+                    }
+                }
+                emitPropertyDeclarations(node, getInitializedProperties(node, /*isStatic*/ false));
+                if (ctor) {
+                    let statements: Node[] = (<Block>ctor.body).statements;
+                    if (superCall) {
+                        statements = statements.slice(1);
+                    }
+                    emitLinesStartingAt(statements, startIndex);
+                }
+                emitTempDeclarations(/*newLine*/ true);
+                writeLine();
+                if (ctor) {
+                    emitLeadingCommentsOfPosition((<Block>ctor.body).statements.end);
+                }
+                decreaseIndent();
+                emitToken(SyntaxKind.CloseBraceToken, ctor ? (<Block>ctor.body).statements.end : node.members.end);
+                emitEnd(<Node>ctor || node);
+                if (ctor) {
+                    emitTrailingComments(ctor);
+                }
+            }
+
+            function emitClassExpression(node: ClassExpression) {
+                return emitClassLikeDeclaration(node);
+            }
+
+            function emitClassDeclaration(node: ClassDeclaration) {
+                return emitClassLikeDeclaration(node);
+            }
+
+            function emitClassLikeDeclaration(node: ClassLikeDeclaration) {
+                if (languageVersion < ScriptTarget.ES6) {
+                    emitClassLikeDeclarationBelowES6(node);
+                }
+                else {
+                    emitClassLikeDeclarationForES6AndHigher(node);
+                }
+                if (modulekind !== ModuleKind.ES6 && node.parent === currentSourceFile && node.name) {
+                    emitExportMemberAssignments(node.name);
+                }
+            }
+
+            function emitClassLikeDeclarationForES6AndHigher(node: ClassLikeDeclaration) {
+                const thisNodeIsDecorated = nodeIsDecorated(node);
+                if (node.kind === SyntaxKind.ClassDeclaration) {
+                    if (thisNodeIsDecorated) {
+                        // To preserve the correct runtime semantics when decorators are applied to the class,
+                        // the emit needs to follow one of the following rules:
+                        //
+                        // * For a local class declaration:
+                        //
+                        //     @dec class C {
+                        //     }
+                        //
+                        //   The emit should be:
+                        //
+                        //     let C = class {
+                        //     };
+                        //     C = __decorate([dec], C);
+                        //
+                        // * For an exported class declaration:
+                        //
+                        //     @dec export class C {
+                        //     }
+                        //
+                        //   The emit should be:
+                        //
+                        //     export let C = class {
+                        //     };
+                        //     C = __decorate([dec], C);
+                        //
+                        // * For a default export of a class declaration with a name:
+                        //
+                        //     @dec default export class C {
+                        //     }
+                        //
+                        //   The emit should be:
+                        //
+                        //     let C = class {
+                        //     }
+                        //     C = __decorate([dec], C);
+                        //     export default C;
+                        //
+                        // * For a default export of a class declaration without a name:
+                        //
+                        //     @dec default export class {
+                        //     }
+                        //
+                        //   The emit should be:
+                        //
+                        //     let _default = class {
+                        //     }
+                        //     _default = __decorate([dec], _default);
+                        //     export default _default;
+                        //
+                        if (isES6ExportedDeclaration(node) && !(node.flags & NodeFlags.Default)) {
+                            write("export ");
+                        }
+
+                        write("let ");
+                        emitDeclarationName(node);
+                        write(" = ");
+                    }
+                    else if (isES6ExportedDeclaration(node)) {
+                        write("export ");
+                        if (node.flags & NodeFlags.Default) {
+                            write("default ");
+                        }
+                    }
+                }
+
+                // If the class has static properties, and it's a class expression, then we'll need
+                // to specialize the emit a bit.  for a class expression of the form:
+                //
+                //      class C { static a = 1; static b = 2; ... }
+                //
+                // We'll emit:
+                //
+                //      (_temp = class C { ... }, _temp.a = 1, _temp.b = 2, _temp)
+                //
+                // This keeps the expression as an expression, while ensuring that the static parts
+                // of it have been initialized by the time it is used.
+                const staticProperties = getInitializedProperties(node, /*isStatic*/ true);
+                const isClassExpressionWithStaticProperties = staticProperties.length > 0 && node.kind === SyntaxKind.ClassExpression;
+                let tempVariable: Identifier;
+
+                if (isClassExpressionWithStaticProperties) {
+                    tempVariable = createAndRecordTempVariable(TempFlags.Auto);
+                    write("(");
+                    increaseIndent();
+                    emit(tempVariable);
+                    write(" = ");
+                }
+
+                write("class");
+
+                // emit name if
+                // - node has a name
+                // - this is default export with static initializers
+                if ((node.name || (node.flags & NodeFlags.Default && (staticProperties.length > 0 || modulekind !== ModuleKind.ES6))) && !thisNodeIsDecorated) {
+                    write(" ");
+                    emitDeclarationName(node);
+                }
+
+                const baseTypeNode = getClassExtendsHeritageClauseElement(node);
+                if (baseTypeNode) {
+                    write(" extends ");
+                    emit(baseTypeNode.expression);
+                }
+
+                write(" {");
+                increaseIndent();
+                writeLine();
+                emitConstructor(node, baseTypeNode);
+                emitMemberFunctionsForES6AndHigher(node);
+                decreaseIndent();
+                writeLine();
+                emitToken(SyntaxKind.CloseBraceToken, node.members.end);
+
+                // TODO(rbuckton): Need to go back to `let _a = class C {}` approach, removing the defineProperty call for now.
+
+                // For a decorated class, we need to assign its name (if it has one). This is because we emit
+                // the class as a class expression to avoid the double-binding of the identifier:
+                //
+                //   let C = class {
+                //   }
+                //   Object.defineProperty(C, "name", { value: "C", configurable: true });
+                //
+                if (thisNodeIsDecorated) {
+                    write(";");
+                }
+
+                // Emit static property assignment. Because classDeclaration is lexically evaluated,
+                // it is safe to emit static property assignment after classDeclaration
+                // From ES6 specification:
+                //      HasLexicalDeclaration (N) : Determines if the argument identifier has a binding in this environment record that was created using
+                //                                  a lexical declaration such as a LexicalDeclaration or a ClassDeclaration.
+
+                if (isClassExpressionWithStaticProperties) {
+                    for (const property of staticProperties) {
+                        write(",");
+                        writeLine();
+                        emitPropertyDeclaration(node, property, /*receiver*/ tempVariable, /*isExpression*/ true);
+                    }
+                    write(",");
+                    writeLine();
+                    emit(tempVariable);
+                    decreaseIndent();
+                    write(")");
+                }
+                else {
+                    writeLine();
+                    emitPropertyDeclarations(node, staticProperties);
+                    emitDecoratorsOfClass(node);
+                }
+
+                if (!(node.flags & NodeFlags.Export)) {
+                    return;
+                }
+                if (modulekind !== ModuleKind.ES6) {
+                    emitExportMemberAssignment(node as ClassDeclaration);
+                }
+                else {
+                    // If this is an exported class, but not on the top level (i.e. on an internal
+                    // module), export it
+                    if (node.flags & NodeFlags.Default) {
+                        // if this is a top level default export of decorated class, write the export after the declaration.
+                        if (thisNodeIsDecorated) {
+                            writeLine();
+                            write("export default ");
+                            emitDeclarationName(node);
+                            write(";");
+                        }
+                    }
+                    else if (node.parent.kind !== SyntaxKind.SourceFile) {
+                        writeLine();
+                        emitStart(node);
+                        emitModuleMemberName(node);
+                        write(" = ");
+                        emitDeclarationName(node);
+                        emitEnd(node);
+                        write(";");
+                    }
+                }
+            }
+
+            function emitClassLikeDeclarationBelowES6(node: ClassLikeDeclaration) {
+                if (node.kind === SyntaxKind.ClassDeclaration) {
+                    // source file level classes in system modules are hoisted so 'var's for them are already defined
+                    if (!shouldHoistDeclarationInSystemJsModule(node)) {
+                        write("var ");
+                    }
+                    emitDeclarationName(node);
+                    write(" = ");
+                }
+
+                write("(function (");
+                const baseTypeNode = getClassExtendsHeritageClauseElement(node);
+                if (baseTypeNode) {
+                    write("_super");
+                }
+                write(") {");
+                const saveTempFlags = tempFlags;
+                const saveTempVariables = tempVariables;
+                const saveTempParameters = tempParameters;
+                const saveComputedPropertyNamesToGeneratedNames = computedPropertyNamesToGeneratedNames;
+                const saveConvertedLoopState = convertedLoopState;
+
+                convertedLoopState = undefined;
+                tempFlags = 0;
+                tempVariables = undefined;
+                tempParameters = undefined;
+                computedPropertyNamesToGeneratedNames = undefined;
+                increaseIndent();
+                if (baseTypeNode) {
+                    writeLine();
+                    emitStart(baseTypeNode);
+                    write("__extends(");
+                    emitDeclarationName(node);
+                    write(", _super);");
+                    emitEnd(baseTypeNode);
+                }
+                writeLine();
+                emitConstructor(node, baseTypeNode);
+                emitMemberFunctionsForES5AndLower(node);
+                emitPropertyDeclarations(node, getInitializedProperties(node, /*isStatic*/ true));
+                writeLine();
+                emitDecoratorsOfClass(node);
+                writeLine();
+                emitToken(SyntaxKind.CloseBraceToken, node.members.end, () => {
+                    write("return ");
+                    emitDeclarationName(node);
+                });
+                write(";");
+                emitTempDeclarations(/*newLine*/ true);
+
+                Debug.assert(convertedLoopState === undefined);
+                convertedLoopState = saveConvertedLoopState;
+
+                tempFlags = saveTempFlags;
+                tempVariables = saveTempVariables;
+                tempParameters = saveTempParameters;
+                computedPropertyNamesToGeneratedNames = saveComputedPropertyNamesToGeneratedNames;
+                decreaseIndent();
+                writeLine();
+                emitToken(SyntaxKind.CloseBraceToken, node.members.end);
+                emitStart(node);
+                write("(");
+                if (baseTypeNode) {
+                    emit(baseTypeNode.expression);
+                }
+                write("))");
+                if (node.kind === SyntaxKind.ClassDeclaration) {
+                    write(";");
+                }
+                emitEnd(node);
+
+                if (node.kind === SyntaxKind.ClassDeclaration) {
+                    emitExportMemberAssignment(<ClassDeclaration>node);
+                }
+            }
+
+            function emitClassMemberPrefix(node: ClassLikeDeclaration, member: Node) {
+                emitDeclarationName(node);
+                if (!(member.flags & NodeFlags.Static)) {
+                    write(".prototype");
+                }
+            }
+
+            function emitDecoratorsOfClass(node: ClassLikeDeclaration) {
+                emitDecoratorsOfMembers(node, /*staticFlag*/ 0);
+                emitDecoratorsOfMembers(node, NodeFlags.Static);
+                emitDecoratorsOfConstructor(node);
+            }
+
+            function emitDecoratorsOfConstructor(node: ClassLikeDeclaration) {
+                const decorators = node.decorators;
+                const constructor = getFirstConstructorWithBody(node);
+                const firstParameterDecorator = constructor && forEach(constructor.parameters, parameter => parameter.decorators);
+
+                // skip decoration of the constructor if neither it nor its parameters are decorated
+                if (!decorators && !firstParameterDecorator) {
+                    return;
+                }
+
+                // Emit the call to __decorate. Given the class:
+                //
+                //   @dec
+                //   class C {
+                //   }
+                //
+                // The emit for the class is:
+                //
+                //   C = __decorate([dec], C);
+                //
+
+                writeLine();
+                emitStart(node.decorators || firstParameterDecorator);
+                emitDeclarationName(node);
+                write(" = __decorate([");
+                increaseIndent();
+                writeLine();
+
+                const decoratorCount = decorators ? decorators.length : 0;
+                let argumentsWritten = emitList(decorators, 0, decoratorCount, /*multiLine*/ true, /*trailingComma*/ false, /*leadingComma*/ false, /*noTrailingNewLine*/ true,
+                    decorator => emit(decorator.expression));
+                if (firstParameterDecorator) {
+                    argumentsWritten += emitDecoratorsOfParameters(constructor, /*leadingComma*/ argumentsWritten > 0);
+                }
+                emitSerializedTypeMetadata(node, /*leadingComma*/ argumentsWritten >= 0);
+
+                decreaseIndent();
+                writeLine();
+                write("], ");
+                emitDeclarationName(node);
+                write(")");
+                emitEnd(node.decorators || firstParameterDecorator);
+                write(";");
+                writeLine();
+            }
+
+            function emitDecoratorsOfMembers(node: ClassLikeDeclaration, staticFlag: NodeFlags) {
+                for (const member of node.members) {
+                    // only emit members in the correct group
+                    if ((member.flags & NodeFlags.Static) !== staticFlag) {
+                        continue;
+                    }
+
+                    // skip members that cannot be decorated (such as the constructor)
+                    if (!nodeCanBeDecorated(member)) {
+                        continue;
+                    }
+
+                    // skip an accessor declaration if it is not the first accessor
+                    let decorators: NodeArray<Decorator>;
+                    let functionLikeMember: FunctionLikeDeclaration;
+                    if (isAccessor(member)) {
+                        const accessors = getAllAccessorDeclarations(node.members, <AccessorDeclaration>member);
+                        if (member !== accessors.firstAccessor) {
+                            continue;
+                        }
+
+                        // get the decorators from the first accessor with decorators
+                        decorators = accessors.firstAccessor.decorators;
+                        if (!decorators && accessors.secondAccessor) {
+                            decorators = accessors.secondAccessor.decorators;
+                        }
+
+                        // we only decorate parameters of the set accessor
+                        functionLikeMember = accessors.setAccessor;
+                    }
+                    else {
+                        decorators = member.decorators;
+
+                        // we only decorate the parameters here if this is a method
+                        if (member.kind === SyntaxKind.MethodDeclaration) {
+                            functionLikeMember = <MethodDeclaration>member;
+                        }
+                    }
+                    const firstParameterDecorator = functionLikeMember && forEach(functionLikeMember.parameters, parameter => parameter.decorators);
+
+                    // skip a member if it or any of its parameters are not decorated
+                    if (!decorators && !firstParameterDecorator) {
+                        continue;
+                    }
+
+                    // Emit the call to __decorate. Given the following:
+                    //
+                    //   class C {
+                    //     @dec method(@dec2 x) {}
+                    //     @dec get accessor() {}
+                    //     @dec prop;
+                    //   }
+                    //
+                    // The emit for a method is:
+                    //
+                    //   __decorate([
+                    //       dec,
+                    //       __param(0, dec2),
+                    //       __metadata("design:type", Function),
+                    //       __metadata("design:paramtypes", [Object]),
+                    //       __metadata("design:returntype", void 0)
+                    //   ], C.prototype, "method", undefined);
+                    //
+                    // The emit for an accessor is:
+                    //
+                    //   __decorate([
+                    //       dec
+                    //   ], C.prototype, "accessor", undefined);
+                    //
+                    // The emit for a property is:
+                    //
+                    //   __decorate([
+                    //       dec
+                    //   ], C.prototype, "prop");
+                    //
+
+                    writeLine();
+                    emitStart(decorators || firstParameterDecorator);
+                    write("__decorate([");
+                    increaseIndent();
+                    writeLine();
+
+                    const decoratorCount = decorators ? decorators.length : 0;
+                    let argumentsWritten = emitList(decorators, 0, decoratorCount, /*multiLine*/ true, /*trailingComma*/ false, /*leadingComma*/ false, /*noTrailingNewLine*/ true,
+                        decorator => emit(decorator.expression));
+
+                    if (firstParameterDecorator) {
+                        argumentsWritten += emitDecoratorsOfParameters(functionLikeMember, argumentsWritten > 0);
+                    }
+                    emitSerializedTypeMetadata(member, argumentsWritten > 0);
+
+                    decreaseIndent();
+                    writeLine();
+                    write("], ");
+                    emitClassMemberPrefix(node, member);
+                    write(", ");
+                    emitExpressionForPropertyName(member.name);
+
+                    if (languageVersion > ScriptTarget.ES3) {
+                        if (member.kind !== SyntaxKind.PropertyDeclaration) {
+                            // We emit `null` here to indicate to `__decorate` that it can invoke `Object.getOwnPropertyDescriptor` directly.
+                            // We have this extra argument here so that we can inject an explicit property descriptor at a later date.
+                            write(", null");
+                        }
+                        else {
+                            // We emit `void 0` here to indicate to `__decorate` that it can invoke `Object.defineProperty` directly, but that it
+                            // should not invoke `Object.getOwnPropertyDescriptor`.
+                            write(", void 0");
+                        }
+                    }
+
+                    write(")");
+                    emitEnd(decorators || firstParameterDecorator);
+                    write(";");
+                    writeLine();
+                }
+            }
+
+            function emitDecoratorsOfParameters(node: FunctionLikeDeclaration, leadingComma: boolean): number {
+                let argumentsWritten = 0;
+                if (node) {
+                    let parameterIndex = 0;
+                    for (const parameter of node.parameters) {
+                        if (nodeIsDecorated(parameter)) {
+                            const decorators = parameter.decorators;
+                            argumentsWritten += emitList(decorators, 0, decorators.length, /*multiLine*/ true, /*trailingComma*/ false, /*leadingComma*/ leadingComma, /*noTrailingNewLine*/ true, decorator => {
+                                write(`__param(${parameterIndex}, `);
+                                emit(decorator.expression);
+                                write(")");
+                            });
+                            leadingComma = true;
+                        }
+                        parameterIndex++;
+                    }
+                }
+                return argumentsWritten;
+            }
+
+            function shouldEmitTypeMetadata(node: Declaration): boolean {
+                // This method determines whether to emit the "design:type" metadata based on the node's kind.
+                // The caller should have already tested whether the node has decorators and whether the emitDecoratorMetadata
+                // compiler option is set.
+                switch (node.kind) {
+                    case SyntaxKind.MethodDeclaration:
+                    case SyntaxKind.GetAccessor:
+                    case SyntaxKind.SetAccessor:
+                    case SyntaxKind.PropertyDeclaration:
+                        return true;
+                }
+
+                return false;
+            }
+
+            function shouldEmitReturnTypeMetadata(node: Declaration): boolean {
+                // This method determines whether to emit the "design:returntype" metadata based on the node's kind.
+                // The caller should have already tested whether the node has decorators and whether the emitDecoratorMetadata
+                // compiler option is set.
+                switch (node.kind) {
+                    case SyntaxKind.MethodDeclaration:
+                        return true;
+                }
+                return false;
+            }
+
+            function shouldEmitParamTypesMetadata(node: Declaration): boolean {
+                // This method determines whether to emit the "design:paramtypes" metadata based on the node's kind.
+                // The caller should have already tested whether the node has decorators and whether the emitDecoratorMetadata
+                // compiler option is set.
+                switch (node.kind) {
+                    case SyntaxKind.ClassDeclaration:
+                    case SyntaxKind.MethodDeclaration:
+                    case SyntaxKind.SetAccessor:
+                        return true;
+                }
+                return false;
+            }
+
+            /** Serializes the type of a declaration to an appropriate JS constructor value. Used by the __metadata decorator for a class member. */
+            function emitSerializedTypeOfNode(node: Node) {
+                // serialization of the type of a declaration uses the following rules:
+                //
+                // * The serialized type of a ClassDeclaration is "Function"
+                // * The serialized type of a ParameterDeclaration is the serialized type of its type annotation.
+                // * The serialized type of a PropertyDeclaration is the serialized type of its type annotation.
+                // * The serialized type of an AccessorDeclaration is the serialized type of the return type annotation of its getter or parameter type annotation of its setter.
+                // * The serialized type of any other FunctionLikeDeclaration is "Function".
+                // * The serialized type of any other node is "void 0".
+                //
+                // For rules on serializing type annotations, see `serializeTypeNode`.
+                switch (node.kind) {
+                    case SyntaxKind.ClassDeclaration:
+                        write("Function");
+                        return;
+
+                    case SyntaxKind.PropertyDeclaration:
+                        emitSerializedTypeNode((<PropertyDeclaration>node).type);
+                        return;
+
+                    case SyntaxKind.Parameter:
+                        emitSerializedTypeNode((<ParameterDeclaration>node).type);
+                        return;
+
+                    case SyntaxKind.GetAccessor:
+                        emitSerializedTypeNode((<AccessorDeclaration>node).type);
+                        return;
+
+                    case SyntaxKind.SetAccessor:
+                        emitSerializedTypeNode(getSetAccessorTypeAnnotationNode(<AccessorDeclaration>node));
+                        return;
+
+                }
+
+                if (isFunctionLike(node)) {
+                    write("Function");
+                    return;
+                }
+
+                write("void 0");
+            }
+
+            function emitSerializedTypeNode(node: TypeNode) {
+                if (node) {
+                    switch (node.kind) {
+                        case SyntaxKind.VoidKeyword:
+                            write("void 0");
+                            return;
+
+                        case SyntaxKind.ParenthesizedType:
+                            emitSerializedTypeNode((<ParenthesizedTypeNode>node).type);
+                            return;
+
+                        case SyntaxKind.FunctionType:
+                        case SyntaxKind.ConstructorType:
+                            write("Function");
+                            return;
+
+                        case SyntaxKind.ArrayType:
+                        case SyntaxKind.TupleType:
+                            write("Array");
+                            return;
+
+                        case SyntaxKind.TypePredicate:
+                        case SyntaxKind.BooleanKeyword:
+                            write("Boolean");
+                            return;
+
+                        case SyntaxKind.StringKeyword:
+                        case SyntaxKind.StringLiteralType:
+                            write("String");
+                            return;
+
+                        case SyntaxKind.NumberKeyword:
+                            write("Number");
+                            return;
+
+                        case SyntaxKind.SymbolKeyword:
+                            write("Symbol");
+                            return;
+
+                        case SyntaxKind.TypeReference:
+                            emitSerializedTypeReferenceNode(<TypeReferenceNode>node);
+                            return;
+
+                        case SyntaxKind.TypeQuery:
+                        case SyntaxKind.TypeLiteral:
+                        case SyntaxKind.UnionType:
+                        case SyntaxKind.IntersectionType:
+                        case SyntaxKind.AnyKeyword:
+                        case SyntaxKind.ThisType:
+                            break;
+
+                        default:
+                            Debug.fail("Cannot serialize unexpected type node.");
+                            break;
+                    }
+                }
+                write("Object");
+            }
+
+            /** Serializes a TypeReferenceNode to an appropriate JS constructor value. Used by the __metadata decorator. */
+            function emitSerializedTypeReferenceNode(node: TypeReferenceNode) {
+                let location: Node = node.parent;
+                while (isDeclaration(location) || isTypeNode(location)) {
+                    location = location.parent;
+                }
+
+                // Clone the type name and parent it to a location outside of the current declaration.
+                const typeName = cloneEntityName(node.typeName, location);
+                const result = resolver.getTypeReferenceSerializationKind(typeName);
+                switch (result) {
+                    case TypeReferenceSerializationKind.Unknown:
+                        let temp = createAndRecordTempVariable(TempFlags.Auto);
+                        write("(typeof (");
+                        emitNodeWithoutSourceMap(temp);
+                        write(" = ");
+                        emitEntityNameAsExpression(typeName, /*useFallback*/ true);
+                        write(") === 'function' && ");
+                        emitNodeWithoutSourceMap(temp);
+                        write(") || Object");
+                        break;
+
+                    case TypeReferenceSerializationKind.TypeWithConstructSignatureAndValue:
+                        emitEntityNameAsExpression(typeName, /*useFallback*/ false);
+                        break;
+
+                    case TypeReferenceSerializationKind.VoidType:
+                        write("void 0");
+                        break;
+
+                    case TypeReferenceSerializationKind.BooleanType:
+                        write("Boolean");
+                        break;
+
+                    case TypeReferenceSerializationKind.NumberLikeType:
+                        write("Number");
+                        break;
+
+                    case TypeReferenceSerializationKind.StringLikeType:
+                        write("String");
+                        break;
+
+                    case TypeReferenceSerializationKind.ArrayLikeType:
+                        write("Array");
+                        break;
+
+                    case TypeReferenceSerializationKind.ESSymbolType:
+                        if (languageVersion < ScriptTarget.ES6) {
+                            write("typeof Symbol === 'function' ? Symbol : Object");
+                        }
+                        else {
+                            write("Symbol");
+                        }
+                        break;
+
+                    case TypeReferenceSerializationKind.TypeWithCallSignature:
+                        write("Function");
+                        break;
+
+                    case TypeReferenceSerializationKind.ObjectType:
+                        write("Object");
+                        break;
+                }
+            }
+
+            /** Serializes the parameter types of a function or the constructor of a class. Used by the __metadata decorator for a method or set accessor. */
+            function emitSerializedParameterTypesOfNode(node: Node) {
+                // serialization of parameter types uses the following rules:
+                //
+                // * If the declaration is a class, the parameters of the first constructor with a body are used.
+                // * If the declaration is function-like and has a body, the parameters of the function are used.
+                //
+                // For the rules on serializing the type of each parameter declaration, see `serializeTypeOfDeclaration`.
+                if (node) {
+                    let valueDeclaration: FunctionLikeDeclaration;
+                    if (node.kind === SyntaxKind.ClassDeclaration) {
+                        valueDeclaration = getFirstConstructorWithBody(<ClassDeclaration>node);
+                    }
+                    else if (isFunctionLike(node) && nodeIsPresent((<FunctionLikeDeclaration>node).body)) {
+                        valueDeclaration = <FunctionLikeDeclaration>node;
+                    }
+
+                    if (valueDeclaration) {
+                        const parameters = valueDeclaration.parameters;
+                        const parameterCount = parameters.length;
+                        if (parameterCount > 0) {
+                            for (let i = 0; i < parameterCount; i++) {
+                                if (i > 0) {
+                                    write(", ");
+                                }
+
+                                if (parameters[i].dotDotDotToken) {
+                                    let parameterType = parameters[i].type;
+                                    if (parameterType.kind === SyntaxKind.ArrayType) {
+                                        parameterType = (<ArrayTypeNode>parameterType).elementType;
+                                    }
+                                    else if (parameterType.kind === SyntaxKind.TypeReference && (<TypeReferenceNode>parameterType).typeArguments && (<TypeReferenceNode>parameterType).typeArguments.length === 1) {
+                                        parameterType = (<TypeReferenceNode>parameterType).typeArguments[0];
+                                    }
+                                    else {
+                                        parameterType = undefined;
+                                    }
+
+                                    emitSerializedTypeNode(parameterType);
+                                }
+                                else {
+                                    emitSerializedTypeOfNode(parameters[i]);
+                                }
+                            }
+                        }
+                    }
+                }
+            }
+
+            /** Serializes the return type of function. Used by the __metadata decorator for a method. */
+            function emitSerializedReturnTypeOfNode(node: Node) {
+                if (node && isFunctionLike(node) && (<FunctionLikeDeclaration>node).type) {
+                    emitSerializedTypeNode((<FunctionLikeDeclaration>node).type);
+                    return;
+                }
+
+                write("void 0");
+            }
+
+
+            function emitSerializedTypeMetadata(node: Declaration, writeComma: boolean): number {
+                // This method emits the serialized type metadata for a decorator target.
+                // The caller should have already tested whether the node has decorators.
+                let argumentsWritten = 0;
+                if (compilerOptions.emitDecoratorMetadata) {
+                    if (shouldEmitTypeMetadata(node)) {
+                        if (writeComma) {
+                            write(", ");
+                        }
+                        writeLine();
+                        write("__metadata('design:type', ");
+                        emitSerializedTypeOfNode(node);
+                        write(")");
+                        argumentsWritten++;
+                    }
+                    if (shouldEmitParamTypesMetadata(node)) {
+                        if (writeComma || argumentsWritten) {
+                            write(", ");
+                        }
+                        writeLine();
+                        write("__metadata('design:paramtypes', [");
+                        emitSerializedParameterTypesOfNode(node);
+                        write("])");
+                        argumentsWritten++;
+                    }
+                    if (shouldEmitReturnTypeMetadata(node)) {
+                        if (writeComma || argumentsWritten) {
+                            write(", ");
+                        }
+
+                        writeLine();
+                        write("__metadata('design:returntype', ");
+                        emitSerializedReturnTypeOfNode(node);
+                        write(")");
+                        argumentsWritten++;
+                    }
+                }
+
+                return argumentsWritten;
+            }
+
+            function emitInterfaceDeclaration(node: InterfaceDeclaration) {
+                emitCommentsOnNotEmittedNode(node);
+            }
+
+            function shouldEmitEnumDeclaration(node: EnumDeclaration) {
+                const isConstEnum = isConst(node);
+                return !isConstEnum || compilerOptions.preserveConstEnums || compilerOptions.isolatedModules;
+            }
+
+            function emitEnumDeclaration(node: EnumDeclaration) {
+                // const enums are completely erased during compilation.
+                if (!shouldEmitEnumDeclaration(node)) {
+                    return;
+                }
+
+                if (!shouldHoistDeclarationInSystemJsModule(node)) {
+                    // do not emit var if variable was already hoisted
+
+                    const isES6ExportedEnum = isES6ExportedDeclaration(node);
+                    if (!(node.flags & NodeFlags.Export) || (isES6ExportedEnum && isFirstDeclarationOfKind(node, node.symbol && node.symbol.declarations, SyntaxKind.EnumDeclaration))) {
+                        emitStart(node);
+                        if (isES6ExportedEnum) {
+                            write("export ");
+                        }
+                        write("var ");
+                        emit(node.name);
+                        emitEnd(node);
+                        write(";");
+                    }
+                }
+                writeLine();
+                emitStart(node);
+                write("(function (");
+                emitStart(node.name);
+                write(getGeneratedNameForNode(node));
+                emitEnd(node.name);
+                write(") {");
+                increaseIndent();
+                emitLines(node.members);
+                decreaseIndent();
+                writeLine();
+                emitToken(SyntaxKind.CloseBraceToken, node.members.end);
+                write(")(");
+                emitModuleMemberName(node);
+                write(" || (");
+                emitModuleMemberName(node);
+                write(" = {}));");
+                emitEnd(node);
+                if (!isES6ExportedDeclaration(node) && node.flags & NodeFlags.Export && !shouldHoistDeclarationInSystemJsModule(node)) {
+                    // do not emit var if variable was already hoisted
+                    writeLine();
+                    emitStart(node);
+                    write("var ");
+                    emit(node.name);
+                    write(" = ");
+                    emitModuleMemberName(node);
+                    emitEnd(node);
+                    write(";");
+                }
+                if (modulekind !== ModuleKind.ES6 && node.parent === currentSourceFile) {
+                    if (modulekind === ModuleKind.System && (node.flags & NodeFlags.Export)) {
+                        // write the call to exporter for enum
+                        writeLine();
+                        write(`${exportFunctionForFile}("`);
+                        emitDeclarationName(node);
+                        write(`", `);
+                        emitDeclarationName(node);
+                        write(");");
+                    }
+                    emitExportMemberAssignments(node.name);
+                }
+            }
+
+            function emitEnumMember(node: EnumMember) {
+                const enumParent = <EnumDeclaration>node.parent;
+                emitStart(node);
+                write(getGeneratedNameForNode(enumParent));
+                write("[");
+                write(getGeneratedNameForNode(enumParent));
+                write("[");
+                emitExpressionForPropertyName(node.name);
+                write("] = ");
+                writeEnumMemberDeclarationValue(node);
+                write("] = ");
+                emitExpressionForPropertyName(node.name);
+                emitEnd(node);
+                write(";");
+            }
+
+            function writeEnumMemberDeclarationValue(member: EnumMember) {
+                const value = resolver.getConstantValue(member);
+                if (value !== undefined) {
+                    write(value.toString());
+                    return;
+                }
+                else if (member.initializer) {
+                    emit(member.initializer);
+                }
+                else {
+                    write("undefined");
+                }
+            }
+
+            function getInnerMostModuleDeclarationFromDottedModule(moduleDeclaration: ModuleDeclaration): ModuleDeclaration {
+                if (moduleDeclaration.body.kind === SyntaxKind.ModuleDeclaration) {
+                    const recursiveInnerModule = getInnerMostModuleDeclarationFromDottedModule(<ModuleDeclaration>moduleDeclaration.body);
+                    return recursiveInnerModule || <ModuleDeclaration>moduleDeclaration.body;
+                }
+            }
+
+            function shouldEmitModuleDeclaration(node: ModuleDeclaration) {
+                return isInstantiatedModule(node, compilerOptions.preserveConstEnums || compilerOptions.isolatedModules);
+            }
+
+            function isModuleMergedWithES6Class(node: ModuleDeclaration) {
+                return languageVersion === ScriptTarget.ES6 && !!(resolver.getNodeCheckFlags(node) & NodeCheckFlags.LexicalModuleMergesWithClass);
+            }
+
+            function isFirstDeclarationOfKind(node: Declaration, declarations: Declaration[], kind: SyntaxKind) {
+                return !forEach(declarations, declaration => declaration.kind === kind && declaration.pos < node.pos);
+            }
+
+            function emitModuleDeclaration(node: ModuleDeclaration) {
+                // Emit only if this module is non-ambient.
+                const shouldEmit = shouldEmitModuleDeclaration(node);
+
+                if (!shouldEmit) {
+                    return emitCommentsOnNotEmittedNode(node);
+                }
+                const hoistedInDeclarationScope = shouldHoistDeclarationInSystemJsModule(node);
+                const emitVarForModule = !hoistedInDeclarationScope && !isModuleMergedWithES6Class(node);
+
+                if (emitVarForModule) {
+                    const isES6ExportedNamespace = isES6ExportedDeclaration(node);
+                    if (!isES6ExportedNamespace || isFirstDeclarationOfKind(node, node.symbol && node.symbol.declarations, SyntaxKind.ModuleDeclaration)) {
+                        emitStart(node);
+                        if (isES6ExportedNamespace) {
+                            write("export ");
+                        }
+                        write("var ");
+                        emit(node.name);
+                        write(";");
+                        emitEnd(node);
+                        writeLine();
+                    }
+                }
+
+                emitStart(node);
+                write("(function (");
+                emitStart(node.name);
+                write(getGeneratedNameForNode(node));
+                emitEnd(node.name);
+                write(") ");
+                if (node.body.kind === SyntaxKind.ModuleBlock) {
+                    const saveConvertedLoopState = convertedLoopState;
+                    const saveTempFlags = tempFlags;
+                    const saveTempVariables = tempVariables;
+                    convertedLoopState = undefined;
+                    tempFlags = 0;
+                    tempVariables = undefined;
+
+                    emit(node.body);
+
+                    Debug.assert(convertedLoopState === undefined);
+                    convertedLoopState = saveConvertedLoopState;
+
+                    tempFlags = saveTempFlags;
+                    tempVariables = saveTempVariables;
+                }
+                else {
+                    write("{");
+                    increaseIndent();
+                    emitCaptureThisForNodeIfNecessary(node);
+                    writeLine();
+                    emit(node.body);
+                    decreaseIndent();
+                    writeLine();
+                    const moduleBlock = <ModuleBlock>getInnerMostModuleDeclarationFromDottedModule(node).body;
+                    emitToken(SyntaxKind.CloseBraceToken, moduleBlock.statements.end);
+                }
+                write(")(");
+                // write moduleDecl = containingModule.m only if it is not exported es6 module member
+                if ((node.flags & NodeFlags.Export) && !isES6ExportedDeclaration(node)) {
+                    emit(node.name);
+                    write(" = ");
+                }
+                emitModuleMemberName(node);
+                write(" || (");
+                emitModuleMemberName(node);
+                write(" = {}));");
+                emitEnd(node);
+                if (!isES6ExportedDeclaration(node) && node.name.kind === SyntaxKind.Identifier && node.parent === currentSourceFile) {
+                    if (modulekind === ModuleKind.System && (node.flags & NodeFlags.Export)) {
+                        writeLine();
+                        write(`${exportFunctionForFile}("`);
+                        emitDeclarationName(node);
+                        write(`", `);
+                        emitDeclarationName(node);
+                        write(");");
+                    }
+                    emitExportMemberAssignments(<Identifier>node.name);
+                }
+            }
+
+            /*
+             * Some bundlers (SystemJS builder) sometimes want to rename dependencies.
+             * Here we check if alternative name was provided for a given moduleName and return it if possible.
+             */
+            function tryRenameExternalModule(moduleName: LiteralExpression): string {
+                if (renamedDependencies && hasProperty(renamedDependencies, moduleName.text)) {
+                    return `"${renamedDependencies[moduleName.text]}"`;
+                }
+                return undefined;
+            }
+
+            function emitRequire(moduleName: Expression) {
+                if (moduleName.kind === SyntaxKind.StringLiteral) {
+                    write("require(");
+                    const text = tryRenameExternalModule(<LiteralExpression>moduleName);
+                    if (text) {
+                        write(text);
+                    }
+                    else {
+                        emitStart(moduleName);
+                        emitLiteral(<LiteralExpression>moduleName);
+                        emitEnd(moduleName);
+                    }
+                    emitToken(SyntaxKind.CloseParenToken, moduleName.end);
+                }
+                else {
+                    write("require()");
+                }
+            }
+
+            function getNamespaceDeclarationNode(node: ImportDeclaration | ImportEqualsDeclaration | ExportDeclaration) {
+                if (node.kind === SyntaxKind.ImportEqualsDeclaration) {
+                    return <ImportEqualsDeclaration>node;
+                }
+                const importClause = (<ImportDeclaration>node).importClause;
+                if (importClause && importClause.namedBindings && importClause.namedBindings.kind === SyntaxKind.NamespaceImport) {
+                    return <NamespaceImport>importClause.namedBindings;
+                }
+            }
+
+            function isDefaultImport(node: ImportDeclaration | ImportEqualsDeclaration | ExportDeclaration) {
+                return node.kind === SyntaxKind.ImportDeclaration && (<ImportDeclaration>node).importClause && !!(<ImportDeclaration>node).importClause.name;
+            }
+
+            function emitExportImportAssignments(node: Node) {
+                if (isAliasSymbolDeclaration(node) && resolver.isValueAliasDeclaration(node)) {
+                    emitExportMemberAssignments(<Identifier>(<Declaration>node).name);
+                }
+                forEachChild(node, emitExportImportAssignments);
+            }
+
+            function emitImportDeclaration(node: ImportDeclaration) {
+                if (modulekind !== ModuleKind.ES6) {
+                    return emitExternalImportDeclaration(node);
+                }
+
+                // ES6 import
+                if (node.importClause) {
+                    const shouldEmitDefaultBindings = resolver.isReferencedAliasDeclaration(node.importClause);
+                    const shouldEmitNamedBindings = node.importClause.namedBindings && resolver.isReferencedAliasDeclaration(node.importClause.namedBindings, /* checkChildren */ true);
+                    if (shouldEmitDefaultBindings || shouldEmitNamedBindings) {
+                        write("import ");
+                        emitStart(node.importClause);
+                        if (shouldEmitDefaultBindings) {
+                            emit(node.importClause.name);
+                            if (shouldEmitNamedBindings) {
+                                write(", ");
+                            }
+                        }
+                        if (shouldEmitNamedBindings) {
+                            emitLeadingComments(node.importClause.namedBindings);
+                            emitStart(node.importClause.namedBindings);
+                            if (node.importClause.namedBindings.kind === SyntaxKind.NamespaceImport) {
+                                write("* as ");
+                                emit((<NamespaceImport>node.importClause.namedBindings).name);
+                            }
+                            else {
+                                write("{ ");
+                                emitExportOrImportSpecifierList((<NamedImports>node.importClause.namedBindings).elements, resolver.isReferencedAliasDeclaration);
+                                write(" }");
+                            }
+                            emitEnd(node.importClause.namedBindings);
+                            emitTrailingComments(node.importClause.namedBindings);
+                        }
+
+                        emitEnd(node.importClause);
+                        write(" from ");
+                        emit(node.moduleSpecifier);
+                        write(";");
+                    }
+                }
+                else {
+                    write("import ");
+                    emit(node.moduleSpecifier);
+                    write(";");
+                }
+            }
+
+            function emitExternalImportDeclaration(node: ImportDeclaration | ImportEqualsDeclaration) {
+                if (contains(externalImports, node)) {
+                    const isExportedImport = node.kind === SyntaxKind.ImportEqualsDeclaration && (node.flags & NodeFlags.Export) !== 0;
+                    const namespaceDeclaration = getNamespaceDeclarationNode(node);
+
+                    if (modulekind !== ModuleKind.AMD) {
+                        emitLeadingComments(node);
+                        emitStart(node);
+                        if (namespaceDeclaration && !isDefaultImport(node)) {
+                            // import x = require("foo")
+                            // import * as x from "foo"
+                            if (!isExportedImport) write("var ");
+                            emitModuleMemberName(namespaceDeclaration);
+                            write(" = ");
+                        }
+                        else {
+                            // import "foo"
+                            // import x from "foo"
+                            // import { x, y } from "foo"
+                            // import d, * as x from "foo"
+                            // import d, { x, y } from "foo"
+                            const isNakedImport = SyntaxKind.ImportDeclaration && !(<ImportDeclaration>node).importClause;
+                            if (!isNakedImport) {
+                                write("var ");
+                                write(getGeneratedNameForNode(<ImportDeclaration>node));
+                                write(" = ");
+                            }
+                        }
+                        emitRequire(getExternalModuleName(node));
+                        if (namespaceDeclaration && isDefaultImport(node)) {
+                            // import d, * as x from "foo"
+                            write(", ");
+                            emitModuleMemberName(namespaceDeclaration);
+                            write(" = ");
+                            write(getGeneratedNameForNode(<ImportDeclaration>node));
+                        }
+                        write(";");
+                        emitEnd(node);
+                        emitExportImportAssignments(node);
+                        emitTrailingComments(node);
+                    }
+                    else {
+                        if (isExportedImport) {
+                            emitModuleMemberName(namespaceDeclaration);
+                            write(" = ");
+                            emit(namespaceDeclaration.name);
+                            write(";");
+                        }
+                        else if (namespaceDeclaration && isDefaultImport(node)) {
+                            // import d, * as x from "foo"
+                            write("var ");
+                            emitModuleMemberName(namespaceDeclaration);
+                            write(" = ");
+                            write(getGeneratedNameForNode(<ImportDeclaration>node));
+                            write(";");
+                        }
+                        emitExportImportAssignments(node);
+                    }
+                }
+            }
+
+            function emitImportEqualsDeclaration(node: ImportEqualsDeclaration) {
+                if (isExternalModuleImportEqualsDeclaration(node)) {
+                    emitExternalImportDeclaration(node);
+                    return;
+                }
+                // preserve old compiler's behavior: emit 'var' for import declaration (even if we do not consider them referenced) when
+                // - current file is not external module
+                // - import declaration is top level and target is value imported by entity name
+                if (resolver.isReferencedAliasDeclaration(node) ||
+                    (!isCurrentFileExternalModule && resolver.isTopLevelValueImportEqualsWithEntityName(node))) {
+                    emitLeadingComments(node);
+                    emitStart(node);
+
+                    // variable declaration for import-equals declaration can be hoisted in system modules
+                    // in this case 'var' should be omitted and emit should contain only initialization
+                    const variableDeclarationIsHoisted = shouldHoistVariable(node, /*checkIfSourceFileLevelDecl*/ true);
+
+                    // is it top level export import v = a.b.c in system module?
+                    // if yes - it needs to be rewritten as exporter('v', v = a.b.c)
+                    const isExported = isSourceFileLevelDeclarationInSystemJsModule(node, /*isExported*/ true);
+
+                    if (!variableDeclarationIsHoisted) {
+                        Debug.assert(!isExported);
+
+                        if (isES6ExportedDeclaration(node)) {
+                            write("export ");
+                            write("var ");
+                        }
+                        else if (!(node.flags & NodeFlags.Export)) {
+                            write("var ");
+                        }
+                    }
+
+
+                    if (isExported) {
+                        write(`${exportFunctionForFile}("`);
+                        emitNodeWithoutSourceMap(node.name);
+                        write(`", `);
+                    }
+
+                    emitModuleMemberName(node);
+                    write(" = ");
+                    emit(node.moduleReference);
+
+                    if (isExported) {
+                        write(")");
+                    }
+
+                    write(";");
+                    emitEnd(node);
+                    emitExportImportAssignments(node);
+                    emitTrailingComments(node);
+                }
+            }
+
+            function emitExportDeclaration(node: ExportDeclaration) {
+                Debug.assert(modulekind !== ModuleKind.System);
+
+                if (modulekind !== ModuleKind.ES6) {
+                    if (node.moduleSpecifier && (!node.exportClause || resolver.isValueAliasDeclaration(node))) {
+                        emitStart(node);
+                        const generatedName = getGeneratedNameForNode(node);
+                        if (node.exportClause) {
+                            // export { x, y, ... } from "foo"
+                            if (modulekind !== ModuleKind.AMD) {
+                                write("var ");
+                                write(generatedName);
+                                write(" = ");
+                                emitRequire(getExternalModuleName(node));
+                                write(";");
+                            }
+                            for (const specifier of node.exportClause.elements) {
+                                if (resolver.isValueAliasDeclaration(specifier)) {
+                                    writeLine();
+                                    emitStart(specifier);
+                                    emitContainingModuleName(specifier);
+                                    write(".");
+                                    emitNodeWithCommentsAndWithoutSourcemap(specifier.name);
+                                    write(" = ");
+                                    write(generatedName);
+                                    write(".");
+                                    emitNodeWithCommentsAndWithoutSourcemap(specifier.propertyName || specifier.name);
+                                    write(";");
+                                    emitEnd(specifier);
+                                }
+                            }
+                        }
+                        else {
+                            // export * from "foo"
+                            if (hasExportStarsToExportValues && resolver.moduleExportsSomeValue(node.moduleSpecifier)) {
+                                writeLine();
+                                write("__export(");
+                                if (modulekind !== ModuleKind.AMD) {
+                                    emitRequire(getExternalModuleName(node));
+                                }
+                                else {
+                                    write(generatedName);
+                                }
+                                write(");");
+                            }
+                        }
+                        emitEnd(node);
+                    }
+                }
+                else {
+                    if (!node.exportClause || resolver.isValueAliasDeclaration(node)) {
+                        write("export ");
+                        if (node.exportClause) {
+                            // export { x, y, ... }
+                            write("{ ");
+                            emitExportOrImportSpecifierList(node.exportClause.elements, resolver.isValueAliasDeclaration);
+                            write(" }");
+                        }
+                        else {
+                            write("*");
+                        }
+                        if (node.moduleSpecifier) {
+                            write(" from ");
+                            emit(node.moduleSpecifier);
+                        }
+                        write(";");
+                    }
+                }
+            }
+
+            function emitExportOrImportSpecifierList(specifiers: ImportOrExportSpecifier[], shouldEmit: (node: Node) => boolean) {
+                Debug.assert(modulekind === ModuleKind.ES6);
+
+                let needsComma = false;
+                for (const specifier of specifiers) {
+                    if (shouldEmit(specifier)) {
+                        if (needsComma) {
+                            write(", ");
+                        }
+                        if (specifier.propertyName) {
+                            emit(specifier.propertyName);
+                            write(" as ");
+                        }
+                        emit(specifier.name);
+                        needsComma = true;
+                    }
+                }
+            }
+
+            function emitExportAssignment(node: ExportAssignment) {
+                if (!node.isExportEquals && resolver.isValueAliasDeclaration(node)) {
+                    if (modulekind === ModuleKind.ES6) {
+                        writeLine();
+                        emitStart(node);
+                        write("export default ");
+                        const expression = node.expression;
+                        emit(expression);
+                        if (expression.kind !== SyntaxKind.FunctionDeclaration &&
+                            expression.kind !== SyntaxKind.ClassDeclaration) {
+                            write(";");
+                        }
+                        emitEnd(node);
+                    }
+                    else {
+                        writeLine();
+                        emitStart(node);
+                        if (modulekind === ModuleKind.System) {
+                            write(`${exportFunctionForFile}("default",`);
+                            emit(node.expression);
+                            write(")");
+                        }
+                        else {
+                            emitEs6ExportDefaultCompat(node);
+                            emitContainingModuleName(node);
+                            if (languageVersion === ScriptTarget.ES3) {
+                                write("[\"default\"] = ");
+                            }
+                            else {
+                                write(".default = ");
+                            }
+                            emit(node.expression);
+                        }
+                        write(";");
+                        emitEnd(node);
+                    }
+                }
+            }
+
+            function collectExternalModuleInfo(sourceFile: SourceFile) {
+                externalImports = [];
+                exportSpecifiers = {};
+                exportEquals = undefined;
+                hasExportStarsToExportValues = false;
+                for (const node of sourceFile.statements) {
+                    switch (node.kind) {
+                        case SyntaxKind.ImportDeclaration:
+                            if (!(<ImportDeclaration>node).importClause ||
+                                resolver.isReferencedAliasDeclaration((<ImportDeclaration>node).importClause, /*checkChildren*/ true)) {
+                                // import "mod"
+                                // import x from "mod" where x is referenced
+                                // import * as x from "mod" where x is referenced
+                                // import { x, y } from "mod" where at least one import is referenced
+                                externalImports.push(<ImportDeclaration>node);
+                            }
+                            break;
+                        case SyntaxKind.ImportEqualsDeclaration:
+                            if ((<ImportEqualsDeclaration>node).moduleReference.kind === SyntaxKind.ExternalModuleReference && resolver.isReferencedAliasDeclaration(node)) {
+                                // import x = require("mod") where x is referenced
+                                externalImports.push(<ImportEqualsDeclaration>node);
+                            }
+                            break;
+                        case SyntaxKind.ExportDeclaration:
+                            if ((<ExportDeclaration>node).moduleSpecifier) {
+                                if (!(<ExportDeclaration>node).exportClause) {
+                                    // export * from "mod"
+                                    if (resolver.moduleExportsSomeValue((<ExportDeclaration>node).moduleSpecifier)) {
+                                        externalImports.push(<ExportDeclaration>node);
+                                        hasExportStarsToExportValues = true;
+                                    }
+                                }
+                                else if (resolver.isValueAliasDeclaration(node)) {
+                                    // export { x, y } from "mod" where at least one export is a value symbol
+                                    externalImports.push(<ExportDeclaration>node);
+                                }
+                            }
+                            else {
+                                // export { x, y }
+                                for (const specifier of (<ExportDeclaration>node).exportClause.elements) {
+                                    const name = (specifier.propertyName || specifier.name).text;
+                                    (exportSpecifiers[name] || (exportSpecifiers[name] = [])).push(specifier);
+                                }
+                            }
+                            break;
+                        case SyntaxKind.ExportAssignment:
+                            if ((<ExportAssignment>node).isExportEquals && !exportEquals) {
+                                // export = x
+                                exportEquals = <ExportAssignment>node;
+                            }
+                            break;
+                    }
+                }
+            }
+
+            function emitExportStarHelper() {
+                if (hasExportStarsToExportValues) {
+                    writeLine();
+                    write("function __export(m) {");
+                    increaseIndent();
+                    writeLine();
+                    write("for (var p in m) if (!exports.hasOwnProperty(p)) exports[p] = m[p];");
+                    decreaseIndent();
+                    writeLine();
+                    write("}");
+                }
+            }
+
+            function getLocalNameForExternalImport(node: ImportDeclaration | ExportDeclaration | ImportEqualsDeclaration): string {
+                const namespaceDeclaration = getNamespaceDeclarationNode(node);
+                if (namespaceDeclaration && !isDefaultImport(node)) {
+                    return getTextOfNodeFromSourceText(currentText, namespaceDeclaration.name);
+                }
+                if (node.kind === SyntaxKind.ImportDeclaration && (<ImportDeclaration>node).importClause) {
+                    return getGeneratedNameForNode(node);
+                }
+                if (node.kind === SyntaxKind.ExportDeclaration && (<ExportDeclaration>node).moduleSpecifier) {
+                    return getGeneratedNameForNode(node);
+                }
+            }
+
+            function getExternalModuleNameText(importNode: ImportDeclaration | ExportDeclaration | ImportEqualsDeclaration, emitRelativePathAsModuleName: boolean): string {
+                if (emitRelativePathAsModuleName) {
+                    const name = getExternalModuleNameFromDeclaration(host, resolver, importNode);
+                    if (name) {
+                        return `"${name}"`;
+                    }
+                }
+                const moduleName = getExternalModuleName(importNode);
+                if (moduleName.kind === SyntaxKind.StringLiteral) {
+                    return tryRenameExternalModule(<LiteralExpression>moduleName) || getLiteralText(<LiteralExpression>moduleName);
+                }
+
+                return undefined;
+            }
+
+            function emitVariableDeclarationsForImports(): void {
+                if (externalImports.length === 0) {
+                    return;
+                }
+
+                writeLine();
+                let started = false;
+                for (const importNode of externalImports) {
+                    // do not create variable declaration for exports and imports that lack import clause
+                    const skipNode =
+                        importNode.kind === SyntaxKind.ExportDeclaration ||
+                        (importNode.kind === SyntaxKind.ImportDeclaration && !(<ImportDeclaration>importNode).importClause);
+
+                    if (skipNode) {
+                        continue;
+                    }
+
+                    if (!started) {
+                        write("var ");
+                        started = true;
+                    }
+                    else {
+                        write(", ");
+                    }
+
+                    write(getLocalNameForExternalImport(importNode));
+                }
+
+                if (started) {
+                    write(";");
+                }
+            }
+
+            function emitLocalStorageForExportedNamesIfNecessary(exportedDeclarations: (Identifier | Declaration)[]): string {
+                // when resolving exports local exported entries/indirect exported entries in the module
+                // should always win over entries with similar names that were added via star exports
+                // to support this we store names of local/indirect exported entries in a set.
+                // this set is used to filter names brought by star expors.
+                if (!hasExportStarsToExportValues) {
+                    // local names set is needed only in presence of star exports
+                    return undefined;
+                }
+
+                // local names set should only be added if we have anything exported
+                if (!exportedDeclarations && isEmpty(exportSpecifiers)) {
+                    // no exported declarations (export var ...) or export specifiers (export {x})
+                    // check if we have any non star export declarations.
+                    let hasExportDeclarationWithExportClause = false;
+                    for (const externalImport of externalImports) {
+                        if (externalImport.kind === SyntaxKind.ExportDeclaration && (<ExportDeclaration>externalImport).exportClause) {
+                            hasExportDeclarationWithExportClause = true;
+                            break;
+                        }
+                    }
+
+                    if (!hasExportDeclarationWithExportClause) {
+                        // we still need to emit exportStar helper
+                        return emitExportStarFunction(/*localNames*/ undefined);
+                    }
+                }
+
+                const exportedNamesStorageRef = makeUniqueName("exportedNames");
+
+                writeLine();
+                write(`var ${exportedNamesStorageRef} = {`);
+                increaseIndent();
+
+                let started = false;
+                if (exportedDeclarations) {
+                    for (let i = 0; i < exportedDeclarations.length; i++) {
+                        // write name of exported declaration, i.e 'export var x...'
+                        writeExportedName(exportedDeclarations[i]);
+                    }
+                }
+
+                if (exportSpecifiers) {
+                    for (const n in exportSpecifiers) {
+                        for (const specifier of exportSpecifiers[n]) {
+                            // write name of export specified, i.e. 'export {x}'
+                            writeExportedName(specifier.name);
+                        }
+                    }
+                }
+
+                for (const externalImport of externalImports) {
+                    if (externalImport.kind !== SyntaxKind.ExportDeclaration) {
+                        continue;
+                    }
+
+                    const exportDecl = <ExportDeclaration>externalImport;
+                    if (!exportDecl.exportClause) {
+                        // export * from ...
+                        continue;
+                    }
+
+                    for (const element of exportDecl.exportClause.elements) {
+                        // write name of indirectly exported entry, i.e. 'export {x} from ...'
+                        writeExportedName(element.name || element.propertyName);
+                    }
+                }
+
+                decreaseIndent();
+                writeLine();
+                write("};");
+
+                return emitExportStarFunction(exportedNamesStorageRef);
+
+                function emitExportStarFunction(localNames: string): string {
+                    const exportStarFunction = makeUniqueName("exportStar");
+
+                    writeLine();
+
+                    // define an export star helper function
+                    write(`function ${exportStarFunction}(m) {`);
+                    increaseIndent();
+                    writeLine();
+                    write(`var exports = {};`);
+                    writeLine();
+                    write(`for(var n in m) {`);
+                    increaseIndent();
+                    writeLine();
+                    write(`if (n !== "default"`);
+                    if (localNames) {
+                        write(`&& !${localNames}.hasOwnProperty(n)`);
+                    }
+                    write(`) exports[n] = m[n];`);
+                    decreaseIndent();
+                    writeLine();
+                    write("}");
+                    writeLine();
+                    write(`${exportFunctionForFile}(exports);`);
+                    decreaseIndent();
+                    writeLine();
+                    write("}");
+
+                    return exportStarFunction;
+                }
+
+                function writeExportedName(node: Identifier | Declaration): void {
+                    // do not record default exports
+                    // they are local to module and never overwritten (explicitly skipped) by star export
+                    if (node.kind !== SyntaxKind.Identifier && node.flags & NodeFlags.Default) {
+                        return;
+                    }
+
+                    if (started) {
+                        write(",");
+                    }
+                    else {
+                        started = true;
+                    }
+
+                    writeLine();
+                    write("'");
+                    if (node.kind === SyntaxKind.Identifier) {
+                        emitNodeWithCommentsAndWithoutSourcemap(node);
+                    }
+                    else {
+                        emitDeclarationName(<Declaration>node);
+                    }
+
+                    write("': true");
+                }
+            }
+
+            function processTopLevelVariableAndFunctionDeclarations(node: SourceFile): (Identifier | Declaration)[] {
+                // per ES6 spec:
+                // 15.2.1.16.4 ModuleDeclarationInstantiation() Concrete Method
+                // - var declarations are initialized to undefined - 14.a.ii
+                // - function/generator declarations are instantiated - 16.a.iv
+                // this means that after module is instantiated but before its evaluation
+                // exported functions are already accessible at import sites
+                // in theory we should hoist only exported functions and its dependencies
+                // in practice to simplify things we'll hoist all source level functions and variable declaration
+                // including variables declarations for module and class declarations
+                let hoistedVars: (Identifier | ClassDeclaration | ModuleDeclaration | EnumDeclaration)[];
+                let hoistedFunctionDeclarations: FunctionDeclaration[];
+                let exportedDeclarations: (Identifier | Declaration)[];
+
+                visit(node);
+
+                if (hoistedVars) {
+                    writeLine();
+                    write("var ");
+                    const seen: Map<string> = {};
+                    for (let i = 0; i < hoistedVars.length; i++) {
+                        const local = hoistedVars[i];
+                        const name = local.kind === SyntaxKind.Identifier
+                            ? <Identifier>local
+                            : <Identifier>(<ClassDeclaration | ModuleDeclaration | EnumDeclaration>local).name;
+
+                        if (name) {
+                            // do not emit duplicate entries (in case of declaration merging) in the list of hoisted variables
+                            const text = unescapeIdentifier(name.text);
+                            if (hasProperty(seen, text)) {
+                                continue;
+                            }
+                            else {
+                                seen[text] = text;
+                            }
+                        }
+
+                        if (i !== 0) {
+                            write(", ");
+                        }
+
+                        if (local.kind === SyntaxKind.ClassDeclaration || local.kind === SyntaxKind.ModuleDeclaration || local.kind === SyntaxKind.EnumDeclaration) {
+                            emitDeclarationName(<ClassDeclaration | ModuleDeclaration | EnumDeclaration>local);
+                        }
+                        else {
+                            emit(local);
+                        }
+
+                        const flags = getCombinedNodeFlags(local.kind === SyntaxKind.Identifier ? local.parent : local);
+                        if (flags & NodeFlags.Export) {
+                            if (!exportedDeclarations) {
+                                exportedDeclarations = [];
+                            }
+                            exportedDeclarations.push(local);
+                        }
+                    }
+                    write(";");
+                }
+
+                if (hoistedFunctionDeclarations) {
+                    for (const f of hoistedFunctionDeclarations) {
+                        writeLine();
+                        emit(f);
+
+                        if (f.flags & NodeFlags.Export) {
+                            if (!exportedDeclarations) {
+                                exportedDeclarations = [];
+                            }
+                            exportedDeclarations.push(f);
+                        }
+                    }
+                }
+
+                return exportedDeclarations;
+
+                function visit(node: Node): void {
+                    if (node.flags & NodeFlags.Ambient) {
+                        return;
+                    }
+
+                    if (node.kind === SyntaxKind.FunctionDeclaration) {
+                        if (!hoistedFunctionDeclarations) {
+                            hoistedFunctionDeclarations = [];
+                        }
+
+                        hoistedFunctionDeclarations.push(<FunctionDeclaration>node);
+                        return;
+                    }
+
+                    if (node.kind === SyntaxKind.ClassDeclaration) {
+                        if (!hoistedVars) {
+                            hoistedVars = [];
+                        }
+
+                        hoistedVars.push(<ClassDeclaration>node);
+                        return;
+                    }
+
+                    if (node.kind === SyntaxKind.EnumDeclaration) {
+                        if (shouldEmitEnumDeclaration(<EnumDeclaration>node)) {
+                            if (!hoistedVars) {
+                                hoistedVars = [];
+                            }
+
+                            hoistedVars.push(<ModuleDeclaration>node);
+                        }
+
+                        return;
+                    }
+
+                    if (node.kind === SyntaxKind.ModuleDeclaration) {
+                        if (shouldEmitModuleDeclaration(<ModuleDeclaration>node)) {
+                            if (!hoistedVars) {
+                                hoistedVars = [];
+                            }
+
+                            hoistedVars.push(<ModuleDeclaration>node);
+                        }
+                        return;
+                    }
+
+                    if (node.kind === SyntaxKind.VariableDeclaration || node.kind === SyntaxKind.BindingElement) {
+                        if (shouldHoistVariable(<VariableDeclaration | BindingElement>node, /*checkIfSourceFileLevelDecl*/ false)) {
+                            const name = (<VariableDeclaration | BindingElement>node).name;
+                            if (name.kind === SyntaxKind.Identifier) {
+                                if (!hoistedVars) {
+                                    hoistedVars = [];
+                                }
+
+                                hoistedVars.push(<Identifier>name);
+                            }
+                            else {
+                                forEachChild(name, visit);
+                            }
+                        }
+                        return;
+                    }
+
+                    if (isInternalModuleImportEqualsDeclaration(node) && resolver.isValueAliasDeclaration(node)) {
+                        if (!hoistedVars) {
+                            hoistedVars = [];
+                        }
+
+                        hoistedVars.push(node.name);
+                        return;
+                    }
+
+                    if (isBindingPattern(node)) {
+                        forEach((<BindingPattern>node).elements, visit);
+                        return;
+                    }
+
+                    if (!isDeclaration(node)) {
+                        forEachChild(node, visit);
+                    }
+                }
+            }
+
+            function shouldHoistVariable(node: VariableDeclaration | VariableDeclarationList | BindingElement, checkIfSourceFileLevelDecl: boolean): boolean {
+                if (checkIfSourceFileLevelDecl && !shouldHoistDeclarationInSystemJsModule(node)) {
+                    return false;
+                }
+                // hoist variable if
+                // - it is not block scoped
+                // - it is top level block scoped
+                // if block scoped variables are nested in some another block then
+                // no other functions can use them except ones that are defined at least in the same block
+                return (getCombinedNodeFlags(node) & NodeFlags.BlockScoped) === 0 ||
+                    getEnclosingBlockScopeContainer(node).kind === SyntaxKind.SourceFile;
+            }
+
+            function isCurrentFileSystemExternalModule() {
+                return modulekind === ModuleKind.System && isCurrentFileExternalModule;
+            }
+
+            function emitSystemModuleBody(node: SourceFile, dependencyGroups: DependencyGroup[], startIndex: number): void {
+                // shape of the body in system modules:
+                // function (exports) {
+                //     <list of local aliases for imports>
+                //     <hoisted function declarations>
+                //     <hoisted variable declarations>
+                //     return {
+                //         setters: [
+                //             <list of setter function for imports>
+                //         ],
+                //         execute: function() {
+                //             <module statements>
+                //         }
+                //     }
+                //     <temp declarations>
+                // }
+                // I.e:
+                // import {x} from 'file1'
+                // var y = 1;
+                // export function foo() { return y + x(); }
+                // console.log(y);
+                // will be transformed to
+                // function(exports) {
+                //     var file1; // local alias
+                //     var y;
+                //     function foo() { return y + file1.x(); }
+                //     exports("foo", foo);
+                //     return {
+                //         setters: [
+                //             function(v) { file1 = v }
+                //         ],
+                //         execute(): function() {
+                //             y = 1;
+                //             console.log(y);
+                //         }
+                //     };
+                // }
+                emitVariableDeclarationsForImports();
+                writeLine();
+                const exportedDeclarations = processTopLevelVariableAndFunctionDeclarations(node);
+                const exportStarFunction = emitLocalStorageForExportedNamesIfNecessary(exportedDeclarations);
+                writeLine();
+                write("return {");
+                increaseIndent();
+                writeLine();
+                emitSetters(exportStarFunction, dependencyGroups);
+                writeLine();
+                emitExecute(node, startIndex);
+                decreaseIndent();
+                writeLine();
+                write("}"); // return
+                emitTempDeclarations(/*newLine*/ true);
+            }
+
+            function emitSetters(exportStarFunction: string, dependencyGroups: DependencyGroup[]) {
+                write("setters:[");
+
+                for (let i = 0; i < dependencyGroups.length; i++) {
+                    if (i !== 0) {
+                        write(",");
+                    }
+
+                    writeLine();
+                    increaseIndent();
+
+                    const group = dependencyGroups[i];
+
+                    // derive a unique name for parameter from the first named entry in the group
+                    const parameterName = makeUniqueName(forEach(group, getLocalNameForExternalImport) || "");
+                    write(`function (${parameterName}) {`);
+                    increaseIndent();
+
+                    for (const entry of group) {
+                        const importVariableName = getLocalNameForExternalImport(entry) || "";
+
+                        switch (entry.kind) {
+                            case SyntaxKind.ImportDeclaration:
+                                if (!(<ImportDeclaration>entry).importClause) {
+                                    // 'import "..."' case
+                                    // module is imported only for side-effects, no emit required
+                                    break;
+                                }
+                            // fall-through
+                            case SyntaxKind.ImportEqualsDeclaration:
+                                Debug.assert(importVariableName !== "");
+
+                                writeLine();
+                                // save import into the local
+                                write(`${importVariableName} = ${parameterName};`);
+                                writeLine();
+                                break;
+                            case SyntaxKind.ExportDeclaration:
+                                Debug.assert(importVariableName !== "");
+
+                                if ((<ExportDeclaration>entry).exportClause) {
+                                    // export {a, b as c} from 'foo'
+                                    // emit as:
+                                    // exports_({
+                                    //    "a": _["a"],
+                                    //    "c": _["b"]
+                                    // });
+                                    writeLine();
+                                    write(`${exportFunctionForFile}({`);
+                                    writeLine();
+                                    increaseIndent();
+                                    for (let i = 0, len = (<ExportDeclaration>entry).exportClause.elements.length; i < len; i++) {
+                                        if (i !== 0) {
+                                            write(",");
+                                            writeLine();
+                                        }
+
+                                        const e = (<ExportDeclaration>entry).exportClause.elements[i];
+                                        write(`"`);
+                                        emitNodeWithCommentsAndWithoutSourcemap(e.name);
+                                        write(`": ${parameterName}["`);
+                                        emitNodeWithCommentsAndWithoutSourcemap(e.propertyName || e.name);
+                                        write(`"]`);
+                                    }
+                                    decreaseIndent();
+                                    writeLine();
+                                    write("});");
+                                }
+                                else {
+                                    // collectExternalModuleInfo prefilters star exports to keep only ones that export values
+                                    // this means that check 'resolver.moduleExportsSomeValue' is redundant and can be omitted here
+                                    writeLine();
+                                    // export * from 'foo'
+                                    // emit as:
+                                    // exportStar(_foo);
+                                    write(`${exportStarFunction}(${parameterName});`);
+                                }
+
+                                writeLine();
+                                break;
+                        }
+
+                    }
+
+                    decreaseIndent();
+
+                    write("}");
+                    decreaseIndent();
+                }
+                write("],");
+            }
+
+            function emitExecute(node: SourceFile, startIndex: number) {
+                write("execute: function() {");
+                increaseIndent();
+                writeLine();
+                for (let i = startIndex; i < node.statements.length; i++) {
+                    const statement = node.statements[i];
+                    switch (statement.kind) {
+                        // - function declarations are not emitted because they were already hoisted
+                        // - import declarations are not emitted since they are already handled in setters
+                        // - export declarations with module specifiers are not emitted since they were already written in setters
+                        // - export declarations without module specifiers are emitted preserving the order
+                        case SyntaxKind.FunctionDeclaration:
+                        case SyntaxKind.ImportDeclaration:
+                            continue;
+                        case SyntaxKind.ExportDeclaration:
+                            if (!(<ExportDeclaration>statement).moduleSpecifier) {
+                                for (const element of (<ExportDeclaration>statement).exportClause.elements) {
+                                    // write call to exporter function for every export specifier in exports list
+                                    emitExportSpecifierInSystemModule(element);
+                                }
+                            }
+                            continue;
+                        case SyntaxKind.ImportEqualsDeclaration:
+                            if (!isInternalModuleImportEqualsDeclaration(statement)) {
+                                // - import equals declarations that import external modules are not emitted
+                                continue;
+                            }
+                            // fall-though for import declarations that import internal modules
+                        default:
+                            writeLine();
+                            emit(statement);
+                    }
+                }
+                decreaseIndent();
+                writeLine();
+                write("}"); // execute
+            }
+
+            function writeModuleName(node: SourceFile, emitRelativePathAsModuleName?: boolean): void {
+                let moduleName = node.moduleName;
+                if (moduleName || (emitRelativePathAsModuleName && (moduleName = getResolvedExternalModuleName(host, node)))) {
+                    write(`"${moduleName}", `);
+                }
+            }
+
+            function emitSystemModule(node: SourceFile,  emitRelativePathAsModuleName?: boolean): void {
+                collectExternalModuleInfo(node);
+                // System modules has the following shape
+                // System.register(['dep-1', ... 'dep-n'], function(exports) {/* module body function */})
+                // 'exports' here is a function 'exports<T>(name: string, value: T): T' that is used to publish exported values.
+                // 'exports' returns its 'value' argument so in most cases expressions
+                // that mutate exported values can be rewritten as:
+                // expr -> exports('name', expr).
+                // The only exception in this rule is postfix unary operators,
+                // see comment to 'emitPostfixUnaryExpression' for more details
+                Debug.assert(!exportFunctionForFile);
+                // make sure that  name of 'exports' function does not conflict with existing identifiers
+                exportFunctionForFile = makeUniqueName("exports");
+                writeLine();
+                write("System.register(");
+                writeModuleName(node, emitRelativePathAsModuleName);
+                write("[");
+
+                const groupIndices: Map<number> = {};
+                const dependencyGroups: DependencyGroup[] = [];
+
+                for (let i = 0; i < externalImports.length; i++) {
+                    const text = getExternalModuleNameText(externalImports[i], emitRelativePathAsModuleName);
+                    if (hasProperty(groupIndices, text)) {
+                        // deduplicate/group entries in dependency list by the dependency name
+                        const groupIndex = groupIndices[text];
+                        dependencyGroups[groupIndex].push(externalImports[i]);
+                        continue;
+                    }
+                    else {
+                        groupIndices[text] = dependencyGroups.length;
+                        dependencyGroups.push([externalImports[i]]);
+                    }
+
+                    if (i !== 0) {
+                        write(", ");
+                    }
+
+                    write(text);
+                }
+                write(`], function(${exportFunctionForFile}) {`);
+                writeLine();
+                increaseIndent();
+                const startIndex = emitDirectivePrologues(node.statements, /*startWithNewLine*/ true, /*ensureUseStrict*/ true);
+                emitEmitHelpers(node);
+                emitCaptureThisForNodeIfNecessary(node);
+                emitSystemModuleBody(node, dependencyGroups, startIndex);
+                decreaseIndent();
+                writeLine();
+                write("});");
+            }
+
+            interface AMDDependencyNames {
+                aliasedModuleNames: string[];
+                unaliasedModuleNames: string[];
+                importAliasNames: string[];
+            }
+
+            function getAMDDependencyNames(node: SourceFile, includeNonAmdDependencies: boolean, emitRelativePathAsModuleName?: boolean): AMDDependencyNames {
+                // names of modules with corresponding parameter in the factory function
+                const aliasedModuleNames: string[] = [];
+                // names of modules with no corresponding parameters in factory function
+                const unaliasedModuleNames: string[] = [];
+                const importAliasNames: string[] = [];     // names of the parameters in the factory function; these
+                // parameters need to match the indexes of the corresponding
+                // module names in aliasedModuleNames.
+
+                // Fill in amd-dependency tags
+                for (const amdDependency of node.amdDependencies) {
+                    if (amdDependency.name) {
+                        aliasedModuleNames.push("\"" + amdDependency.path + "\"");
+                        importAliasNames.push(amdDependency.name);
+                    }
+                    else {
+                        unaliasedModuleNames.push("\"" + amdDependency.path + "\"");
+                    }
+                }
+
+                for (const importNode of externalImports) {
+                    // Find the name of the external module
+                    const externalModuleName = getExternalModuleNameText(importNode, emitRelativePathAsModuleName);
+
+                    // Find the name of the module alias, if there is one
+                    const importAliasName = getLocalNameForExternalImport(importNode);
+                    if (includeNonAmdDependencies && importAliasName) {
+                        aliasedModuleNames.push(externalModuleName);
+                        importAliasNames.push(importAliasName);
+                    }
+                    else {
+                        unaliasedModuleNames.push(externalModuleName);
+                    }
+                }
+
+                return { aliasedModuleNames, unaliasedModuleNames, importAliasNames };
+            }
+
+            function emitAMDDependencies(node: SourceFile, includeNonAmdDependencies: boolean, emitRelativePathAsModuleName?: boolean) {
+                // An AMD define function has the following shape:
+                //     define(id?, dependencies?, factory);
+                //
+                // This has the shape of
+                //     define(name, ["module1", "module2"], function (module1Alias) {
+                // The location of the alias in the parameter list in the factory function needs to
+                // match the position of the module name in the dependency list.
+                //
+                // To ensure this is true in cases of modules with no aliases, e.g.:
+                // `import "module"` or `<amd-dependency path= "a.css" />`
+                // we need to add modules without alias names to the end of the dependencies list
+
+                const dependencyNames = getAMDDependencyNames(node, includeNonAmdDependencies, emitRelativePathAsModuleName);
+                emitAMDDependencyList(dependencyNames);
+                write(", ");
+                emitAMDFactoryHeader(dependencyNames);
+            }
+
+            function emitAMDDependencyList({ aliasedModuleNames, unaliasedModuleNames }: AMDDependencyNames) {
+                write("[\"require\", \"exports\"");
+                if (aliasedModuleNames.length) {
+                    write(", ");
+                    write(aliasedModuleNames.join(", "));
+                }
+                if (unaliasedModuleNames.length) {
+                    write(", ");
+                    write(unaliasedModuleNames.join(", "));
+                }
+                write("]");
+            }
+
+            function emitAMDFactoryHeader({ importAliasNames }: AMDDependencyNames) {
+                write("function (require, exports");
+                if (importAliasNames.length) {
+                    write(", ");
+                    write(importAliasNames.join(", "));
+                }
+                write(") {");
+            }
+
+            function emitAMDModule(node: SourceFile, emitRelativePathAsModuleName?: boolean) {
+                emitEmitHelpers(node);
+                collectExternalModuleInfo(node);
+
+                writeLine();
+                write("define(");
+                writeModuleName(node, emitRelativePathAsModuleName);
+                emitAMDDependencies(node, /*includeNonAmdDependencies*/ true, emitRelativePathAsModuleName);
+                increaseIndent();
+                const startIndex = emitDirectivePrologues(node.statements, /*startWithNewLine*/ true, /*ensureUseStrict*/ true);
+                emitExportStarHelper();
+                emitCaptureThisForNodeIfNecessary(node);
+                emitLinesStartingAt(node.statements, startIndex);
+                emitTempDeclarations(/*newLine*/ true);
+                emitExportEquals(/*emitAsReturn*/ true);
+                decreaseIndent();
+                writeLine();
+                write("});");
+            }
+
+            function emitCommonJSModule(node: SourceFile) {
+                const startIndex = emitDirectivePrologues(node.statements, /*startWithNewLine*/ false, /*ensureUseStrict*/ true);
+                emitEmitHelpers(node);
+                collectExternalModuleInfo(node);
+                emitExportStarHelper();
+                emitCaptureThisForNodeIfNecessary(node);
+                emitLinesStartingAt(node.statements, startIndex);
+                emitTempDeclarations(/*newLine*/ true);
+                emitExportEquals(/*emitAsReturn*/ false);
+            }
+
+            function emitUMDModule(node: SourceFile) {
+                emitEmitHelpers(node);
+                collectExternalModuleInfo(node);
+
+                const dependencyNames = getAMDDependencyNames(node, /*includeNonAmdDependencies*/ false);
+
+                // Module is detected first to support Browserify users that load into a browser with an AMD loader
+                writeLines(`(function (factory) {
+    if (typeof module === 'object' && typeof module.exports === 'object') {
+        var v = factory(require, exports); if (v !== undefined) module.exports = v;
+    }
+    else if (typeof define === 'function' && define.amd) {
+        define(`);
+                emitAMDDependencyList(dependencyNames);
+                write(", factory);");
+                writeLines(`    }
+})(`);
+                emitAMDFactoryHeader(dependencyNames);
+                increaseIndent();
+                const startIndex = emitDirectivePrologues(node.statements, /*startWithNewLine*/ true, /*ensureUseStrict*/ true);
+                emitExportStarHelper();
+                emitCaptureThisForNodeIfNecessary(node);
+                emitLinesStartingAt(node.statements, startIndex);
+                emitTempDeclarations(/*newLine*/ true);
+                emitExportEquals(/*emitAsReturn*/ true);
+                decreaseIndent();
+                writeLine();
+                write("});");
+            }
+
+            function emitES6Module(node: SourceFile) {
+                externalImports = undefined;
+                exportSpecifiers = undefined;
+                exportEquals = undefined;
+                hasExportStarsToExportValues = false;
+                const startIndex = emitDirectivePrologues(node.statements, /*startWithNewLine*/ false);
+                emitEmitHelpers(node);
+                emitCaptureThisForNodeIfNecessary(node);
+                emitLinesStartingAt(node.statements, startIndex);
+                emitTempDeclarations(/*newLine*/ true);
+                // Emit exportDefault if it exists will happen as part
+                // or normal statement emit.
+            }
+
+            function emitExportEquals(emitAsReturn: boolean) {
+                if (exportEquals && resolver.isValueAliasDeclaration(exportEquals)) {
+                    writeLine();
+                    emitStart(exportEquals);
+                    write(emitAsReturn ? "return " : "module.exports = ");
+                    emit((<ExportAssignment>exportEquals).expression);
+                    write(";");
+                    emitEnd(exportEquals);
+                }
+            }
+
+            function emitJsxElement(node: JsxElement | JsxSelfClosingElement) {
+                switch (compilerOptions.jsx) {
+                    case JsxEmit.React:
+                        jsxEmitReact(node);
+                        break;
+                    case JsxEmit.Preserve:
+                    // Fall back to preserve if None was specified (we'll error earlier)
+                    default:
+                        jsxEmitPreserve(node);
+                        break;
+                }
+            }
+
+            function trimReactWhitespaceAndApplyEntities(node: JsxText): string {
+                let result: string = undefined;
+                const text = getTextOfNode(node, /*includeTrivia*/ true);
+                let firstNonWhitespace = 0;
+                let lastNonWhitespace = -1;
+
+                // JSX trims whitespace at the end and beginning of lines, except that the
+                // start/end of a tag is considered a start/end of a line only if that line is
+                // on the same line as the closing tag. See examples in tests/cases/conformance/jsx/tsxReactEmitWhitespace.tsx
+                for (let i = 0; i < text.length; i++) {
+                    const c = text.charCodeAt(i);
+                    if (isLineBreak(c)) {
+                        if (firstNonWhitespace !== -1 && (lastNonWhitespace - firstNonWhitespace + 1 > 0)) {
+                            const part = text.substr(firstNonWhitespace, lastNonWhitespace - firstNonWhitespace + 1);
+                            result = (result ? result + "\" + ' ' + \"" : "") + escapeString(part);
+                        }
+                        firstNonWhitespace = -1;
+                    }
+                    else if (!isWhiteSpace(c)) {
+                        lastNonWhitespace = i;
+                        if (firstNonWhitespace === -1) {
+                            firstNonWhitespace = i;
+                        }
+                    }
+                }
+
+                if (firstNonWhitespace !== -1) {
+                    const part = text.substr(firstNonWhitespace);
+                    result = (result ? result + "\" + ' ' + \"" : "") + escapeString(part);
+                }
+
+                if (result) {
+                    // Replace entities like &nbsp;
+                    result = result.replace(/&(\w+);/g, function(s: any, m: string) {
+                        if (entities[m] !== undefined) {
+                            const ch = String.fromCharCode(entities[m]);
+                            // &quot; needs to be escaped
+                            return ch === "\"" ? "\\\"" : ch;
+                        }
+                        else {
+                            return s;
+                        }
+                    });
+                }
+
+                return result;
+            }
+
+            function getTextToEmit(node: JsxText) {
+                switch (compilerOptions.jsx) {
+                    case JsxEmit.React:
+                        let text = trimReactWhitespaceAndApplyEntities(node);
+                        if (text === undefined || text.length === 0) {
+                            return undefined;
+                        }
+                        else {
+                            return text;
+                        }
+                    case JsxEmit.Preserve:
+                    default:
+                        return getTextOfNode(node, /*includeTrivia*/ true);
+                }
+            }
+
+            function emitJsxText(node: JsxText) {
+                switch (compilerOptions.jsx) {
+                    case JsxEmit.React:
+                        write("\"");
+                        write(trimReactWhitespaceAndApplyEntities(node));
+                        write("\"");
+                        break;
+
+                    case JsxEmit.Preserve:
+                    default: // Emit JSX-preserve as default when no --jsx flag is specified
+                        writer.writeLiteral(getTextOfNode(node, /*includeTrivia*/ true));
+                        break;
+                }
+            }
+
+            function emitJsxExpression(node: JsxExpression) {
+                if (node.expression) {
+                    switch (compilerOptions.jsx) {
+                        case JsxEmit.Preserve:
+                        default:
+                            write("{");
+                            emit(node.expression);
+                            write("}");
+                            break;
+                        case JsxEmit.React:
+                            emit(node.expression);
+                            break;
+                    }
+                }
+            }
+
+            function isUseStrictPrologue(node: ExpressionStatement): boolean {
+                return !!(node.expression as StringLiteral).text.match(/use strict/);
+            }
+
+            function ensureUseStrictPrologue(startWithNewLine: boolean, writeUseStrict: boolean) {
+                if (writeUseStrict) {
+                    if (startWithNewLine) {
+                        writeLine();
+                    }
+                    write("\"use strict\";");
+                }
+            }
+
+            function emitDirectivePrologues(statements: Node[], startWithNewLine: boolean, ensureUseStrict?: boolean): number {
+                let foundUseStrict = false;
+                for (let i = 0; i < statements.length; i++) {
+                    if (isPrologueDirective(statements[i])) {
+                        if (isUseStrictPrologue(statements[i] as ExpressionStatement)) {
+                            foundUseStrict = true;
+                        }
+                        if (startWithNewLine || i > 0) {
+                            writeLine();
+                        }
+                        emit(statements[i]);
+                    }
+                    else {
+                        ensureUseStrictPrologue(startWithNewLine || i > 0, !foundUseStrict && ensureUseStrict);
+                        // return index of the first non prologue directive
+                        return i;
+                    }
+                }
+                ensureUseStrictPrologue(startWithNewLine, !foundUseStrict && ensureUseStrict);
+                return statements.length;
+            }
+
+            function writeLines(text: string): void {
+                const lines = text.split(/\r\n|\r|\n/g);
+                for (let i = 0; i < lines.length; i++) {
+                    const line = lines[i];
+                    if (line.length) {
+                        writeLine();
+                        write(line);
+                    }
+                }
+            }
+
+            function emitEmitHelpers(node: SourceFile): void {
+                // Only emit helpers if the user did not say otherwise.
+                if (!compilerOptions.noEmitHelpers) {
+                    // Only Emit __extends function when target ES5.
+                    // For target ES6 and above, we can emit classDeclaration as is.
+                    if ((languageVersion < ScriptTarget.ES6) && (!extendsEmitted && node.flags & NodeFlags.HasClassExtends)) {
+                        writeLines(extendsHelper);
+                        extendsEmitted = true;
+                    }
+
+                    if (!decorateEmitted && node.flags & NodeFlags.HasDecorators) {
+                        writeLines(decorateHelper);
+                        if (compilerOptions.emitDecoratorMetadata) {
+                            writeLines(metadataHelper);
+                        }
+                        decorateEmitted = true;
+                    }
+
+                    if (!paramEmitted && node.flags & NodeFlags.HasParamDecorators) {
+                        writeLines(paramHelper);
+                        paramEmitted = true;
+                    }
+
+                    if (!awaiterEmitted && node.flags & NodeFlags.HasAsyncFunctions) {
+                        writeLines(awaiterHelper);
+                        awaiterEmitted = true;
+                    }
+                }
+            }
+
+            function emitSourceFileNode(node: SourceFile) {
+                // Start new file on new line
+                writeLine();
+                emitShebang();
+                emitDetachedCommentsAndUpdateCommentsInfo(node);
+
+                if (isExternalModule(node) || compilerOptions.isolatedModules) {
+                    if (isOwnFileEmit || (!isExternalModule(node) && compilerOptions.isolatedModules)) {
+                        const emitModule = moduleEmitDelegates[modulekind] || moduleEmitDelegates[ModuleKind.CommonJS];
+                        emitModule(node);
+                    }
+                    else {
+                        bundleEmitDelegates[modulekind](node, /*emitRelativePathAsModuleName*/true);
+                    }
+                }
+                else {
+                    // emit prologue directives prior to __extends
+                    const startIndex = emitDirectivePrologues(node.statements, /*startWithNewLine*/ false);
+                    externalImports = undefined;
+                    exportSpecifiers = undefined;
+                    exportEquals = undefined;
+                    hasExportStarsToExportValues = false;
+                    emitEmitHelpers(node);
+                    emitCaptureThisForNodeIfNecessary(node);
+                    emitLinesStartingAt(node.statements, startIndex);
+                    emitTempDeclarations(/*newLine*/ true);
+                }
+
+                emitLeadingComments(node.endOfFileToken);
+            }
+
+            function emit(node: Node): void {
+                emitNodeConsideringCommentsOption(node, emitNodeWithSourceMap);
+            }
+
+            function emitNodeWithCommentsAndWithoutSourcemap(node: Node): void {
+                emitNodeConsideringCommentsOption(node, emitNodeWithoutSourceMap);
+            }
+
+            function emitNodeConsideringCommentsOption(node: Node, emitNodeConsideringSourcemap: (node: Node) => void): void {
+                if (node) {
+                    if (node.flags & NodeFlags.Ambient) {
+                        return emitCommentsOnNotEmittedNode(node);
+                    }
+
+                    if (isSpecializedCommentHandling(node)) {
+                        // This is the node that will handle its own comments and sourcemap
+                        return emitNodeWithoutSourceMap(node);
+                    }
+
+                    const emitComments = shouldEmitLeadingAndTrailingComments(node);
+                    if (emitComments) {
+                        emitLeadingComments(node);
+                    }
+
+                    emitNodeConsideringSourcemap(node);
+
+                    if (emitComments) {
+                        emitTrailingComments(node);
+                    }
+                }
+            }
+
+            function emitNodeWithSourceMap(node: Node): void {
+                if (node) {
+                    emitStart(node);
+                    emitNodeWithoutSourceMap(node);
+                    emitEnd(node);
+                }
+            }
+
+            function emitNodeWithoutSourceMap(node: Node): void {
+                if (node) {
+                    emitJavaScriptWorker(node);
+                }
+            }
+
+            function changeSourceMapEmit(writer: SourceMapWriter) {
+                sourceMap = writer;
+                emitStart = writer.emitStart;
+                emitEnd = writer.emitEnd;
+                emitPos = writer.emitPos;
+                setSourceFile = writer.setSourceFile;
+            }
+
+            function withTemporaryNoSourceMap(callback: () => void) {
+                const prevSourceMap = sourceMap;
+                setSourceMapWriterEmit(getNullSourceMapWriter());
+                callback();
+                setSourceMapWriterEmit(prevSourceMap);
+            }
+
+            function isSpecializedCommentHandling(node: Node): boolean {
+                switch (node.kind) {
+                    // All of these entities are emitted in a specialized fashion.  As such, we allow
+                    // the specialized methods for each to handle the comments on the nodes.
+                    case SyntaxKind.InterfaceDeclaration:
+                    case SyntaxKind.FunctionDeclaration:
+                    case SyntaxKind.ImportDeclaration:
+                    case SyntaxKind.ImportEqualsDeclaration:
+                    case SyntaxKind.TypeAliasDeclaration:
+                    case SyntaxKind.ExportAssignment:
+                        return true;
+                }
+            }
+
+            function shouldEmitLeadingAndTrailingComments(node: Node) {
+                switch (node.kind) {
+                    case SyntaxKind.VariableStatement:
+                        return shouldEmitLeadingAndTrailingCommentsForVariableStatement(<VariableStatement>node);
+
+                    case SyntaxKind.ModuleDeclaration:
+                        // Only emit the leading/trailing comments for a module if we're actually
+                        // emitting the module as well.
+                        return shouldEmitModuleDeclaration(<ModuleDeclaration>node);
+
+                    case SyntaxKind.EnumDeclaration:
+                        // Only emit the leading/trailing comments for an enum if we're actually
+                        // emitting the module as well.
+                        return shouldEmitEnumDeclaration(<EnumDeclaration>node);
+                }
+
+                // If the node is emitted in specialized fashion, dont emit comments as this node will handle
+                // emitting comments when emitting itself
+                Debug.assert(!isSpecializedCommentHandling(node));
+
+                // If this is the expression body of an arrow function that we're down-leveling,
+                // then we don't want to emit comments when we emit the body.  It will have already
+                // been taken care of when we emitted the 'return' statement for the function
+                // expression body.
+                if (node.kind !== SyntaxKind.Block &&
+                    node.parent &&
+                    node.parent.kind === SyntaxKind.ArrowFunction &&
+                    (<ArrowFunction>node.parent).body === node &&
+                    compilerOptions.target <= ScriptTarget.ES5) {
+
+                    return false;
+                }
+
+                // Emit comments for everything else.
+                return true;
+            }
+
+            function emitJavaScriptWorker(node: Node) {
+                // Check if the node can be emitted regardless of the ScriptTarget
+                switch (node.kind) {
+                    case SyntaxKind.Identifier:
+                        return emitIdentifier(<Identifier>node);
+                    case SyntaxKind.Parameter:
+                        return emitParameter(<ParameterDeclaration>node);
+                    case SyntaxKind.MethodDeclaration:
+                    case SyntaxKind.MethodSignature:
+                        return emitMethod(<MethodDeclaration>node);
+                    case SyntaxKind.GetAccessor:
+                    case SyntaxKind.SetAccessor:
+                        return emitAccessor(<AccessorDeclaration>node);
+                    case SyntaxKind.ThisKeyword:
+                        return emitThis(node);
+                    case SyntaxKind.SuperKeyword:
+                        return emitSuper(node);
+                    case SyntaxKind.NullKeyword:
+                        return write("null");
+                    case SyntaxKind.TrueKeyword:
+                        return write("true");
+                    case SyntaxKind.FalseKeyword:
+                        return write("false");
+                    case SyntaxKind.NumericLiteral:
+                    case SyntaxKind.StringLiteral:
+                    case SyntaxKind.RegularExpressionLiteral:
+                    case SyntaxKind.NoSubstitutionTemplateLiteral:
+                    case SyntaxKind.TemplateHead:
+                    case SyntaxKind.TemplateMiddle:
+                    case SyntaxKind.TemplateTail:
+                        return emitLiteral(<LiteralExpression>node);
+                    case SyntaxKind.TemplateExpression:
+                        return emitTemplateExpression(<TemplateExpression>node);
+                    case SyntaxKind.TemplateSpan:
+                        return emitTemplateSpan(<TemplateSpan>node);
+                    case SyntaxKind.JsxElement:
+                    case SyntaxKind.JsxSelfClosingElement:
+                        return emitJsxElement(<JsxElement | JsxSelfClosingElement>node);
+                    case SyntaxKind.JsxText:
+                        return emitJsxText(<JsxText>node);
+                    case SyntaxKind.JsxExpression:
+                        return emitJsxExpression(<JsxExpression>node);
+                    case SyntaxKind.QualifiedName:
+                        return emitQualifiedName(<QualifiedName>node);
+                    case SyntaxKind.ObjectBindingPattern:
+                        return emitObjectBindingPattern(<BindingPattern>node);
+                    case SyntaxKind.ArrayBindingPattern:
+                        return emitArrayBindingPattern(<BindingPattern>node);
+                    case SyntaxKind.BindingElement:
+                        return emitBindingElement(<BindingElement>node);
+                    case SyntaxKind.ArrayLiteralExpression:
+                        return emitArrayLiteral(<ArrayLiteralExpression>node);
+                    case SyntaxKind.ObjectLiteralExpression:
+                        return emitObjectLiteral(<ObjectLiteralExpression>node);
+                    case SyntaxKind.PropertyAssignment:
+                        return emitPropertyAssignment(<PropertyDeclaration>node);
+                    case SyntaxKind.ShorthandPropertyAssignment:
+                        return emitShorthandPropertyAssignment(<ShorthandPropertyAssignment>node);
+                    case SyntaxKind.ComputedPropertyName:
+                        return emitComputedPropertyName(<ComputedPropertyName>node);
+                    case SyntaxKind.PropertyAccessExpression:
+                        return emitPropertyAccess(<PropertyAccessExpression>node);
+                    case SyntaxKind.ElementAccessExpression:
+                        return emitIndexedAccess(<ElementAccessExpression>node);
+                    case SyntaxKind.CallExpression:
+                        return emitCallExpression(<CallExpression>node);
+                    case SyntaxKind.NewExpression:
+                        return emitNewExpression(<NewExpression>node);
+                    case SyntaxKind.TaggedTemplateExpression:
+                        return emitTaggedTemplateExpression(<TaggedTemplateExpression>node);
+                    case SyntaxKind.TypeAssertionExpression:
+                        return emit((<TypeAssertion>node).expression);
+                    case SyntaxKind.AsExpression:
+                        return emit((<AsExpression>node).expression);
+                    case SyntaxKind.ParenthesizedExpression:
+                        return emitParenExpression(<ParenthesizedExpression>node);
+                    case SyntaxKind.FunctionDeclaration:
+                    case SyntaxKind.FunctionExpression:
+                    case SyntaxKind.ArrowFunction:
+                        return emitFunctionDeclaration(<FunctionLikeDeclaration>node);
+                    case SyntaxKind.DeleteExpression:
+                        return emitDeleteExpression(<DeleteExpression>node);
+                    case SyntaxKind.TypeOfExpression:
+                        return emitTypeOfExpression(<TypeOfExpression>node);
+                    case SyntaxKind.VoidExpression:
+                        return emitVoidExpression(<VoidExpression>node);
+                    case SyntaxKind.AwaitExpression:
+                        return emitAwaitExpression(<AwaitExpression>node);
+                    case SyntaxKind.PrefixUnaryExpression:
+                        return emitPrefixUnaryExpression(<PrefixUnaryExpression>node);
+                    case SyntaxKind.PostfixUnaryExpression:
+                        return emitPostfixUnaryExpression(<PostfixUnaryExpression>node);
+                    case SyntaxKind.BinaryExpression:
+                        return emitBinaryExpression(<BinaryExpression>node);
+                    case SyntaxKind.ConditionalExpression:
+                        return emitConditionalExpression(<ConditionalExpression>node);
+                    case SyntaxKind.SpreadElementExpression:
+                        return emitSpreadElementExpression(<SpreadElementExpression>node);
+                    case SyntaxKind.YieldExpression:
+                        return emitYieldExpression(<YieldExpression>node);
+                    case SyntaxKind.OmittedExpression:
+                        return;
+                    case SyntaxKind.Block:
+                    case SyntaxKind.ModuleBlock:
+                        return emitBlock(<Block>node);
+                    case SyntaxKind.VariableStatement:
+                        return emitVariableStatement(<VariableStatement>node);
+                    case SyntaxKind.EmptyStatement:
+                        return write(";");
+                    case SyntaxKind.ExpressionStatement:
+                        return emitExpressionStatement(<ExpressionStatement>node);
+                    case SyntaxKind.IfStatement:
+                        return emitIfStatement(<IfStatement>node);
+                    case SyntaxKind.DoStatement:
+                        return emitDoStatement(<DoStatement>node);
+                    case SyntaxKind.WhileStatement:
+                        return emitWhileStatement(<WhileStatement>node);
+                    case SyntaxKind.ForStatement:
+                        return emitForStatement(<ForStatement>node);
+                    case SyntaxKind.ForOfStatement:
+                    case SyntaxKind.ForInStatement:
+                        return emitForInOrForOfStatement(<ForInStatement>node);
+                    case SyntaxKind.ContinueStatement:
+                    case SyntaxKind.BreakStatement:
+                        return emitBreakOrContinueStatement(<BreakOrContinueStatement>node);
+                    case SyntaxKind.ReturnStatement:
+                        return emitReturnStatement(<ReturnStatement>node);
+                    case SyntaxKind.WithStatement:
+                        return emitWithStatement(<WithStatement>node);
+                    case SyntaxKind.SwitchStatement:
+                        return emitSwitchStatement(<SwitchStatement>node);
+                    case SyntaxKind.CaseClause:
+                    case SyntaxKind.DefaultClause:
+                        return emitCaseOrDefaultClause(<CaseOrDefaultClause>node);
+                    case SyntaxKind.LabeledStatement:
+                        return emitLabeledStatement(<LabeledStatement>node);
+                    case SyntaxKind.ThrowStatement:
+                        return emitThrowStatement(<ThrowStatement>node);
+                    case SyntaxKind.TryStatement:
+                        return emitTryStatement(<TryStatement>node);
+                    case SyntaxKind.CatchClause:
+                        return emitCatchClause(<CatchClause>node);
+                    case SyntaxKind.DebuggerStatement:
+                        return emitDebuggerStatement(node);
+                    case SyntaxKind.VariableDeclaration:
+                        return emitVariableDeclaration(<VariableDeclaration>node);
+                    case SyntaxKind.ClassExpression:
+                        return emitClassExpression(<ClassExpression>node);
+                    case SyntaxKind.ClassDeclaration:
+                        return emitClassDeclaration(<ClassDeclaration>node);
+                    case SyntaxKind.InterfaceDeclaration:
+                        return emitInterfaceDeclaration(<InterfaceDeclaration>node);
+                    case SyntaxKind.EnumDeclaration:
+                        return emitEnumDeclaration(<EnumDeclaration>node);
+                    case SyntaxKind.EnumMember:
+                        return emitEnumMember(<EnumMember>node);
+                    case SyntaxKind.ModuleDeclaration:
+                        return emitModuleDeclaration(<ModuleDeclaration>node);
+                    case SyntaxKind.ImportDeclaration:
+                        return emitImportDeclaration(<ImportDeclaration>node);
+                    case SyntaxKind.ImportEqualsDeclaration:
+                        return emitImportEqualsDeclaration(<ImportEqualsDeclaration>node);
+                    case SyntaxKind.ExportDeclaration:
+                        return emitExportDeclaration(<ExportDeclaration>node);
+                    case SyntaxKind.ExportAssignment:
+                        return emitExportAssignment(<ExportAssignment>node);
+                    case SyntaxKind.SourceFile:
+                        return emitSourceFileNode(<SourceFile>node);
+                }
+            }
+
+            function hasDetachedComments(pos: number) {
+                return detachedCommentsInfo !== undefined && lastOrUndefined(detachedCommentsInfo).nodePos === pos;
+            }
+
+            function getLeadingCommentsWithoutDetachedComments() {
+                // get the leading comments from detachedPos
+                const leadingComments = getLeadingCommentRanges(currentText,
+                    lastOrUndefined(detachedCommentsInfo).detachedCommentEndPos);
+                if (detachedCommentsInfo.length - 1) {
+                    detachedCommentsInfo.pop();
+                }
+                else {
+                    detachedCommentsInfo = undefined;
+                }
+
+                return leadingComments;
+            }
+
+            /**
+             * Determine if the given comment is a triple-slash
+             *
+             * @return true if the comment is a triple-slash comment else false
+             **/
+            function isTripleSlashComment(comment: CommentRange) {
+                // Verify this is /// comment, but do the regexp match only when we first can find /// in the comment text
+                // so that we don't end up computing comment string and doing match for all // comments
+                if (currentText.charCodeAt(comment.pos + 1) === CharacterCodes.slash &&
+                    comment.pos + 2 < comment.end &&
+                    currentText.charCodeAt(comment.pos + 2) === CharacterCodes.slash) {
+                    const textSubStr = currentText.substring(comment.pos, comment.end);
+                    return textSubStr.match(fullTripleSlashReferencePathRegEx) ||
+                        textSubStr.match(fullTripleSlashAMDReferencePathRegEx) ?
+                        true : false;
+                }
+                return false;
+            }
+
+            function getLeadingCommentsToEmit(node: Node) {
+                // Emit the leading comments only if the parent's pos doesn't match because parent should take care of emitting these comments
+                if (node.parent) {
+                    if (node.parent.kind === SyntaxKind.SourceFile || node.pos !== node.parent.pos) {
+                        if (hasDetachedComments(node.pos)) {
+                            // get comments without detached comments
+                            return getLeadingCommentsWithoutDetachedComments();
+                        }
+                        else {
+                            // get the leading comments from the node
+                            return getLeadingCommentRangesOfNodeFromText(node, currentText);
+                        }
+                    }
+                }
+            }
+
+            function getTrailingCommentsToEmit(node: Node) {
+                // Emit the trailing comments only if the parent's pos doesn't match because parent should take care of emitting these comments
+                if (node.parent) {
+                    if (node.parent.kind === SyntaxKind.SourceFile || node.end !== node.parent.end) {
+                        return getTrailingCommentRanges(currentText, node.end);
+                    }
+                }
+            }
+
+            /**
+             * Emit comments associated with node that will not be emitted into JS file
+             */
+            function emitCommentsOnNotEmittedNode(node: Node) {
+                emitLeadingCommentsWorker(node, /*isEmittedNode*/ false);
+            }
+
+            function emitLeadingComments(node: Node) {
+                return emitLeadingCommentsWorker(node, /*isEmittedNode*/ true);
+            }
+
+            function emitLeadingCommentsWorker(node: Node, isEmittedNode: boolean) {
+                if (compilerOptions.removeComments) {
+                    return;
+                }
+
+                let leadingComments: CommentRange[];
+                if (isEmittedNode) {
+                    leadingComments = getLeadingCommentsToEmit(node);
+                }
+                else {
+                    // If the node will not be emitted in JS, remove all the comments(normal, pinned and ///) associated with the node,
+                    // unless it is a triple slash comment at the top of the file.
+                    // For Example:
+                    //      /// <reference-path ...>
+                    //      declare var x;
+                    //      /// <reference-path ...>
+                    //      interface F {}
+                    //  The first /// will NOT be removed while the second one will be removed eventhough both node will not be emitted
+                    if (node.pos === 0) {
+                        leadingComments = filter(getLeadingCommentsToEmit(node), isTripleSlashComment);
+                    }
+                }
+
+                emitNewLineBeforeLeadingComments(currentLineMap, writer, node, leadingComments);
+
+                // Leading comments are emitted at /*leading comment1 */space/*leading comment*/space
+                emitComments(currentText, currentLineMap, writer, leadingComments, /*trailingSeparator*/ true, newLine, writeComment);
+            }
+
+            function emitTrailingComments(node: Node) {
+                if (compilerOptions.removeComments) {
+                    return;
+                }
+
+                // Emit the trailing comments only if the parent's end doesn't match
+                const trailingComments = getTrailingCommentsToEmit(node);
+
+                // trailing comments are emitted at space/*trailing comment1 */space/*trailing comment*/
+                emitComments(currentText, currentLineMap, writer, trailingComments, /*trailingSeparator*/ false, newLine, writeComment);
+            }
+
+            /**
+             * Emit trailing comments at the position. The term trailing comment is used here to describe following comment:
+             *      x, /comment1/ y
+             *        ^ => pos; the function will emit "comment1" in the emitJS
+             */
+            function emitTrailingCommentsOfPosition(pos: number) {
+                if (compilerOptions.removeComments) {
+                    return;
+                }
+
+                const trailingComments = getTrailingCommentRanges(currentText, pos);
+
+                // trailing comments are emitted at space/*trailing comment1 */space/*trailing comment*/
+                emitComments(currentText, currentLineMap, writer, trailingComments, /*trailingSeparator*/ true, newLine, writeComment);
+            }
+
+            function emitLeadingCommentsOfPositionWorker(pos: number) {
+                if (compilerOptions.removeComments) {
+                    return;
+                }
+
+                let leadingComments: CommentRange[];
+                if (hasDetachedComments(pos)) {
+                    // get comments without detached comments
+                    leadingComments = getLeadingCommentsWithoutDetachedComments();
+                }
+                else {
+                    // get the leading comments from the node
+                    leadingComments = getLeadingCommentRanges(currentText, pos);
+                }
+
+                emitNewLineBeforeLeadingComments(currentLineMap, writer, { pos: pos, end: pos }, leadingComments);
+
+                // Leading comments are emitted at /*leading comment1 */space/*leading comment*/space
+                emitComments(currentText, currentLineMap, writer, leadingComments, /*trailingSeparator*/ true, newLine, writeComment);
+            }
+
+            function emitDetachedCommentsAndUpdateCommentsInfo(node: TextRange) {
+                const currentDetachedCommentInfo = emitDetachedComments(currentText, currentLineMap, writer, writeComment, node, newLine, compilerOptions.removeComments);
+
+                if (currentDetachedCommentInfo) {
+                    if (detachedCommentsInfo) {
+                        detachedCommentsInfo.push(currentDetachedCommentInfo);
+                    }
+                    else {
+                        detachedCommentsInfo = [currentDetachedCommentInfo];
+                    }
+                }
+            }
+
+            function writeComment(text: string, lineMap: number[], writer: EmitTextWriter, comment: CommentRange, newLine: string) {
+                emitPos(comment.pos);
+                writeCommentRange(text, lineMap, writer, comment, newLine);
+                emitPos(comment.end);
+            }
+
+            function emitShebang() {
+                const shebang = getShebang(currentText);
+                if (shebang) {
+                    write(shebang);
+                    writeLine();
+                }
+            }
+        }
+
+        function emitFile({ jsFilePath, sourceMapFilePath, declarationFilePath}: { jsFilePath: string, sourceMapFilePath: string, declarationFilePath: string },
+            sourceFiles: SourceFile[], isBundledEmit: boolean) {
+            // Make sure not to write js File and source map file if any of them cannot be written
+            if (!host.isEmitBlocked(jsFilePath) && !compilerOptions.noEmit) {
+                emitJavaScript(jsFilePath, sourceMapFilePath, sourceFiles, isBundledEmit);
+            }
+            else {
+                emitSkipped = true;
+            }
+
+            if (declarationFilePath) {
+                emitSkipped = writeDeclarationFile(declarationFilePath, sourceFiles, isBundledEmit, host, resolver, emitterDiagnostics) || emitSkipped;
+            }
+        }
+    }
+}