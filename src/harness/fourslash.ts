//
// Copyright (c) Microsoft Corporation.  All rights reserved.
//
// Licensed under the Apache License, Version 2.0 (the "License");
// you may not use this file except in compliance with the License.
// You may obtain a copy of the License at
//   http://www.apache.org/licenses/LICENSE-2.0
//
// Unless required by applicable law or agreed to in writing, software
// distributed under the License is distributed on an "AS IS" BASIS,
// WITHOUT WARRANTIES OR CONDITIONS OF ANY KIND, either express or implied.
// See the License for the specific language governing permissions and
// limitations under the License.
//

/// <reference path="..\services\services.ts" />
/// <reference path="..\services\shims.ts" />
/// <reference path="harnessLanguageService.ts" />
/// <reference path="harness.ts" />
/// <reference path="fourslashRunner.ts" />

module FourSlash {
    ts.disableIncrementalParsing = false;

    // Represents a parsed source file with metadata
    export interface FourSlashFile {
        // The contents of the file (with markers, etc stripped out)
        content: string;
        fileName: string;
        version: number;
        // File-specific options (name/value pairs)
        fileOptions: { [index: string]: string; };
    }

    // Represents a set of parsed source files and options
    export interface FourSlashData {
        // Global options (name/value pairs)
        globalOptions: { [index: string]: string; };

        files: FourSlashFile[];

        // A mapping from marker names to name/position pairs
        markerPositions: { [index: string]: Marker; };

        markers: Marker[];

        ranges: Range[];
    }

    export interface TestXmlData {
        invalidReason: string;
        originalName: string;
        actions: string[];
    }

    interface MemberListData {
        result: {
            maybeInaccurate: boolean;
            isMemberCompletion: boolean;
            entries: {
                name: string;
                type: string;
                kind: string;
                kindModifiers: string;
            }[];
        };
    }

    export interface Marker {
        fileName: string;
        position: number;
        data?: any;
    }

    interface MarkerMap {
        [index: string]: Marker;
    }

    export interface Range {
        fileName: string;
        start: number;
        end: number;
        marker?: Marker;
    }

    interface ILocationInformation {
        position: number;
        sourcePosition: number;
        sourceLine: number;
        sourceColumn: number;
    }

    interface IRangeLocationInformation extends ILocationInformation {
        marker?: Marker;
    }

    export interface TextSpan {
        start: number;
        end: number;
    }

    let entityMap: ts.Map<string> = {
        "&": "&amp;",
        "\"": "&quot;",
        "'": "&#39;",
        "/": "&#47;",
        "<": "&lt;",
        ">": "&gt;"
    };

    export function escapeXmlAttributeValue(s: string) {
        return s.replace(/[&<>"'\/]/g, ch => entityMap[ch]);
    }

    // Name of testcase metadata including ts.CompilerOptions properties that will be used by globalOptions
    // To add additional option, add property into the testOptMetadataNames, refer the property in either globalMetadataNames or fileMetadataNames
    // Add cases into convertGlobalOptionsToCompilationsSettings function for the compiler to acknowledge such option from meta data
    let metadataOptionNames = {
        baselineFile: "BaselineFile",
        declaration: "declaration",
        emitThisFile: "emitThisFile",  // This flag is used for testing getEmitOutput feature. It allows test-cases to indicate what file to be output in multiple files project
        fileName: "Filename",
        mapRoot: "mapRoot",
        module: "module",
        out: "out",
        outFile: "outFile",
        outDir: "outDir",
        sourceMap: "sourceMap",
        sourceRoot: "sourceRoot",
        allowNonTsExtensions: "allowNonTsExtensions",
        resolveReference: "ResolveReference",  // This flag is used to specify entry file for resolve file references. The flag is only allow once per test file
        jsx: "jsx",
    };

    // List of allowed metadata names
    let fileMetadataNames = [metadataOptionNames.fileName, metadataOptionNames.emitThisFile, metadataOptionNames.resolveReference];
    let globalMetadataNames = [metadataOptionNames.allowNonTsExtensions, metadataOptionNames.baselineFile, metadataOptionNames.declaration,
<<<<<<< HEAD
        metadataOptionNames.mapRoot, metadataOptionNames.module, metadataOptionNames.out, metadataOptionNames.outFile,
        metadataOptionNames.outDir, metadataOptionNames.sourceMap, metadataOptionNames.sourceRoot];
=======
        metadataOptionNames.mapRoot, metadataOptionNames.module, metadataOptionNames.out,
        metadataOptionNames.outDir, metadataOptionNames.sourceMap, metadataOptionNames.sourceRoot, metadataOptionNames.jsx];
>>>>>>> 425ad026

    function convertGlobalOptionsToCompilerOptions(globalOptions: { [idx: string]: string }): ts.CompilerOptions {
        let settings: ts.CompilerOptions = { target: ts.ScriptTarget.ES5 };
        // Convert all property in globalOptions into ts.CompilationSettings
        for (let prop in globalOptions) {
            if (globalOptions.hasOwnProperty(prop)) {
                switch (prop) {
                    case metadataOptionNames.allowNonTsExtensions:
                        settings.allowNonTsExtensions = globalOptions[prop] === "true";
                        break;
                    case metadataOptionNames.declaration:
                        settings.declaration = globalOptions[prop] === "true";
                        break;
                    case metadataOptionNames.mapRoot:
                        settings.mapRoot = globalOptions[prop];
                        break;
                    case metadataOptionNames.module:
                        // create appropriate external module target for CompilationSettings
                        switch (globalOptions[prop]) {
                            case "AMD":
                                settings.module = ts.ModuleKind.AMD;
                                break;
                            case "CommonJS":
                                settings.module = ts.ModuleKind.CommonJS;
                                break;
                            default:
                                ts.Debug.assert(globalOptions[prop] === undefined || globalOptions[prop] === "None");
                                settings.module = ts.ModuleKind.None;
                                break;
                        }
                        break;
                    case metadataOptionNames.out:
                        settings.out = globalOptions[prop];
                        break;
                    case metadataOptionNames.outFile:
                        settings.outFile = globalOptions[prop];
                        break;
                    case metadataOptionNames.outDir:
                        settings.outDir = globalOptions[prop];
                        break;
                    case metadataOptionNames.sourceMap:
                        settings.sourceMap = globalOptions[prop] === "true";
                        break;
                    case metadataOptionNames.sourceRoot:
                        settings.sourceRoot = globalOptions[prop];
                        break;
                    case metadataOptionNames.jsx:
                        switch (globalOptions[prop].toLowerCase()) {
                            case "react":
                                settings.jsx = ts.JsxEmit.React;
                                break;
                            case "preserve":
                                settings.jsx = ts.JsxEmit.Preserve;
                                break;
                            default:
                                ts.Debug.assert(globalOptions[prop] === undefined || globalOptions[prop] === "None");
                                settings.jsx = ts.JsxEmit.None;
                                break;
                        }
                        break;
                }
            }
        }
        return settings;
    }

    export let currentTestState: TestState = null;
    function assertionMessage(msg: string) {
        return "\nMarker: " + currentTestState.lastKnownMarker + "\nChecking: " + msg + "\n\n";
    }

    export class TestCancellationToken implements ts.HostCancellationToken {
        // 0 - cancelled
        // >0 - not cancelled
        // <0 - not cancelled and value denotes number of isCancellationRequested after which token become cancelled
        private static NotCanceled: number = -1;
        private numberOfCallsBeforeCancellation: number = TestCancellationToken.NotCanceled;

        public isCancellationRequested(): boolean {
            if (this.numberOfCallsBeforeCancellation < 0) {
                return false;
            }

            if (this.numberOfCallsBeforeCancellation > 0) {
                this.numberOfCallsBeforeCancellation--;
                return false;
            }

            return true;
        }

        public setCancelled(numberOfCalls: number = 0): void {
            ts.Debug.assert(numberOfCalls >= 0);
            this.numberOfCallsBeforeCancellation = numberOfCalls;
        }

        public resetCancelled(): void {
            this.numberOfCallsBeforeCancellation = TestCancellationToken.NotCanceled;
        }
    }

    export function verifyOperationIsCancelled(f: () => void) {
        try {
            f();
        }
        catch (e) {
            if (e instanceof ts.OperationCanceledException) {
                return;
            }
        }

        throw new Error("Operation should be cancelled");
    }

    // This function creates IScriptSnapshot object for testing getPreProcessedFileInfo
    // Return object may lack some functionalities for other purposes.
    function createScriptSnapShot(sourceText: string): ts.IScriptSnapshot {
        return {
            getText: (start: number, end: number) => {
                return sourceText.substr(start, end - start);
            },
            getLength: () => {
                return sourceText.length;
            },
            getChangeRange: (oldSnapshot: ts.IScriptSnapshot) => {
                return <ts.TextChangeRange>undefined;
            }
        };
    }

    export class TestState {
        // Language service instance
        private languageServiceAdapterHost: Harness.LanguageService.LanguageServiceAdapterHost;
        private languageService: ts.LanguageService;
        private cancellationToken: TestCancellationToken;

        // The current caret position in the active file
        public currentCaretPosition = 0;
        public lastKnownMarker: string = "";

        // The file that's currently 'opened'
        public activeFile: FourSlashFile = null;

        // Whether or not we should format on keystrokes
        public enableFormatting = true;

        public formatCodeOptions: ts.FormatCodeOptions;

        private scenarioActions: string[] = [];
        private taoInvalidReason: string = null;

        private inputFiles: ts.Map<string> = {};  // Map between inputFile's fileName and its content for easily looking up when resolving references

        // Add input file which has matched file name with the given reference-file path.
        // This is necessary when resolveReference flag is specified
        private addMatchedInputFile(referenceFilePath: string) {
            let inputFile = this.inputFiles[referenceFilePath];
            if (inputFile && !Harness.isLibraryFile(referenceFilePath)) {
                this.languageServiceAdapterHost.addScript(referenceFilePath, inputFile);
            }
        }

        private getLanguageServiceAdapter(testType: FourSlashTestType, cancellationToken: TestCancellationToken, compilationOptions: ts.CompilerOptions): Harness.LanguageService.LanguageServiceAdapter {
            switch (testType) {
                case FourSlashTestType.Native:
                    return new Harness.LanguageService.NativeLanugageServiceAdapter(cancellationToken, compilationOptions);
                case FourSlashTestType.Shims:
                    return new Harness.LanguageService.ShimLanugageServiceAdapter(/*preprocessToResolve*/ false, cancellationToken, compilationOptions);
                case FourSlashTestType.ShimsWithPreprocess:
                    return new Harness.LanguageService.ShimLanugageServiceAdapter(/*preprocessToResolve*/ true, cancellationToken, compilationOptions);
                case FourSlashTestType.Server:
                    return new Harness.LanguageService.ServerLanugageServiceAdapter(cancellationToken, compilationOptions);
                default:
                    throw new Error("Unknown FourSlash test type: ");
            }
        }

        constructor(private basePath: string, private testType: FourSlashTestType, public testData: FourSlashData) {
            // Create a new Services Adapter
            this.cancellationToken = new TestCancellationToken();
            let compilationOptions = convertGlobalOptionsToCompilerOptions(this.testData.globalOptions);
            let languageServiceAdapter = this.getLanguageServiceAdapter(testType, this.cancellationToken, compilationOptions);
            this.languageServiceAdapterHost = languageServiceAdapter.getHost();
            this.languageService = languageServiceAdapter.getLanguageService();

            // Initialize the language service with all the scripts
            let startResolveFileRef: FourSlashFile;

            ts.forEach(testData.files, file => {
                // Create map between fileName and its content for easily looking up when resolveReference flag is specified
                this.inputFiles[file.fileName] = file.content;
                if (!startResolveFileRef && file.fileOptions[metadataOptionNames.resolveReference] === "true") {
                    startResolveFileRef = file;
                } else if (startResolveFileRef) {
                    // If entry point for resolving file references is already specified, report duplication error
                    throw new Error("There exists a Fourslash file which has resolveReference flag specified; remove duplicated resolveReference flag");
                }
            });

            if (startResolveFileRef) {
                // Add the entry-point file itself into the languageServiceShimHost
                this.languageServiceAdapterHost.addScript(startResolveFileRef.fileName, startResolveFileRef.content);

                let resolvedResult = languageServiceAdapter.getPreProcessedFileInfo(startResolveFileRef.fileName, startResolveFileRef.content);
                let referencedFiles: ts.FileReference[] = resolvedResult.referencedFiles;
                let importedFiles: ts.FileReference[] = resolvedResult.importedFiles;

                // Add triple reference files into language-service host
                ts.forEach(referencedFiles, referenceFile => {
                    // Fourslash insert tests/cases/fourslash into inputFile.unitName so we will properly append the same base directory to refFile path
                    let referenceFilePath = this.basePath + "/" + referenceFile.fileName;
                    this.addMatchedInputFile(referenceFilePath);
                });

                // Add import files into language-service host
                ts.forEach(importedFiles, importedFile => {
                    // Fourslash insert tests/cases/fourslash into inputFile.unitName and import statement doesn't require ".ts"
                    // so convert them before making appropriate comparison
                    let importedFilePath = this.basePath + "/" + importedFile.fileName + ".ts";
                    this.addMatchedInputFile(importedFilePath);
                });

                // Check if no-default-lib flag is false and if so add default library
                if (!resolvedResult.isLibFile) {
                    this.languageServiceAdapterHost.addScript(Harness.Compiler.defaultLibFileName, Harness.Compiler.defaultLibSourceFile.text);
                }
            }
            else {
                // resolveReference file-option is not specified then do not resolve any files and include all inputFiles
                ts.forEachKey(this.inputFiles, fileName => {
                    if (!Harness.isLibraryFile(fileName)) {
                        this.languageServiceAdapterHost.addScript(fileName, this.inputFiles[fileName]);
                    }
                });
                this.languageServiceAdapterHost.addScript(Harness.Compiler.defaultLibFileName, Harness.Compiler.defaultLibSourceFile.text);
            }

            this.formatCodeOptions = {
                IndentSize: 4,
                TabSize: 4,
                NewLineCharacter: ts.sys.newLine,
                ConvertTabsToSpaces: true,
                InsertSpaceAfterCommaDelimiter: true,
                InsertSpaceAfterSemicolonInForStatements: true,
                InsertSpaceBeforeAndAfterBinaryOperators: true,
                InsertSpaceAfterKeywordsInControlFlowStatements: true,
                InsertSpaceAfterFunctionKeywordForAnonymousFunctions: false,
                InsertSpaceAfterOpeningAndBeforeClosingNonemptyParenthesis: false,
                InsertSpaceAfterOpeningAndBeforeClosingNonemptyBrackets: false,
                PlaceOpenBraceOnNewLineForFunctions: false,
                PlaceOpenBraceOnNewLineForControlBlocks: false,
            };

            this.testData.files.forEach(file => {
                let fileName = file.fileName.replace(Harness.IO.directoryName(file.fileName), "").substr(1);
                let fileNameWithoutExtension = fileName.substr(0, fileName.lastIndexOf("."));
                this.scenarioActions.push("<CreateFileOnDisk FileId=\"" + fileName + "\" FileNameWithoutExtension=\"" + fileNameWithoutExtension + "\" FileExtension=\".ts\"><![CDATA[" + file.content + "]]></CreateFileOnDisk>");
            });

            // Open the first file by default
            this.openFile(0);
        }

        private getFileContent(fileName: string): string {
            let script = this.languageServiceAdapterHost.getScriptInfo(fileName);
            return script.content;
        }

        // Entry points from fourslash.ts
        public goToMarker(name = "") {
            let marker = this.getMarkerByName(name);
            if (this.activeFile.fileName !== marker.fileName) {
                this.openFile(marker.fileName);
            }

            let content = this.getFileContent(marker.fileName);
            if (marker.position === -1 || marker.position > content.length) {
                throw new Error(`Marker "${name}" has been invalidated by unrecoverable edits to the file.`);
            }
            this.lastKnownMarker = name;
            this.goToPosition(marker.position);
        }

        public goToPosition(pos: number) {
            this.currentCaretPosition = pos;

            let lineStarts = ts.computeLineStarts(this.getFileContent(this.activeFile.fileName));
            let lineCharPos = ts.computeLineAndCharacterOfPosition(lineStarts, pos);
            this.scenarioActions.push(`<MoveCaretToLineAndChar LineNumber=${ lineCharPos.line + 1 } CharNumber=${ lineCharPos.character + 1 } />`);
        }

        public moveCaretRight(count = 1) {
            this.currentCaretPosition += count;
            this.currentCaretPosition = Math.min(this.currentCaretPosition, this.getFileContent(this.activeFile.fileName).length);
            if (count > 0) {
                this.scenarioActions.push(`<MoveCaretRight NumberOfChars="${count}" />`);
            } else {
                this.scenarioActions.push(`<MoveCaretLeft NumberOfChars="${-count}" />`);
            }
        }

        // Opens a file given its 0-based index or fileName
        public openFile(index: number): void;
        public openFile(name: string): void;
        public openFile(indexOrName: any) {
            let fileToOpen: FourSlashFile = this.findFile(indexOrName);
            fileToOpen.fileName = ts.normalizeSlashes(fileToOpen.fileName);
            this.activeFile = fileToOpen;
            let fileName = fileToOpen.fileName.replace(Harness.IO.directoryName(fileToOpen.fileName), "").substr(1);
            this.scenarioActions.push(`<OpenFile FileName="" SrcFileId="${fileName}" FileId="${fileName}" />`);

            // Let the host know that this file is now open
            this.languageServiceAdapterHost.openFile(fileToOpen.fileName);
        }

        public verifyErrorExistsBetweenMarkers(startMarkerName: string, endMarkerName: string, negative: boolean) {
            let startMarker = this.getMarkerByName(startMarkerName);
            let endMarker = this.getMarkerByName(endMarkerName);
            let predicate = function (errorMinChar: number, errorLimChar: number, startPos: number, endPos: number) {
                return ((errorMinChar === startPos) && (errorLimChar === endPos)) ? true : false;
            };

            let exists = this.anyErrorInRange(predicate, startMarker, endMarker);

            this.taoInvalidReason = "verifyErrorExistsBetweenMarkers NYI";

            if (exists !== negative) {
                this.printErrorLog(negative, this.getAllDiagnostics());
                throw new Error("Failure between markers: " + startMarkerName + ", " + endMarkerName);
            }
        }

        private raiseError(message: string) {
            message = this.messageAtLastKnownMarker(message);
            throw new Error(message);
        }

        private messageAtLastKnownMarker(message: string) {
            return "Marker: " + currentTestState.lastKnownMarker + "\n" + message;
        }

        private getDiagnostics(fileName: string): ts.Diagnostic[] {
            let syntacticErrors = this.languageService.getSyntacticDiagnostics(fileName);
            let semanticErrors = this.languageService.getSemanticDiagnostics(fileName);

            let diagnostics: ts.Diagnostic[] = [];
            diagnostics.push.apply(diagnostics, syntacticErrors);
            diagnostics.push.apply(diagnostics, semanticErrors);

            return diagnostics;
        }

        private getAllDiagnostics(): ts.Diagnostic[] {
            let diagnostics: ts.Diagnostic[] = [];

            let fileNames = this.languageServiceAdapterHost.getFilenames();
            for (let i = 0, n = fileNames.length; i < n; i++) {
                diagnostics.push.apply(this.getDiagnostics(fileNames[i]));
            }

            return diagnostics;
        }

        public verifyErrorExistsAfterMarker(markerName: string, negative: boolean, after: boolean) {
            let marker: Marker = this.getMarkerByName(markerName);
            let predicate: (errorMinChar: number, errorLimChar: number, startPos: number, endPos: number) => boolean;

            if (after) {
                predicate = function (errorMinChar: number, errorLimChar: number, startPos: number, endPos: number) {
                    return ((errorMinChar >= startPos) && (errorLimChar >= startPos)) ? true : false;
                };
            } else {
                predicate = function (errorMinChar: number, errorLimChar: number, startPos: number, endPos: number) {
                    return ((errorMinChar <= startPos) && (errorLimChar <= startPos)) ? true : false;
                };
            }

            this.taoInvalidReason = "verifyErrorExistsAfterMarker NYI";

            let exists = this.anyErrorInRange(predicate, marker);
            let diagnostics = this.getAllDiagnostics();

            if (exists !== negative) {
                this.printErrorLog(negative, diagnostics);
                throw new Error("Failure at marker: " + markerName);
            }
        }

        private anyErrorInRange(predicate: (errorMinChar: number, errorLimChar: number, startPos: number, endPos: number) => boolean, startMarker: Marker, endMarker?: Marker) {

            let errors = this.getDiagnostics(startMarker.fileName);
            let exists = false;

            let startPos = startMarker.position;
            let endPos: number = undefined;
            if (endMarker !== undefined) {
                endPos = endMarker.position;
            }

            errors.forEach(function (error: ts.Diagnostic) {
                if (predicate(error.start, error.start + error.length, startPos, endPos)) {
                    exists = true;
                }
            });

            return exists;
        }

        private printErrorLog(expectErrors: boolean, errors: ts.Diagnostic[]) {
            if (expectErrors) {
                Harness.IO.log("Expected error not found.  Error list is:");
            } else {
                Harness.IO.log("Unexpected error(s) found.  Error list is:");
            }

            errors.forEach(function (error: ts.Diagnostic) {
                Harness.IO.log("  minChar: " + error.start +
                    ", limChar: " + (error.start + error.length) +
                    ", message: " + ts.flattenDiagnosticMessageText(error.messageText, ts.sys.newLine) + "\n");
            });
        }

        public verifyNumberOfErrorsInCurrentFile(expected: number) {
            let errors = this.getDiagnostics(this.activeFile.fileName);
            let actual = errors.length;

            this.scenarioActions.push(`<CheckErrorList ExpectedNumOfErrors="${expected}" />`);

            if (actual !== expected) {
                this.printErrorLog(false, errors);
                let errorMsg = "Actual number of errors (" + actual + ") does not match expected number (" + expected + ")";
                Harness.IO.log(errorMsg);
                this.raiseError(errorMsg);
            }
        }

        public verifyEval(expr: string, value: any) {
            let emit = this.languageService.getEmitOutput(this.activeFile.fileName);
            if (emit.outputFiles.length !== 1) {
                throw new Error("Expected exactly one output from emit of " + this.activeFile.fileName);
            }

            this.taoInvalidReason = "verifyEval impossible";

            let evaluation = new Function(`${emit.outputFiles[0].text};\r\nreturn (${expr});`)();
            if (evaluation !== value) {
                this.raiseError(`Expected evaluation of expression "${expr}" to equal "${value}", but got "${evaluation}"`);
            }
        }

        public verifyGetEmitOutputForCurrentFile(expected: string): void {
            let emit = this.languageService.getEmitOutput(this.activeFile.fileName);
            if (emit.outputFiles.length !== 1) {
                throw new Error("Expected exactly one output from emit of " + this.activeFile.fileName);
            }
            this.taoInvalidReason = "verifyGetEmitOutputForCurrentFile impossible";
            let actual = emit.outputFiles[0].text;
            if (actual !== expected) {
                this.raiseError(`Expected emit output to be "${expected}", but got "${actual}"`);
            }
        }

        public verifyMemberListContains(symbol: string, text?: string, documentation?: string, kind?: string) {
            this.scenarioActions.push("<ShowCompletionList />");
            this.scenarioActions.push(`<VerifyCompletionContainsItem ItemName="${symbol}"/>`);

            if (text || documentation || kind) {
                this.taoInvalidReason = "verifyMemberListContains only supports the \"symbol\" parameter";
            }

            let members = this.getMemberListAtCaret();
            if (members) {
                this.assertItemInCompletionList(members.entries, symbol, text, documentation, kind);
            }
            else {
                this.raiseError("Expected a member list, but none was provided");
            }
        }

        public verifyMemberListCount(expectedCount: number, negative: boolean) {
            if (expectedCount === 0) {
                if (negative) {
                    this.verifyMemberListIsEmpty(false);
                    return;
                } else {
                    this.scenarioActions.push("<ShowCompletionList />");
                }
            } else {
                this.scenarioActions.push("<ShowCompletionList />");
                this.scenarioActions.push(`<VerifyCompletionItemsCount Count="${expectedCount}" ${(negative ? "ExpectsFailure=\"true\" " : "")}/>`);
            }

            let members = this.getMemberListAtCaret();

            if (members) {
                let match = members.entries.length === expectedCount;

                if ((!match && !negative) || (match && negative)) {
                    this.raiseError("Member list count was " + members.entries.length + ". Expected " + expectedCount);
                }
            }
            else if (expectedCount) {
                this.raiseError("Member list count was 0. Expected " + expectedCount);
            }
        }

        public verifyMemberListDoesNotContain(symbol: string) {
            this.scenarioActions.push("<ShowCompletionList />");
            this.scenarioActions.push(`<VerifyCompletionDoesNotContainItem ItemName="${escapeXmlAttributeValue(symbol)}" />`);

            let members = this.getMemberListAtCaret();
            if (members && members.entries.filter(e => e.name === symbol).length !== 0) {
                this.raiseError(`Member list did contain ${symbol}`);
            }
        }

        public verifyCompletionListItemsCountIsGreaterThan(count: number) {
            this.taoInvalidReason = "verifyCompletionListItemsCountIsGreaterThan NYI";

            let completions = this.getCompletionListAtCaret();
            let itemsCount = completions.entries.length;

            if (itemsCount <= count) {
                this.raiseError(`Expected completion list items count to be greater than ${count}, but is actually ${itemsCount}`);
            }
        }

        public verifyMemberListIsEmpty(negative: boolean) {
            if (negative) {
                this.scenarioActions.push("<ShowCompletionList />");
            } else {
                this.scenarioActions.push("<ShowCompletionList ExpectsFailure=\"true\" />");
            }

            let members = this.getMemberListAtCaret();
            if ((!members || members.entries.length === 0) && negative) {
                this.raiseError("Member list is empty at Caret");
            } else if ((members && members.entries.length !== 0) && !negative) {

                let errorMsg = "\n" + "Member List contains: [" + members.entries[0].name;
                for (let i = 1; i < members.entries.length; i++) {
                    errorMsg += ", " + members.entries[i].name;
                }
                errorMsg += "]\n";

                this.raiseError("Member list is not empty at Caret: " + errorMsg);

            }
        }

        public verifyCompletionListIsEmpty(negative: boolean) {
            this.scenarioActions.push("<ShowCompletionList ExpectsFailure=\"true\" />");

            let completions = this.getCompletionListAtCaret();
            if ((!completions || completions.entries.length === 0) && negative) {
                this.raiseError("Completion list is empty at caret at position " + this.activeFile.fileName + " " + this.currentCaretPosition);
            }
            else if (completions && completions.entries.length !== 0 && !negative) {
                let errorMsg = "\n" + "Completion List contains: [" + completions.entries[0].name;
                for (let i = 1; i < completions.entries.length; i++) {
                    errorMsg += ", " + completions.entries[i].name;
                }
                errorMsg += "]\n";

                this.raiseError("Completion list is not empty at caret at position " + this.activeFile.fileName + " " + this.currentCaretPosition + errorMsg);
            }
        }


        public verifyCompletionListAllowsNewIdentifier(negative: boolean) {
            let completions = this.getCompletionListAtCaret();

            if ((completions && !completions.isNewIdentifierLocation) && !negative) {
                this.raiseError("Expected builder completion entry");
            } else if ((completions && completions.isNewIdentifierLocation) && negative) {
                this.raiseError("Un-expected builder completion entry");
            }
        }

        public verifyCompletionListContains(symbol: string, text?: string, documentation?: string, kind?: string) {
            let completions = this.getCompletionListAtCaret();
            if (completions) {
                this.assertItemInCompletionList(completions.entries, symbol, text, documentation, kind);
            }
            else {
                this.raiseError(`No completions at position '${ this.currentCaretPosition }' when looking for '${ symbol }'.`);
            }
        }

        /**
         * Verify that the completion list does NOT contain the given symbol.
         * The symbol is considered matched with the symbol in the list if and only if all given parameters must matched.
         * When any parameter is omitted, the parameter is ignored during comparison and assumed that the parameter with
         * that property of the symbol in the list.
         * @param symbol the name of symbol
         * @param expectedText the text associated with the symbol
         * @param expectedDocumentation the documentation text associated with the symbol
         * @param expectedKind the kind of symbol (see ScriptElementKind)
         */
        public verifyCompletionListDoesNotContain(symbol: string, expectedText?: string, expectedDocumentation?: string, expectedKind?: string) {
            let that = this;
            function filterByTextOrDocumentation(entry: ts.CompletionEntry) {
                let details = that.getCompletionEntryDetails(entry.name);
                let documentation = ts.displayPartsToString(details.documentation);
                let text = ts.displayPartsToString(details.displayParts);
                if (expectedText && expectedDocumentation) {
                    return (documentation === expectedDocumentation && text === expectedText) ? true : false;
                }
                else if (expectedText && !expectedDocumentation) {
                    return text === expectedText ? true : false;
                }
                else if (expectedDocumentation && !expectedText) {
                    return documentation === expectedDocumentation ? true : false;
                }
                // Because expectedText and expectedDocumentation are undefined, we assume that
                // users don"t care to compare them so we will treat that entry as if the entry has matching text and documentation
                // and keep it in the list of filtered entry.
                return true;
            }
            this.scenarioActions.push("<ShowCompletionList />");
            this.scenarioActions.push(`<VerifyCompletionDoesNotContainItem ItemName="${escapeXmlAttributeValue(symbol)}" />`);

            let completions = this.getCompletionListAtCaret();
            if (completions) {
                let filterCompletions = completions.entries.filter(e => e.name === symbol);
                filterCompletions = expectedKind ? filterCompletions.filter(e => e.kind === expectedKind) : filterCompletions;
                filterCompletions = filterCompletions.filter(filterByTextOrDocumentation);
                if (filterCompletions.length !== 0) {
                    // After filtered using all present criterion, if there are still symbol left in the list
                    // then these symbols must meet the criterion for Not supposed to be in the list. So we
                    // raise an error
                    let error = "Completion list did contain \'" + symbol + "\'.";
                    let details = this.getCompletionEntryDetails(filterCompletions[0].name);
                    if (expectedText) {
                        error += "Expected text: " + expectedText + " to equal: " + ts.displayPartsToString(details.displayParts) + ".";
                    }
                    if (expectedDocumentation) {
                        error += "Expected documentation: " + expectedDocumentation + " to equal: " + ts.displayPartsToString(details.documentation) + ".";
                    }
                    if (expectedKind) {
                        error += "Expected kind: " + expectedKind + " to equal: " + filterCompletions[0].kind + ".";
                    }
                    this.raiseError(error);
                }
            }
        }

        public verifyCompletionEntryDetails(entryName: string, expectedText: string, expectedDocumentation?: string, kind?: string) {
            this.taoInvalidReason = "verifyCompletionEntryDetails NYI";

            let details = this.getCompletionEntryDetails(entryName);

            assert.equal(ts.displayPartsToString(details.displayParts), expectedText, assertionMessage("completion entry details text"));

            if (expectedDocumentation !== undefined) {
                assert.equal(ts.displayPartsToString(details.documentation), expectedDocumentation, assertionMessage("completion entry documentation"));
            }

            if (kind !== undefined) {
                assert.equal(details.kind, kind, assertionMessage("completion entry kind"));
            }
        }

        public verifyReferencesAtPositionListContains(fileName: string, start: number, end: number, isWriteAccess?: boolean) {
            this.taoInvalidReason = "verifyReferencesAtPositionListContains NYI";

            let references = this.getReferencesAtCaret();

            if (!references || references.length === 0) {
                this.raiseError("verifyReferencesAtPositionListContains failed - found 0 references, expected at least one.");
            }

            for (let i = 0; i < references.length; i++) {
                let reference = references[i];
                if (reference && reference.fileName === fileName && reference.textSpan.start === start && ts.textSpanEnd(reference.textSpan) === end) {
                    if (typeof isWriteAccess !== "undefined" && reference.isWriteAccess !== isWriteAccess) {
                        this.raiseError(`verifyReferencesAtPositionListContains failed - item isWriteAccess value does not match, actual: ${reference.isWriteAccess}, expected: ${isWriteAccess}.`);
                    }
                    return;
                }
            }

            let missingItem = { fileName: fileName, start: start, end: end, isWriteAccess: isWriteAccess };
            this.raiseError(`verifyReferencesAtPositionListContains failed - could not find the item: ${JSON.stringify(missingItem)} in the returned list: (${JSON.stringify(references)})`);
        }

        public verifyReferencesCountIs(count: number, localFilesOnly: boolean = true) {
            this.taoInvalidReason = "verifyReferences NYI";

            let references = this.getReferencesAtCaret();
            let referencesCount = 0;

            if (localFilesOnly) {
                let localFiles = this.testData.files.map<string>(file => file.fileName);
                // Count only the references in local files. Filter the ones in lib and other files.
                ts.forEach(references, entry => {
                    if (localFiles.some((fileName) => fileName === entry.fileName)) {
                        ++referencesCount;
                    }
                });
            }
            else {
                referencesCount = references && references.length || 0;
            }

            if (referencesCount !== count) {
                let condition = localFilesOnly ? "excluding libs" : "including libs";
                this.raiseError("Expected references count (" + condition + ") to be " + count + ", but is actually " + referencesCount);
            }
        }

        private getMemberListAtCaret() {
            return this.languageService.getCompletionsAtPosition(this.activeFile.fileName, this.currentCaretPosition);
        }

        private getCompletionListAtCaret() {
            return this.languageService.getCompletionsAtPosition(this.activeFile.fileName, this.currentCaretPosition);
        }

        private getCompletionEntryDetails(entryName: string) {
            return this.languageService.getCompletionEntryDetails(this.activeFile.fileName, this.currentCaretPosition, entryName);
        }

        private getReferencesAtCaret() {
            return this.languageService.getReferencesAtPosition(this.activeFile.fileName, this.currentCaretPosition);
        }

        private assertionMessage(name: string, actualValue: any, expectedValue: any) {
            return "\nActual " + name + ":\n\t" + actualValue + "\nExpected value:\n\t" + expectedValue;
        }

        public getSyntacticDiagnostics(expected: string) {
            let diagnostics = this.languageService.getSyntacticDiagnostics(this.activeFile.fileName);
            this.testDiagnostics(expected, diagnostics);
        }

        public getSemanticDiagnostics(expected: string) {
            let diagnostics = this.languageService.getSemanticDiagnostics(this.activeFile.fileName);
            this.testDiagnostics(expected, diagnostics);
        }

        private testDiagnostics(expected: string, diagnostics: ts.Diagnostic[]) {
            let realized = ts.realizeDiagnostics(diagnostics, "\r\n");
            let actual = JSON.stringify(realized, null, "  ");
            assert.equal(actual, expected);
        }

        public verifyQuickInfoString(negative: boolean, expectedText?: string, expectedDocumentation?: string) {
            [expectedText, expectedDocumentation].forEach(str => {
                if (str) {
                    this.scenarioActions.push("<ShowQuickInfo />");
                    this.scenarioActions.push(`<VerifyQuickInfoTextContains IgnoreSpacing="true" Text="${escapeXmlAttributeValue(str)}" ${(negative ? "ExpectsFailure=\"true\" " : "")} />`);
                }
            });

            let actualQuickInfo = this.languageService.getQuickInfoAtPosition(this.activeFile.fileName, this.currentCaretPosition);
            let actualQuickInfoText = actualQuickInfo ? ts.displayPartsToString(actualQuickInfo.displayParts) : "";
            let actualQuickInfoDocumentation = actualQuickInfo ? ts.displayPartsToString(actualQuickInfo.documentation) : "";

            if (negative) {
                if (expectedText !== undefined) {
                    assert.notEqual(actualQuickInfoText, expectedText, this.messageAtLastKnownMarker("quick info text"));
                }
                // TODO: should be '==='?
                if (expectedDocumentation != undefined) {
                    assert.notEqual(actualQuickInfoDocumentation, expectedDocumentation, this.messageAtLastKnownMarker("quick info doc comment"));
                }
            } else {
                if (expectedText !== undefined) {
                    assert.equal(actualQuickInfoText, expectedText, this.messageAtLastKnownMarker("quick info text"));
                }
                // TODO: should be '==='?
                if (expectedDocumentation != undefined) {
                    assert.equal(actualQuickInfoDocumentation, expectedDocumentation, assertionMessage("quick info doc"));
                }
            }
        }

        public verifyQuickInfoDisplayParts(kind: string, kindModifiers: string, textSpan: { start: number; length: number; },
            displayParts: ts.SymbolDisplayPart[],
            documentation: ts.SymbolDisplayPart[]) {
            this.scenarioActions.push("<ShowQuickInfo />");
            this.scenarioActions.push(`<Verify return values of quickInfo="${JSON.stringify(displayParts)}"/>`);

            function getDisplayPartsJson(displayParts: ts.SymbolDisplayPart[]) {
                let result = "";
                ts.forEach(displayParts, part => {
                    if (result) {
                        result += ",\n    ";
                    }
                    else {
                        result = "[\n    ";
                    }
                    result += JSON.stringify(part);
                });
                if (result) {
                    result += "\n]";
                }

                return result;
            }

            let actualQuickInfo = this.languageService.getQuickInfoAtPosition(this.activeFile.fileName, this.currentCaretPosition);
            assert.equal(actualQuickInfo.kind, kind, this.messageAtLastKnownMarker("QuickInfo kind"));
            assert.equal(actualQuickInfo.kindModifiers, kindModifiers, this.messageAtLastKnownMarker("QuickInfo kindModifiers"));
            assert.equal(JSON.stringify(actualQuickInfo.textSpan), JSON.stringify(textSpan), this.messageAtLastKnownMarker("QuickInfo textSpan"));
            assert.equal(getDisplayPartsJson(actualQuickInfo.displayParts), getDisplayPartsJson(displayParts), this.messageAtLastKnownMarker("QuickInfo displayParts"));
            assert.equal(getDisplayPartsJson(actualQuickInfo.documentation), getDisplayPartsJson(documentation), this.messageAtLastKnownMarker("QuickInfo documentation"));
        }

        public verifyRenameLocations(findInStrings: boolean, findInComments: boolean) {
            let renameInfo = this.languageService.getRenameInfo(this.activeFile.fileName, this.currentCaretPosition);
            if (renameInfo.canRename) {
                let references = this.languageService.findRenameLocations(
                    this.activeFile.fileName, this.currentCaretPosition, findInStrings, findInComments);

                let ranges = this.getRanges();

                if (!references) {
                    if (ranges.length !== 0) {
                        this.raiseError(`Expected ${ranges.length} rename locations; got none.`);
                    }
                    return;
                }

                if (ranges.length !== references.length) {
                    this.raiseError("Rename location count does not match result.\n\nExpected: " + JSON.stringify(ranges) + "\n\nActual:" + JSON.stringify(references));
                }

                ranges = ranges.sort((r1, r2) => r1.start - r2.start);
                references = references.sort((r1, r2) => r1.textSpan.start - r2.textSpan.start);

                for (let i = 0, n = ranges.length; i < n; i++) {
                    let reference = references[i];
                    let range = ranges[i];

                    if (reference.textSpan.start !== range.start ||
                        ts.textSpanEnd(reference.textSpan) !== range.end) {

                        this.raiseError("Rename location results do not match.\n\nExpected: " + JSON.stringify(ranges) + "\n\nActual:" + JSON.stringify(references));
                    }
                }
            }
            else {
                this.raiseError("Expected rename to succeed, but it actually failed.");
            }
        }

        public verifyQuickInfoExists(negative: boolean) {
            this.taoInvalidReason = "verifyQuickInfoExists NYI";

            let actualQuickInfo = this.languageService.getQuickInfoAtPosition(this.activeFile.fileName, this.currentCaretPosition);
            if (negative) {
                if (actualQuickInfo) {
                    this.raiseError("verifyQuickInfoExists failed. Expected quick info NOT to exist");
                }
            }
            else {
                if (!actualQuickInfo) {
                    this.raiseError("verifyQuickInfoExists failed. Expected quick info to exist");
                }
            }
        }

        public verifyCurrentSignatureHelpIs(expected: string) {
            this.taoInvalidReason = "verifyCurrentSignatureHelpIs NYI";

            let help = this.getActiveSignatureHelpItem();
            assert.equal(
                ts.displayPartsToString(help.prefixDisplayParts) +
                help.parameters.map(p => ts.displayPartsToString(p.displayParts)).join(ts.displayPartsToString(help.separatorDisplayParts)) +
                ts.displayPartsToString(help.suffixDisplayParts), expected);
        }

        public verifyCurrentParameterIsletiable(isVariable: boolean) {
            this.taoInvalidReason = "verifyCurrentParameterIsletiable NYI";

            let signature = this.getActiveSignatureHelpItem();
            assert.isNotNull(signature);
            assert.equal(isVariable, signature.isVariadic);
        }

        public verifyCurrentParameterHelpName(name: string) {
            this.taoInvalidReason = "verifyCurrentParameterHelpName NYI";

            let activeParameter = this.getActiveParameter();
            let activeParameterName = activeParameter.name;
            assert.equal(activeParameterName, name);
        }

        public verifyCurrentParameterSpanIs(parameter: string) {
            this.taoInvalidReason = "verifyCurrentParameterSpanIs NYI";

            let activeSignature = this.getActiveSignatureHelpItem();
            let activeParameter = this.getActiveParameter();
            assert.equal(ts.displayPartsToString(activeParameter.displayParts), parameter);
        }

        public verifyCurrentParameterHelpDocComment(docComment: string) {
            this.taoInvalidReason = "verifyCurrentParameterHelpDocComment NYI";

            let activeParameter = this.getActiveParameter();
            let activeParameterDocComment = activeParameter.documentation;
            assert.equal(ts.displayPartsToString(activeParameterDocComment), docComment, assertionMessage("current parameter Help DocComment"));
        }

        public verifyCurrentSignatureHelpParameterCount(expectedCount: number) {
            this.taoInvalidReason = "verifyCurrentSignatureHelpParameterCount NYI";

            assert.equal(this.getActiveSignatureHelpItem().parameters.length, expectedCount);
        }

        public verifyCurrentSignatureHelpTypeParameterCount(expectedCount: number) {
            this.taoInvalidReason = "verifyCurrentSignatureHelpTypeParameterCount NYI";

            // assert.equal(this.getActiveSignatureHelpItem().typeParameters.length, expectedCount);
        }

        public verifyCurrentSignatureHelpDocComment(docComment: string) {
            this.taoInvalidReason = "verifyCurrentSignatureHelpDocComment NYI";

            let actualDocComment = this.getActiveSignatureHelpItem().documentation;
            assert.equal(ts.displayPartsToString(actualDocComment), docComment, assertionMessage("current signature help doc comment"));
        }

        public verifySignatureHelpCount(expected: number) {
            this.scenarioActions.push("<InvokeSignatureHelp />");
            this.scenarioActions.push(`<VerifySignatureHelpOverloadCountEquals Count="${expected}" />`);

            let help = this.languageService.getSignatureHelpItems(this.activeFile.fileName, this.currentCaretPosition);
            let actual = help && help.items ? help.items.length : 0;
            assert.equal(actual, expected);
        }

        public verifySignatureHelpArgumentCount(expected: number) {
            this.taoInvalidReason = "verifySignatureHelpArgumentCount NYI";
            let signatureHelpItems = this.languageService.getSignatureHelpItems(this.activeFile.fileName, this.currentCaretPosition);
            let actual = signatureHelpItems.argumentCount;
            assert.equal(actual, expected);
        }

        public verifySignatureHelpPresent(shouldBePresent = true) {
            this.taoInvalidReason = "verifySignatureHelpPresent NYI";

            let actual = this.languageService.getSignatureHelpItems(this.activeFile.fileName, this.currentCaretPosition);
            if (shouldBePresent) {
                if (!actual) {
                    this.raiseError("Expected signature help to be present, but it wasn't");
                }
            } else {
                if (actual) {
                    this.raiseError(`Expected no signature help, but got "${JSON.stringify(actual)}"`);
                }
            }
        }

        private validate(name: string, expected: string, actual: string) {
            if (expected && expected !== actual) {
                this.raiseError("Expected " + name + " '" + expected + "'.  Got '" + actual + "' instead.");
            }
        }

        public verifyRenameInfoSucceeded(displayName?: string, fullDisplayName?: string, kind?: string, kindModifiers?: string) {
            let renameInfo = this.languageService.getRenameInfo(this.activeFile.fileName, this.currentCaretPosition);
            if (!renameInfo.canRename) {
                this.raiseError("Rename did not succeed");
            }

            this.validate("displayName", displayName, renameInfo.displayName);
            this.validate("fullDisplayName", fullDisplayName, renameInfo.fullDisplayName);
            this.validate("kind", kind, renameInfo.kind);
            this.validate("kindModifiers", kindModifiers, renameInfo.kindModifiers);

            if (this.getRanges().length !== 1) {
                this.raiseError("Expected a single range to be selected in the test file.");
            }

            let expectedRange = this.getRanges()[0];
            if (renameInfo.triggerSpan.start !== expectedRange.start ||
                ts.textSpanEnd(renameInfo.triggerSpan) !== expectedRange.end) {
                this.raiseError("Expected triggerSpan [" + expectedRange.start + "," + expectedRange.end + ").  Got [" +
                    renameInfo.triggerSpan.start + "," + ts.textSpanEnd(renameInfo.triggerSpan) + ") instead.");
            }
        }

        public verifyRenameInfoFailed(message?: string) {
            let renameInfo = this.languageService.getRenameInfo(this.activeFile.fileName, this.currentCaretPosition);
            if (renameInfo.canRename) {
                this.raiseError("Rename was expected to fail");
            }

            this.validate("error", message, renameInfo.localizedErrorMessage);
        }

        private getActiveSignatureHelpItem() {
            let help = this.languageService.getSignatureHelpItems(this.activeFile.fileName, this.currentCaretPosition);
            let index = help.selectedItemIndex;
            return help.items[index];
        }

        private getActiveParameter(): ts.SignatureHelpParameter {
            let help = this.languageService.getSignatureHelpItems(this.activeFile.fileName, this.currentCaretPosition);
            let item = help.items[help.selectedItemIndex];
            let currentParam = help.argumentIndex;
            return item.parameters[currentParam];
        }

        private alignmentForExtraInfo = 50;

        private spanInfoToString(pos: number, spanInfo: ts.TextSpan, prefixString: string) {
            let resultString = "SpanInfo: " + JSON.stringify(spanInfo);
            if (spanInfo) {
                let spanString = this.activeFile.content.substr(spanInfo.start, spanInfo.length);
                let spanLineMap = ts.computeLineStarts(spanString);
                for (let i = 0; i < spanLineMap.length; i++) {
                    if (!i) {
                        resultString += "\n";
                    }
                    resultString += prefixString + spanString.substring(spanLineMap[i], spanLineMap[i + 1]);
                }
                resultString += "\n" + prefixString + ":=> (" + this.getLineColStringAtPosition(spanInfo.start) + ") to (" + this.getLineColStringAtPosition(ts.textSpanEnd(spanInfo)) + ")";
            }

            return resultString;
        }

        private baselineCurrentFileLocations(getSpanAtPos: (pos: number) => ts.TextSpan): string {
            let fileLineMap = ts.computeLineStarts(this.activeFile.content);
            let nextLine = 0;
            let resultString = "";
            let currentLine: string;
            let previousSpanInfo: string;
            let startColumn: number;
            let length: number;
            let prefixString = "    >";

            let pos = 0;
            let addSpanInfoString = () => {
                if (previousSpanInfo) {
                    resultString += currentLine;
                    let thisLineMarker = repeatString(startColumn, " ") + repeatString(length, "~");
                    thisLineMarker += repeatString(this.alignmentForExtraInfo - thisLineMarker.length - prefixString.length + 1, " ");
                    resultString += thisLineMarker;
                    resultString += "=> Pos: (" + (pos - length) + " to " + (pos - 1) + ") ";
                    resultString += " " + previousSpanInfo;
                    previousSpanInfo = undefined;
                }
            };

            for (; pos < this.activeFile.content.length; pos++) {
                if (pos === 0 || pos === fileLineMap[nextLine]) {
                    nextLine++;
                    addSpanInfoString();
                    if (resultString.length) {
                        resultString += "\n--------------------------------";
                    }
                    currentLine = "\n" + nextLine.toString() + repeatString(3 - nextLine.toString().length, " ") + ">" + this.activeFile.content.substring(pos, fileLineMap[nextLine]) + "\n    ";
                    startColumn = 0;
                    length = 0;
                }
                let spanInfo = this.spanInfoToString(pos, getSpanAtPos(pos), prefixString);
                if (previousSpanInfo && previousSpanInfo !== spanInfo) {
                    addSpanInfoString();
                    previousSpanInfo = spanInfo;
                    startColumn = startColumn + length;
                    length = 1;
                }
                else {
                    previousSpanInfo = spanInfo;
                    length++;
                }
            }
            addSpanInfoString();
            return resultString;

            function repeatString(count: number, char: string) {
                let result = "";
                for (let i = 0; i < count; i++) {
                    result += char;
                }
                return result;
            }
        }

        public getBreakpointStatementLocation(pos: number) {
            this.taoInvalidReason = "getBreakpointStatementLocation NYI";
            return this.languageService.getBreakpointStatementAtPosition(this.activeFile.fileName, pos);
        }

        public baselineCurrentFileBreakpointLocations() {
            this.taoInvalidReason = "baselineCurrentFileBreakpointLocations impossible";

            Harness.Baseline.runBaseline(
                "Breakpoint Locations for " + this.activeFile.fileName,
                this.testData.globalOptions[metadataOptionNames.baselineFile],
                () => {
                    return this.baselineCurrentFileLocations(pos => this.getBreakpointStatementLocation(pos));
                },
                true /* run immediately */);
        }

        public baselineGetEmitOutput() {
            this.taoInvalidReason = "baselineGetEmitOutput impossible";
            // Find file to be emitted
            let emitFiles: FourSlashFile[] = [];  // List of FourSlashFile that has emitThisFile flag on

            let allFourSlashFiles = this.testData.files;
            for (let idx = 0; idx < allFourSlashFiles.length; ++idx) {
                let file = allFourSlashFiles[idx];
                if (file.fileOptions[metadataOptionNames.emitThisFile] === "true") {
                    // Find a file with the flag emitThisFile turned on
                    emitFiles.push(file);
                }
            }

            // If there is not emiThisFile flag specified in the test file, throw an error
            if (emitFiles.length === 0) {
                this.raiseError("No emitThisFile is specified in the test file");
            }

            Harness.Baseline.runBaseline(
                "Generate getEmitOutput baseline : " + emitFiles.join(" "),
                this.testData.globalOptions[metadataOptionNames.baselineFile],
                () => {
                    let resultString = "";
                    // Loop through all the emittedFiles and emit them one by one
                    emitFiles.forEach(emitFile => {
                        let emitOutput = this.languageService.getEmitOutput(emitFile.fileName);
                        // Print emitOutputStatus in readable format
                        resultString += "EmitSkipped: " + emitOutput.emitSkipped + ts.sys.newLine;

                        if (emitOutput.emitSkipped) {
                            resultString += "Diagnostics:" + ts.sys.newLine;
                            let diagnostics = ts.getPreEmitDiagnostics(this.languageService.getProgram());
                            for (let i = 0, n = diagnostics.length; i < n; i++) {
                                resultString += "  " + diagnostics[0].messageText + ts.sys.newLine;
                            }
                        }

                        emitOutput.outputFiles.forEach((outputFile, idx, array) => {
                            let fileName = "FileName : " + outputFile.name + ts.sys.newLine;
                            resultString = resultString + fileName + outputFile.text;
                        });
                        resultString += ts.sys.newLine;
                    });

                    return resultString;
                },
                true /* run immediately */);
        }

        public printBreakpointLocation(pos: number) {
            Harness.IO.log("\n**Pos: " + pos + " " + this.spanInfoToString(pos, this.getBreakpointStatementLocation(pos), "  "));
        }

        public printBreakpointAtCurrentLocation() {
            this.printBreakpointLocation(this.currentCaretPosition);
        }

        public printCurrentParameterHelp() {
            let help = this.languageService.getSignatureHelpItems(this.activeFile.fileName, this.currentCaretPosition);
            Harness.IO.log(JSON.stringify(help));
        }

        public printCurrentQuickInfo() {
            let quickInfo = this.languageService.getQuickInfoAtPosition(this.activeFile.fileName, this.currentCaretPosition);
            Harness.IO.log(JSON.stringify(quickInfo));
        }

        public printErrorList() {
            let syntacticErrors = this.languageService.getSyntacticDiagnostics(this.activeFile.fileName);
            let semanticErrors = this.languageService.getSemanticDiagnostics(this.activeFile.fileName);
            let errorList = syntacticErrors.concat(semanticErrors);
            Harness.IO.log(`Error list (${errorList.length} errors)`);

            if (errorList.length) {
                errorList.forEach(err => {
                    Harness.IO.log(
                        "start: " + err.start +
                        ", length: " + err.length +
                        ", message: " + ts.flattenDiagnosticMessageText(err.messageText, ts.sys.newLine));
                });
            }
        }

        public printCurrentFileState(makeWhitespaceVisible = false, makeCaretVisible = true) {
            for (let i = 0; i < this.testData.files.length; i++) {
                let file = this.testData.files[i];
                let active = (this.activeFile === file);
                Harness.IO.log(`=== Script (${file.fileName}) ${(active ? "(active, cursor at |)" : "")} ===`);
                let content = this.getFileContent(file.fileName);
                if (active) {
                    content = content.substr(0, this.currentCaretPosition) + (makeCaretVisible ? "|" : "") + content.substr(this.currentCaretPosition);
                }
                if (makeWhitespaceVisible) {
                    content = TestState.makeWhitespaceVisible(content);
                }
                Harness.IO.log(content);
            }
        }

        public printCurrentSignatureHelp() {
            let sigHelp = this.getActiveSignatureHelpItem();
            Harness.IO.log(JSON.stringify(sigHelp));
        }

        public printMemberListMembers() {
            let members = this.getMemberListAtCaret();
            Harness.IO.log(JSON.stringify(members));
        }

        public printCompletionListMembers() {
            let completions = this.getCompletionListAtCaret();
            Harness.IO.log(JSON.stringify(completions));
        }

        public printReferences() {
            let references = this.getReferencesAtCaret();
            ts.forEach(references, entry => {
                Harness.IO.log(JSON.stringify(entry));
            });
        }

        public printContext() {
            ts.forEach(this.languageServiceAdapterHost.getFilenames(), Harness.IO.log);
        }

        public deleteChar(count = 1) {
            this.scenarioActions.push(`<DeleteCharNext Count="${count}" />`);

            let offset = this.currentCaretPosition;
            let ch = "";

            let checkCadence = (count >> 2) + 1;

            for (let i = 0; i < count; i++) {
                // Make the edit
                this.languageServiceAdapterHost.editScript(this.activeFile.fileName, offset, offset + 1, ch);
                this.updateMarkersForEdit(this.activeFile.fileName, offset, offset + 1, ch);

                if (i % checkCadence === 0) {
                    this.checkPostEditInletiants();
                }

                // Handle post-keystroke formatting
                if (this.enableFormatting) {
                    let edits = this.languageService.getFormattingEditsAfterKeystroke(this.activeFile.fileName, offset, ch, this.formatCodeOptions);
                    if (edits.length) {
                        offset += this.applyEdits(this.activeFile.fileName, edits, true);
                        // this.checkPostEditInletiants();
                    }
                }
            }

            // Move the caret to wherever we ended up
            this.currentCaretPosition = offset;

            this.fixCaretPosition();
            this.checkPostEditInletiants();
        }

        public replace(start: number, length: number, text: string) {
            this.taoInvalidReason = "replace NYI";

            this.languageServiceAdapterHost.editScript(this.activeFile.fileName, start, start + length, text);
            this.updateMarkersForEdit(this.activeFile.fileName, start, start + length, text);
            this.checkPostEditInletiants();
        }

        public deleteCharBehindMarker(count = 1) {
            this.scenarioActions.push(`<DeleteCharPrevious Count="${count}" />`);

            let offset = this.currentCaretPosition;
            let ch = "";
            let checkCadence = (count >> 2) + 1;

            for (let i = 0; i < count; i++) {
                offset--;
                // Make the edit
                this.languageServiceAdapterHost.editScript(this.activeFile.fileName, offset, offset + 1, ch);
                this.updateMarkersForEdit(this.activeFile.fileName, offset, offset + 1, ch);

                if (i % checkCadence === 0) {
                    this.checkPostEditInletiants();
                }

                // Handle post-keystroke formatting
                if (this.enableFormatting) {
                    let edits = this.languageService.getFormattingEditsAfterKeystroke(this.activeFile.fileName, offset, ch, this.formatCodeOptions);
                    if (edits.length) {
                        offset += this.applyEdits(this.activeFile.fileName, edits, true);
                    }
                }
            }

            // Move the caret to wherever we ended up
            this.currentCaretPosition = offset;

            this.fixCaretPosition();
            this.checkPostEditInletiants();
        }

        // Enters lines of text at the current caret position
        public type(text: string) {
            if (text === "") {
                this.taoInvalidReason = "Test used empty-insert workaround.";
            } else {
                this.scenarioActions.push(`<InsertText><![CDATA[${text}]]></InsertText>`);
            }

            return this.typeHighFidelity(text);
        }

        // Enters lines of text at the current caret position, invoking
        // language service APIs to mimic Visual Studio's behavior
        // as much as possible
        private typeHighFidelity(text: string) {
            let offset = this.currentCaretPosition;
            let prevChar = " ";
            let checkCadence = (text.length >> 2) + 1;

            for (let i = 0; i < text.length; i++) {
                // Make the edit
                let ch = text.charAt(i);
                this.languageServiceAdapterHost.editScript(this.activeFile.fileName, offset, offset, ch);
                this.languageService.getBraceMatchingAtPosition(this.activeFile.fileName, offset);

                this.updateMarkersForEdit(this.activeFile.fileName, offset, offset, ch);
                offset++;

                if (ch === "(" || ch === ",") {
                    /* Signature help*/
                    this.languageService.getSignatureHelpItems(this.activeFile.fileName, offset);
                } else if (prevChar === " " && /A-Za-z_/.test(ch)) {
                    /* Completions */
                    this.languageService.getCompletionsAtPosition(this.activeFile.fileName, offset);
                }

                if (i % checkCadence === 0) {
                    this.checkPostEditInletiants();
                    // this.languageService.getSyntacticDiagnostics(this.activeFile.fileName);
                    // this.languageService.getSemanticDiagnostics(this.activeFile.fileName);
                }

                // Handle post-keystroke formatting
                if (this.enableFormatting) {
                    let edits = this.languageService.getFormattingEditsAfterKeystroke(this.activeFile.fileName, offset, ch, this.formatCodeOptions);
                    if (edits.length) {
                        offset += this.applyEdits(this.activeFile.fileName, edits, true);
                        // this.checkPostEditInletiants();
                    }
                }
            }

            // Move the caret to wherever we ended up
            this.currentCaretPosition = offset;

            this.fixCaretPosition();
            this.checkPostEditInletiants();
        }

        // Enters text as if the user had pasted it
        public paste(text: string) {
            this.scenarioActions.push(`<InsertText><![CDATA[${text}]]></InsertText>`);

            let start = this.currentCaretPosition;
            let offset = this.currentCaretPosition;
            this.languageServiceAdapterHost.editScript(this.activeFile.fileName, offset, offset, text);
            this.updateMarkersForEdit(this.activeFile.fileName, offset, offset, text);
            this.checkPostEditInletiants();
            offset += text.length;

            // Handle formatting
            if (this.enableFormatting) {
                let edits = this.languageService.getFormattingEditsForRange(this.activeFile.fileName, start, offset, this.formatCodeOptions);
                if (edits.length) {
                    offset += this.applyEdits(this.activeFile.fileName, edits, true);
                    this.checkPostEditInletiants();
                }
            }

            // Move the caret to wherever we ended up
            this.currentCaretPosition = offset;
            this.fixCaretPosition();

            this.checkPostEditInletiants();
        }

        private checkPostEditInletiants() {
            if (this.testType !== FourSlashTestType.Native) {
                // getSourcefile() results can not be serialized. Only perform these verifications
                // if running against a native LS object.
                return;
            }

            let incrementalSourceFile = this.languageService.getSourceFile(this.activeFile.fileName);
            Utils.assertInvariants(incrementalSourceFile, /*parent:*/ undefined);

            let incrementalSyntaxDiagnostics = incrementalSourceFile.parseDiagnostics;

            // Check syntactic structure
            let content = this.getFileContent(this.activeFile.fileName);

            let referenceSourceFile = ts.createLanguageServiceSourceFile(
                this.activeFile.fileName, createScriptSnapShot(content), ts.ScriptTarget.Latest, /*version:*/ "0", /*setNodeParents:*/ false);
            let referenceSyntaxDiagnostics = referenceSourceFile.parseDiagnostics;

            Utils.assertDiagnosticsEquals(incrementalSyntaxDiagnostics, referenceSyntaxDiagnostics);
            Utils.assertStructuralEquals(incrementalSourceFile, referenceSourceFile);
        }

        private fixCaretPosition() {
            // The caret can potentially end up between the \r and \n, which is confusing. If
            // that happens, move it back one character
            if (this.currentCaretPosition > 0) {
                let ch = this.getFileContent(this.activeFile.fileName).substring(this.currentCaretPosition - 1, this.currentCaretPosition);
                if (ch === "\r") {
                    this.currentCaretPosition--;
                }
            };
        }

        private applyEdits(fileName: string, edits: ts.TextChange[], isFormattingEdit = false): number {
            // We get back a set of edits, but langSvc.editScript only accepts one at a time. Use this to keep track
            // of the incremental offset from each edit to the next. Assumption is that these edit ranges don't overlap
            let runningOffset = 0;
            edits = edits.sort((a, b) => a.span.start - b.span.start);
            // Get a snapshot of the content of the file so we can make sure any formatting edits didn't destroy non-whitespace characters
            let oldContent = this.getFileContent(this.activeFile.fileName);
            for (let j = 0; j < edits.length; j++) {
                this.languageServiceAdapterHost.editScript(fileName, edits[j].span.start + runningOffset, ts.textSpanEnd(edits[j].span) + runningOffset, edits[j].newText);
                this.updateMarkersForEdit(fileName, edits[j].span.start + runningOffset, ts.textSpanEnd(edits[j].span) + runningOffset, edits[j].newText);
                let change = (edits[j].span.start - ts.textSpanEnd(edits[j].span)) + edits[j].newText.length;
                runningOffset += change;
                // TODO: Consider doing this at least some of the time for higher fidelity. Currently causes a failure (bug 707150)
                // this.languageService.getScriptLexicalStructure(fileName);
            }

            if (isFormattingEdit) {
                let newContent = this.getFileContent(fileName);

                if (newContent.replace(/\s/g, "") !== oldContent.replace(/\s/g, "")) {
                    this.raiseError("Formatting operation destroyed non-whitespace content");
                }
            }
            return runningOffset;
        }

        public copyFormatOptions(): ts.FormatCodeOptions {
            return ts.clone(this.formatCodeOptions);
        }

        public setFormatOptions(formatCodeOptions: ts.FormatCodeOptions): ts.FormatCodeOptions {
            let oldFormatCodeOptions = this.formatCodeOptions;
            this.formatCodeOptions = formatCodeOptions;
            return oldFormatCodeOptions;
        }

        public formatDocument() {
            this.scenarioActions.push("<FormatDocument />");

            let edits = this.languageService.getFormattingEditsForDocument(this.activeFile.fileName, this.formatCodeOptions);
            this.currentCaretPosition += this.applyEdits(this.activeFile.fileName, edits, true);
            this.fixCaretPosition();
        }

        public formatSelection(start: number, end: number) {
            this.taoInvalidReason = "formatSelection NYI";

            let edits = this.languageService.getFormattingEditsForRange(this.activeFile.fileName, start, end, this.formatCodeOptions);
            this.currentCaretPosition += this.applyEdits(this.activeFile.fileName, edits, true);
            this.fixCaretPosition();
        }

        private updateMarkersForEdit(fileName: string, minChar: number, limChar: number, text: string) {
            for (let i = 0; i < this.testData.markers.length; i++) {
                let marker = this.testData.markers[i];
                if (marker.fileName === fileName) {
                    if (marker.position > minChar) {
                        if (marker.position < limChar) {
                            // Marker is inside the edit - mark it as invalidated (?)
                            marker.position = -1;
                        } else {
                            // Move marker back/forward by the appropriate amount
                            marker.position += (minChar - limChar) + text.length;
                        }
                    }
                }
            }
        }

        public goToBOF() {
            this.goToPosition(0);
        }

        public goToEOF() {
            let len = this.getFileContent(this.activeFile.fileName).length;
            this.goToPosition(len);
        }

        public goToDefinition(definitionIndex: number) {
            if (definitionIndex === 0) {
                this.scenarioActions.push("<GoToDefinition />");
            } else {
                this.taoInvalidReason = "GoToDefinition not supported for non-zero definition indices";
            }

            let definitions = this.languageService.getDefinitionAtPosition(this.activeFile.fileName, this.currentCaretPosition);
            if (!definitions || !definitions.length) {
                this.raiseError("goToDefinition failed - expected to at least one definition location but got 0");
            }

            if (definitionIndex >= definitions.length) {
                this.raiseError(`goToDefinition failed - definitionIndex value (${definitionIndex}) exceeds definition list size (${definitions.length})`);
            }

            let definition = definitions[definitionIndex];
            this.openFile(definition.fileName);
            this.currentCaretPosition = definition.textSpan.start;
        }

        public goToTypeDefinition(definitionIndex: number) {
            if (definitionIndex === 0) {
                this.scenarioActions.push("<GoToTypeDefinition />");
            }
            else {
                this.taoInvalidReason = "GoToTypeDefinition not supported for non-zero definition indices";
            }

            let definitions = this.languageService.getTypeDefinitionAtPosition(this.activeFile.fileName, this.currentCaretPosition);
            if (!definitions || !definitions.length) {
                this.raiseError("goToTypeDefinition failed - expected to at least one definition location but got 0");
            }

            if (definitionIndex >= definitions.length) {
                this.raiseError(`goToTypeDefinition failed - definitionIndex value (${definitionIndex}) exceeds definition list size (${definitions.length})`);
            }

            let definition = definitions[definitionIndex];
            this.openFile(definition.fileName);
            this.currentCaretPosition = definition.textSpan.start;
        }

        public verifyDefinitionLocationExists(negative: boolean) {
            this.taoInvalidReason = "verifyDefinitionLocationExists NYI";

            let definitions = this.languageService.getDefinitionAtPosition(this.activeFile.fileName, this.currentCaretPosition);

            let foundDefinitions = definitions && definitions.length;

            if (foundDefinitions && negative) {
                this.raiseError(`goToDefinition - expected to 0 definition locations but got ${definitions.length}`);
            }
            else if (!foundDefinitions && !negative) {
                this.raiseError("goToDefinition - expected to at least one definition location but got 0");
            }
        }

        public verifyDefinitionsCount(negative: boolean, expectedCount: number) {
            let assertFn = negative ? assert.notEqual : assert.equal;

            let definitions = this.languageService.getDefinitionAtPosition(this.activeFile.fileName, this.currentCaretPosition);
            let actualCount = definitions && definitions.length || 0;

            assertFn(actualCount, expectedCount, this.messageAtLastKnownMarker("Definitions Count"));
        }

        public verifyTypeDefinitionsCount(negative: boolean, expectedCount: number) {
            let assertFn = negative ? assert.notEqual : assert.equal;

            let definitions = this.languageService.getTypeDefinitionAtPosition(this.activeFile.fileName, this.currentCaretPosition);
            let actualCount = definitions && definitions.length || 0;

            assertFn(actualCount, expectedCount, this.messageAtLastKnownMarker("Type definitions Count"));
        }

        public verifyDefinitionsName(negative: boolean, expectedName: string, expectedContainerName: string) {
            this.taoInvalidReason = "verifyDefinititionsInfo NYI";

            let definitions = this.languageService.getDefinitionAtPosition(this.activeFile.fileName, this.currentCaretPosition);
            let actualDefinitionName = definitions && definitions.length ? definitions[0].name : "";
            let actualDefinitionContainerName = definitions && definitions.length ? definitions[0].containerName : "";
            if (negative) {
                assert.notEqual(actualDefinitionName, expectedName, this.messageAtLastKnownMarker("Definition Info Name"));
                assert.notEqual(actualDefinitionContainerName, expectedContainerName, this.messageAtLastKnownMarker("Definition Info Container Name"));
            } else {
                assert.equal(actualDefinitionName, expectedName, this.messageAtLastKnownMarker("Definition Info Name"));
                assert.equal(actualDefinitionContainerName, expectedContainerName, this.messageAtLastKnownMarker("Definition Info Container Name"));
            }
        }

        public getMarkers(): Marker[] {
            //  Return a copy of the list
            return this.testData.markers.slice(0);
        }

        public getRanges(): Range[] {
            //  Return a copy of the list
            return this.testData.ranges.slice(0);
        }

        public verifyCaretAtMarker(markerName = "") {
            this.taoInvalidReason = "verifyCaretAtMarker NYI";

            let pos = this.getMarkerByName(markerName);
            if (pos.fileName !== this.activeFile.fileName) {
                throw new Error(`verifyCaretAtMarker failed - expected to be in file "${pos.fileName}", but was in file "${this.activeFile.fileName}"`);
            }
            if (pos.position !== this.currentCaretPosition) {
                throw new Error(`verifyCaretAtMarker failed - expected to be at marker "/*${markerName}*/, but was at position ${this.currentCaretPosition}(${this.getLineColStringAtPosition(this.currentCaretPosition)})`);
            }
        }

        private getIndentation(fileName: string, position: number): number {
            return this.languageService.getIndentationAtPosition(fileName, position, this.formatCodeOptions);
        }

        public verifyIndentationAtCurrentPosition(numberOfSpaces: number) {
            this.taoInvalidReason = "verifyIndentationAtCurrentPosition NYI";

            let actual = this.getIndentation(this.activeFile.fileName, this.currentCaretPosition);
            let lineCol = this.getLineColStringAtPosition(this.currentCaretPosition);
            if (actual !== numberOfSpaces) {
                this.raiseError(`verifyIndentationAtCurrentPosition failed at ${lineCol} - expected: ${numberOfSpaces}, actual: ${actual}`);
            }
        }

        public verifyIndentationAtPosition(fileName: string, position: number, numberOfSpaces: number) {
            this.taoInvalidReason = "verifyIndentationAtPosition NYI";

            let actual = this.getIndentation(fileName, position);
            let lineCol = this.getLineColStringAtPosition(position);
            if (actual !== numberOfSpaces) {
                this.raiseError(`verifyIndentationAtPosition failed at ${lineCol} - expected: ${numberOfSpaces}, actual: ${actual}`);
            }
        }

        public verifyCurrentLineContent(text: string) {
            this.taoInvalidReason = "verifyCurrentLineContent NYI";

            let actual = this.getCurrentLineContent();
            if (actual !== text) {
                throw new Error("verifyCurrentLineContent\n" +
                    "\tExpected: \"" + text + "\"\n" +
                    "\t  Actual: \"" + actual + "\"");
            }
        }

        public verifyCurrentFileContent(text: string) {
            this.taoInvalidReason = "verifyCurrentFileContent NYI";

            let actual = this.getFileContent(this.activeFile.fileName);
            let replaceNewlines = (str: string) => str.replace(/\r\n/g, "\n");
            if (replaceNewlines(actual) !== replaceNewlines(text)) {
                throw new Error("verifyCurrentFileContent\n" +
                    "\tExpected: \"" + text + "\"\n" +
                    "\t  Actual: \"" + actual + "\"");
            }
        }

        public verifyTextAtCaretIs(text: string) {
            this.taoInvalidReason = "verifyCurrentFileContent NYI";

            let actual = this.getFileContent(this.activeFile.fileName).substring(this.currentCaretPosition, this.currentCaretPosition + text.length);
            if (actual !== text) {
                throw new Error("verifyTextAtCaretIs\n" +
                    "\tExpected: \"" + text + "\"\n" +
                    "\t  Actual: \"" + actual + "\"");
            }
        }

        public verifyCurrentNameOrDottedNameSpanText(text: string) {
            this.taoInvalidReason = "verifyCurrentNameOrDottedNameSpanText NYI";

            let span = this.languageService.getNameOrDottedNameSpan(this.activeFile.fileName, this.currentCaretPosition, this.currentCaretPosition);
            if (!span) {
                this.raiseError("verifyCurrentNameOrDottedNameSpanText\n" +
                    "\tExpected: \"" + text + "\"\n" +
                    "\t  Actual: undefined");
            }

            let actual = this.getFileContent(this.activeFile.fileName).substring(span.start, ts.textSpanEnd(span));
            if (actual !== text) {
                this.raiseError("verifyCurrentNameOrDottedNameSpanText\n" +
                    "\tExpected: \"" + text + "\"\n" +
                    "\t  Actual: \"" + actual + "\"");
            }
        }

        private getNameOrDottedNameSpan(pos: number) {
            this.taoInvalidReason = "getNameOrDottedNameSpan NYI";
            return this.languageService.getNameOrDottedNameSpan(this.activeFile.fileName, pos, pos);
        }

        public baselineCurrentFileNameOrDottedNameSpans() {
            this.taoInvalidReason = "baselineCurrentFileNameOrDottedNameSpans impossible";

            Harness.Baseline.runBaseline(
                "Name OrDottedNameSpans for " + this.activeFile.fileName,
                this.testData.globalOptions[metadataOptionNames.baselineFile],
                () => {
                    return this.baselineCurrentFileLocations(pos =>
                        this.getNameOrDottedNameSpan(pos));
                },
                true /* run immediately */);
        }

        public printNameOrDottedNameSpans(pos: number) {
            Harness.IO.log(this.spanInfoToString(pos, this.getNameOrDottedNameSpan(pos), "**"));
        }

        private verifyClassifications(expected: { classificationType: string; text: string; textSpan?: TextSpan }[], actual: ts.ClassifiedSpan[]) {
            if (actual.length !== expected.length) {
                this.raiseError("verifyClassifications failed - expected total classifications to be " + expected.length +
                    ", but was " + actual.length +
                    jsonMismatchString());
            }

            for (let i = 0; i < expected.length; i++) {
                let expectedClassification = expected[i];
                let actualClassification = actual[i];

                let expectedType: string = (<any>ts.ClassificationTypeNames)[expectedClassification.classificationType];
                if (expectedType !== actualClassification.classificationType) {
                    this.raiseError("verifyClassifications failed - expected classifications type to be " +
                        expectedType + ", but was " +
                        actualClassification.classificationType +
                        jsonMismatchString());
                }

                let expectedSpan = expectedClassification.textSpan;
                let actualSpan = actualClassification.textSpan;

                if (expectedSpan) {
                    let expectedLength = expectedSpan.end - expectedSpan.start;

                    if (expectedSpan.start !== actualSpan.start || expectedLength !== actualSpan.length) {
                        this.raiseError("verifyClassifications failed - expected span of text to be " +
                            "{start=" + expectedSpan.start + ", length=" + expectedLength + "}, but was " +
                            "{start=" + actualSpan.start + ", length=" + actualSpan.length + "}" +
                            jsonMismatchString());
                    }
                }

                let actualText = this.activeFile.content.substr(actualSpan.start, actualSpan.length);
                if (expectedClassification.text !== actualText) {
                    this.raiseError("verifyClassifications failed - expected classified text to be " +
                        expectedClassification.text + ", but was " +
                        actualText +
                        jsonMismatchString());
                }
            }

            function jsonMismatchString() {
                return ts.sys.newLine +
                    "expected: '" + ts.sys.newLine + JSON.stringify(expected, (k, v) => v, 2) + "'" + ts.sys.newLine +
                    "actual:   '" + ts.sys.newLine + JSON.stringify(actual, (k, v) => v, 2) + "'";
            }
        }

        public verifyProjectInfo(expected: string[]) {
            if (this.testType === FourSlashTestType.Server) {
                let actual = (<ts.server.SessionClient>this.languageService).getProjectInfo(
                    this.activeFile.fileName,
                    /* needFileNameList */ true
                    );
                assert.equal(
                    expected.join(","),
                    actual.fileNames.map( file => {
                        return file.replace(this.basePath + "/", "");
                        }).join(",")
                    );
            }
        }

        public verifySemanticClassifications(expected: { classificationType: string; text: string }[]) {
            let actual = this.languageService.getSemanticClassifications(this.activeFile.fileName,
                ts.createTextSpan(0, this.activeFile.content.length));

            this.verifyClassifications(expected, actual);
        }

        public verifySyntacticClassifications(expected: { classificationType: string; text: string }[]) {
            let actual = this.languageService.getSyntacticClassifications(this.activeFile.fileName,
                ts.createTextSpan(0, this.activeFile.content.length));

            this.verifyClassifications(expected, actual);
        }

        public verifyOutliningSpans(spans: TextSpan[]) {
            this.taoInvalidReason = "verifyOutliningSpans NYI";

            let actual = this.languageService.getOutliningSpans(this.activeFile.fileName);

            if (actual.length !== spans.length) {
                this.raiseError(`verifyOutliningSpans failed - expected total spans to be ${spans.length}, but was ${actual.length}`);
            }

            for (let i = 0; i < spans.length; i++) {
                let expectedSpan = spans[i];
                let actualSpan = actual[i];
                if (expectedSpan.start !== actualSpan.textSpan.start || expectedSpan.end !== ts.textSpanEnd(actualSpan.textSpan)) {
                    this.raiseError(`verifyOutliningSpans failed - span ${(i + 1)} expected: (${expectedSpan.start},${expectedSpan.end}),  actual: (${actualSpan.textSpan.start},${ts.textSpanEnd(actualSpan.textSpan)})`);
                }
            }
        }

        public verifyTodoComments(descriptors: string[], spans: TextSpan[]) {
            let actual = this.languageService.getTodoComments(this.activeFile.fileName,
                descriptors.map(d => { return { text: d, priority: 0 }; }));

            if (actual.length !== spans.length) {
                this.raiseError(`verifyTodoComments failed - expected total spans to be ${spans.length}, but was ${actual.length}`);
            }

            for (let i = 0; i < spans.length; i++) {
                let expectedSpan = spans[i];
                let actualComment = actual[i];
                let actualCommentSpan = ts.createTextSpan(actualComment.position, actualComment.message.length);

                if (expectedSpan.start !== actualCommentSpan.start || expectedSpan.end !== ts.textSpanEnd(actualCommentSpan)) {
                    this.raiseError(`verifyOutliningSpans failed - span ${(i + 1)} expected: (${expectedSpan.start},${expectedSpan.end}),  actual: (${actualCommentSpan.start},${ts.textSpanEnd(actualCommentSpan)})`);
                }
            }
        }

        public verifyDocCommentTemplate(expected?: ts.TextInsertion) {
            const name = "verifyDocCommentTemplate";
            let actual = this.languageService.getDocCommentTemplateAtPosition(this.activeFile.fileName, this.currentCaretPosition);

            if (expected === undefined) {
                if (actual) {
                    this.raiseError(name + ' failed - expected no template but got {newText: \"' + actual.newText + '\" caretOffset: ' + actual.caretOffset + '}');
                }

                return;
            }
            else {
                if (actual === undefined) {
                    this.raiseError(name + ' failed - expected the template {newText: \"' + actual.newText + '\" caretOffset: ' + actual.caretOffset + '} but got nothing instead');
                }

                if (actual.newText !== expected.newText) {
                    this.raiseError(name + ' failed - expected insertion:\n' + expected.newText + '\nactual insertion:\n' + actual.newText);
                }

                if (actual.caretOffset !== expected.caretOffset) {
                    this.raiseError(name + ' failed - expected caretOffset: ' + expected.caretOffset + ',\nactual caretOffset:' + actual.caretOffset);
                }
            }
        }

        public verifyMatchingBracePosition(bracePosition: number, expectedMatchPosition: number) {
            this.taoInvalidReason = "verifyMatchingBracePosition NYI";

            let actual = this.languageService.getBraceMatchingAtPosition(this.activeFile.fileName, bracePosition);

            if (actual.length !== 2) {
                this.raiseError(`verifyMatchingBracePosition failed - expected result to contain 2 spans, but it had ${actual.length}`);
            }

            let actualMatchPosition = -1;
            if (bracePosition === actual[0].start) {
                actualMatchPosition = actual[1].start;
            } else if (bracePosition === actual[1].start) {
                actualMatchPosition = actual[0].start;
            } else {
                this.raiseError(`verifyMatchingBracePosition failed - could not find the brace position: ${bracePosition} in the returned list: (${actual[0].start},${ts.textSpanEnd(actual[0])}) and (${actual[1].start},${ts.textSpanEnd(actual[1])})`);
            }

            if (actualMatchPosition !== expectedMatchPosition) {
                this.raiseError(`verifyMatchingBracePosition failed - expected: ${actualMatchPosition},  actual: ${expectedMatchPosition}`);
            }
        }

        public verifyNoMatchingBracePosition(bracePosition: number) {
            this.taoInvalidReason = "verifyNoMatchingBracePosition NYI";

            let actual = this.languageService.getBraceMatchingAtPosition(this.activeFile.fileName, bracePosition);

            if (actual.length !== 0) {
                this.raiseError("verifyNoMatchingBracePosition failed - expected: 0 spans, actual: " + actual.length);
            }
        }

        /*
            Check number of navigationItems which match both searchValue and matchKind.
            Report an error if expected value and actual value do not match.
        */
        public verifyNavigationItemsCount(expected: number, searchValue: string, matchKind?: string) {
            this.taoInvalidReason = "verifyNavigationItemsCount NYI";

            let items = this.languageService.getNavigateToItems(searchValue);
            let actual = 0;
            let item: ts.NavigateToItem = null;

            // Count only the match that match the same MatchKind
            for (let i = 0; i < items.length; ++i) {
                item = items[i];
                if (!matchKind || item.matchKind === matchKind) {
                    actual++;
                }
            }

            if (expected !== actual) {
                this.raiseError(`verifyNavigationItemsCount failed - found: ${actual} navigation items, expected: ${expected}.`);
            }
        }

        /*
            Verify that returned navigationItems from getNavigateToItems have matched searchValue, matchKind, and kind.
            Report an error if getNavigateToItems does not find any matched searchValue.
        */
        public verifyNavigationItemsListContains(
            name: string,
            kind: string,
            searchValue: string,
            matchKind: string,
            fileName?: string,
            parentName?: string) {
            this.taoInvalidReason = "verifyNavigationItemsListContains NYI";

            let items = this.languageService.getNavigateToItems(searchValue);

            if (!items || items.length === 0) {
                this.raiseError("verifyNavigationItemsListContains failed - found 0 navigation items, expected at least one.");
            }

            for (let i = 0; i < items.length; i++) {
                let item = items[i];
                if (item && item.name === name && item.kind === kind &&
                    (matchKind === undefined || item.matchKind === matchKind) &&
                    (fileName === undefined || item.fileName === fileName) &&
                    (parentName === undefined || item.containerName === parentName)) {
                    return;
                }
            }

            // if there was an explicit match kind specified, then it should be validated.
            if (matchKind !== undefined) {
                let missingItem = { name: name, kind: kind, searchValue: searchValue, matchKind: matchKind, fileName: fileName, parentName: parentName };
                this.raiseError(`verifyNavigationItemsListContains failed - could not find the item: ${JSON.stringify(missingItem)} in the returned list: (${JSON.stringify(items)})`);
            }
        }

        public verifyGetScriptLexicalStructureListCount(expected: number) {
            this.taoInvalidReason = "verifyNavigationItemsListContains impossible";

            let items = this.languageService.getNavigationBarItems(this.activeFile.fileName);
            let actual = this.getNavigationBarItemsCount(items);

            if (expected !== actual) {
                this.raiseError(`verifyGetScriptLexicalStructureListCount failed - found: ${actual} navigation items, expected: ${expected}.`);
            }
        }

        private getNavigationBarItemsCount(items: ts.NavigationBarItem[]) {
            let result = 0;
            if (items) {
                for (let i = 0, n = items.length; i < n; i++) {
                    result++;
                    result += this.getNavigationBarItemsCount(items[i].childItems);
                }
            }

            return result;
        }

        public verifyGetScriptLexicalStructureListContains(name: string, kind: string) {
            this.taoInvalidReason = "verifyGetScriptLexicalStructureListContains impossible";

            let items = this.languageService.getNavigationBarItems(this.activeFile.fileName);

            if (!items || items.length === 0) {
                this.raiseError("verifyGetScriptLexicalStructureListContains failed - found 0 navigation items, expected at least one.");
            }

            if (this.navigationBarItemsContains(items, name, kind)) {
                return;
            }

            let missingItem = { name: name, kind: kind };
            this.raiseError(`verifyGetScriptLexicalStructureListContains failed - could not find the item: ${JSON.stringify(missingItem)} in the returned list: (${JSON.stringify(items, null, " ")})`);
        }

        private navigationBarItemsContains(items: ts.NavigationBarItem[], name: string, kind: string) {
            if (items) {
                for (let i = 0; i < items.length; i++) {
                    let item = items[i];
                    if (item && item.text === name && item.kind === kind) {
                        return true;
                    }

                    if (this.navigationBarItemsContains(item.childItems, name, kind)) {
                        return true;
                    }
                }
            }

            return false;
        }

        public printNavigationItems(searchValue: string) {
            let items = this.languageService.getNavigateToItems(searchValue);
            let length = items && items.length;

            Harness.IO.log(`NavigationItems list (${length} items)`);

            for (let i = 0; i < length; i++) {
                let item = items[i];
                Harness.IO.log(`name: ${item.name}, kind: ${item.kind}, parentName: ${item.containerName}, fileName: ${item.fileName}`);
            }
        }

        public printScriptLexicalStructureItems() {
            let items = this.languageService.getNavigationBarItems(this.activeFile.fileName);
            let length = items && items.length;

            Harness.IO.log(`NavigationItems list (${length} items)`);

            for (let i = 0; i < length; i++) {
                let item = items[i];
                Harness.IO.log(`name: ${item.text}, kind: ${item.kind}`);
            }
        }

        private getOccurrencesAtCurrentPosition() {
            return this.languageService.getOccurrencesAtPosition(this.activeFile.fileName, this.currentCaretPosition);
        }

        public verifyOccurrencesAtPositionListContains(fileName: string, start: number, end: number, isWriteAccess?: boolean) {
            this.taoInvalidReason = "verifyOccurrencesAtPositionListContains NYI";

            let occurrences = this.getOccurrencesAtCurrentPosition();

            if (!occurrences || occurrences.length === 0) {
                this.raiseError('verifyOccurrencesAtPositionListContains failed - found 0 references, expected at least one.');
            }

            for (let occurrence of occurrences) {
                if (occurrence && occurrence.fileName === fileName && occurrence.textSpan.start === start && ts.textSpanEnd(occurrence.textSpan) === end) {
                    if (typeof isWriteAccess !== "undefined" && occurrence.isWriteAccess !== isWriteAccess) {
                        this.raiseError(`verifyOccurrencesAtPositionListContains failed - item isWriteAccess value does not match, actual: ${occurrence.isWriteAccess}, expected: ${isWriteAccess}.`);
                    }
                    return;
                }
            }

            let missingItem = { fileName: fileName, start: start, end: end, isWriteAccess: isWriteAccess };
            this.raiseError(`verifyOccurrencesAtPositionListContains failed - could not find the item: ${JSON.stringify(missingItem)} in the returned list: (${JSON.stringify(occurrences)})`);
        }

        public verifyOccurrencesAtPositionListCount(expectedCount: number) {
            this.taoInvalidReason = "verifyOccurrencesAtPositionListCount NYI";

            let occurrences = this.getOccurrencesAtCurrentPosition();
            let actualCount = occurrences ? occurrences.length : 0;
            if (expectedCount !== actualCount) {
                this.raiseError(`verifyOccurrencesAtPositionListCount failed - actual: ${actualCount}, expected:${expectedCount}`);
            }
        }

        private getDocumentHighlightsAtCurrentPosition(fileNamesToSearch: string[]) {
            let filesToSearch = fileNamesToSearch.map(name => ts.combinePaths(this.basePath, name));
            return this.languageService.getDocumentHighlights(this.activeFile.fileName, this.currentCaretPosition, filesToSearch);
        }

        public verifyDocumentHighlightsAtPositionListContains(fileName: string, start: number, end: number, fileNamesToSearch: string[], kind?: string) {
            this.taoInvalidReason = 'verifyDocumentHighlightsAtPositionListContains NYI';

            let documentHighlights = this.getDocumentHighlightsAtCurrentPosition(fileNamesToSearch);

            if (!documentHighlights || documentHighlights.length === 0) {
                this.raiseError('verifyDocumentHighlightsAtPositionListContains failed - found 0 highlights, expected at least one.');
            }

            for (let documentHighlight of documentHighlights) {
                if (documentHighlight.fileName === fileName) {
                    let { highlightSpans } = documentHighlight;

                    for (let highlight of highlightSpans) {
                        if (highlight && highlight.textSpan.start === start && ts.textSpanEnd(highlight.textSpan) === end) {
                            if (typeof kind !== "undefined" && highlight.kind !== kind) {
                                this.raiseError(`verifyDocumentHighlightsAtPositionListContains failed - item "kind" value does not match, actual: ${highlight.kind}, expected: ${kind}.`);
                            }
                            return;
                        }
                    }
                }
            }

            let missingItem = { fileName: fileName, start: start, end: end, kind: kind };
            this.raiseError(`verifyDocumentHighlightsAtPositionListContains failed - could not find the item: ${JSON.stringify(missingItem)} in the returned list: (${JSON.stringify(documentHighlights)})`);
        }

        public verifyDocumentHighlightsAtPositionListCount(expectedCount: number, fileNamesToSearch: string[]) {
            this.taoInvalidReason = 'verifyDocumentHighlightsAtPositionListCount NYI';

            let documentHighlights = this.getDocumentHighlightsAtCurrentPosition(fileNamesToSearch);
            let actualCount = documentHighlights 
                ? documentHighlights.reduce((currentCount, { highlightSpans }) => currentCount + highlightSpans.length, 0) 
                : 0;

            if (expectedCount !== actualCount) {
                this.raiseError('verifyDocumentHighlightsAtPositionListCount failed - actual: ' + actualCount + ', expected:' + expectedCount);
            }
        }

        // Get the text of the entire line the caret is currently at
        private getCurrentLineContent() {
            let text = this.getFileContent(this.activeFile.fileName);

            let pos = this.currentCaretPosition;
            let startPos = pos, endPos = pos;

            while (startPos > 0) {
                let ch = text.charCodeAt(startPos - 1);
                if (ch === ts.CharacterCodes.carriageReturn || ch === ts.CharacterCodes.lineFeed) {
                    break;
                }

                startPos--;
            }

            while (endPos < text.length) {
                let ch = text.charCodeAt(endPos);

                if (ch === ts.CharacterCodes.carriageReturn || ch === ts.CharacterCodes.lineFeed) {
                    break;
                }

                endPos++;
            }

            return text.substring(startPos, endPos);
        }

        private assertItemInCompletionList(items: ts.CompletionEntry[], name: string, text?: string, documentation?: string, kind?: string) {
            this.scenarioActions.push("<ShowCompletionList />");
            this.scenarioActions.push(`<VerifyCompletionContainsItem ItemName="${name}"/>`);

            if (text || documentation || kind) {
                this.taoInvalidReason = "assertItemInCompletionList only supports the \"name\" parameter";
            }

            for (let i = 0; i < items.length; i++) {
                let item = items[i];
                if (item.name === name) {
                    if (documentation != undefined || text !== undefined) {
                        let details = this.getCompletionEntryDetails(item.name);

                        if (documentation !== undefined) {
                            assert.equal(ts.displayPartsToString(details.documentation), documentation, assertionMessage("completion item documentation"));
                        }
                        if (text !== undefined) {
                            assert.equal(ts.displayPartsToString(details.displayParts), text, assertionMessage("completion item detail text"));
                        }
                    }

                    if (kind !== undefined) {
                        assert.equal(item.kind, kind, assertionMessage("completion item kind"));
                    }

                    return;
                }
            }

            let itemsString = items.map((item) => JSON.stringify({ name: item.name, kind: item.kind })).join(",\n");

            this.raiseError(`Expected "${JSON.stringify({ name, text, documentation, kind })}" to be in list [${itemsString}]`);
        }

        private findFile(indexOrName: any) {
            let result: FourSlashFile = null;
            if (typeof indexOrName === "number") {
                let index = <number>indexOrName;
                if (index >= this.testData.files.length) {
                    throw new Error(`File index (${index}) in openFile was out of range. There are only ${this.testData.files.length} files in this test.`);
                } else {
                    result = this.testData.files[index];
                }
            } else if (typeof indexOrName === "string") {
                let name = <string>indexOrName;

                // names are stored in the compiler with this relative path, this allows people to use goTo.file on just the fileName
                name = name.indexOf("/") === -1 ? (this.basePath + "/" + name) : name;

                let availableNames: string[] = [];
                let foundIt = false;
                for (let i = 0; i < this.testData.files.length; i++) {
                    let fn = this.testData.files[i].fileName;
                    if (fn) {
                        if (fn === name) {
                            result = this.testData.files[i];
                            foundIt = true;
                            break;
                        }
                        availableNames.push(fn);
                    }
                }

                if (!foundIt) {
                    throw new Error(`No test file named "${name}" exists. Available file names are: ${availableNames.join(", ")}`);
                }
            } else {
                throw new Error("Unknown argument type");
            }

            return result;
        }

        private getLineColStringAtPosition(position: number) {
            let pos = this.languageServiceAdapterHost.positionToLineAndCharacter(this.activeFile.fileName, position);
            return `line ${(pos.line + 1)}, col ${pos.character}`;
        }

        public getMarkerByName(markerName: string) {
            let markerPos = this.testData.markerPositions[markerName];
            if (markerPos === undefined) {
                let markerNames: string[] = [];
                for (let m in this.testData.markerPositions) markerNames.push(m);
                throw new Error(`Unknown marker "${markerName}" Available markers: ${markerNames.map(m => "\"" + m + "\"").join(", ")}`);
            } else {
                return markerPos;
            }
        }

        private static makeWhitespaceVisible(text: string) {
            return text.replace(/ /g, "\u00B7").replace(/\r/g, "\u00B6").replace(/\n/g, "\u2193\n").replace(/\t/g, "\u2192\   ");
        }

        public getTestXmlData(): TestXmlData {
            return {
                actions: this.scenarioActions,
                invalidReason: this.taoInvalidReason,
                originalName: ""
            };
        }

        public setCancelled(numberOfCalls: number): void {
            this.cancellationToken.setCancelled(numberOfCalls);
        }

        public resetCancelled(): void {
            this.cancellationToken.resetCancelled();
        }
    }

    // TOOD: should these just use the Harness's stdout/stderr?
    let fsOutput = new Harness.Compiler.WriterAggregator();
    let fsErrors = new Harness.Compiler.WriterAggregator();
    export let xmlData: TestXmlData[] = [];
    export function runFourSlashTest(basePath: string, testType: FourSlashTestType, fileName: string) {
        let content = Harness.IO.readFile(fileName);
        let xml = runFourSlashTestContent(basePath, testType, content, fileName);
        xmlData.push(xml);
    }

    // We don't want to recompile 'fourslash.ts' for every test, so
    // here we cache the JS output and reuse it for every test.
    let fourslashJsOutput: string;
    {
        let host = Harness.Compiler.createCompilerHost([{ unitName: Harness.Compiler.fourslashFileName, content: undefined }],
            (fn, contents) => fourslashJsOutput = contents,
            ts.ScriptTarget.Latest,
            ts.sys.useCaseSensitiveFileNames);

        let program = ts.createProgram([Harness.Compiler.fourslashFileName], { noResolve: true, target: ts.ScriptTarget.ES3 }, host);

        program.emit(host.getSourceFile(Harness.Compiler.fourslashFileName, ts.ScriptTarget.ES3));
    }


    export function runFourSlashTestContent(basePath: string, testType: FourSlashTestType, content: string, fileName: string): TestXmlData {
        // Parse out the files and their metadata
        let testData = parseTestData(basePath, content, fileName);

        currentTestState = new TestState(basePath, testType, testData);

        let result = "";
        let host = Harness.Compiler.createCompilerHost(
            [
                { unitName: Harness.Compiler.fourslashFileName, content: undefined },
                { unitName: fileName, content: content }
            ],
            (fn, contents) => result = contents,
            ts.ScriptTarget.Latest,
            ts.sys.useCaseSensitiveFileNames);

        let program = ts.createProgram([Harness.Compiler.fourslashFileName, fileName], { outFile: "fourslashTestOutput.js", noResolve: true, target: ts.ScriptTarget.ES3 }, host);

        let sourceFile = host.getSourceFile(fileName, ts.ScriptTarget.ES3);

        let diagnostics = ts.getPreEmitDiagnostics(program, sourceFile);
        if (diagnostics.length > 0) {
            throw new Error(`Error compiling ${fileName}: ` +
                diagnostics.map(e => ts.flattenDiagnosticMessageText(e.messageText, ts.sys.newLine)).join("\r\n"));
        }

        program.emit(sourceFile);
        result = result || ""; // Might have an empty fourslash file

        result = fourslashJsOutput + "\r\n" + result;

        // Compile and execute the test
        try {
            eval(result);
        }
        catch (err) {
            // Debugging: FourSlash.currentTestState.printCurrentFileState();
            throw err;
        }

        let xmlData = currentTestState.getTestXmlData();
        xmlData.originalName = fileName;
        return xmlData;
    }

    function chompLeadingSpace(content: string) {
        let lines = content.split("\n");
        for (let i = 0; i < lines.length; i++) {
            if ((lines[i].length !== 0) && (lines[i].charAt(0) !== " ")) {
                return content;
            }
        }

        return lines.map(s => s.substr(1)).join("\n");
    }

    function parseTestData(basePath: string, contents: string, fileName: string): FourSlashData {
        // Regex for parsing options in the format "@Alpha: Value of any sort"
        let optionRegex = /^\s*@(\w+): (.*)\s*/;

        // List of all the subfiles we've parsed out
        let files: FourSlashFile[] = [];
        // Global options
        let globalOptions: { [s: string]: string; } = {};
        // Marker positions

        // Split up the input file by line
        // Note: IE JS engine incorrectly handles consecutive delimiters here when using RegExp split, so
        // we have to string-based splitting instead and try to figure out the delimiting chars
        let lines = contents.split("\n");

        let markerPositions: MarkerMap = {};
        let markers: Marker[] = [];
        let ranges: Range[] = [];

        // Stuff related to the subfile we're parsing
        let currentFileContent: string = null;
        let currentFileName = fileName;
        let currentFileOptions: { [s: string]: string } = {};

        for (let i = 0; i < lines.length; i++) {
            let line = lines[i];
            let lineLength = line.length;

            if (lineLength > 0 && line.charAt(lineLength - 1) === "\r") {
                line = line.substr(0, lineLength - 1);
            }

            if (line.substr(0, 4) === "////") {
                // Subfile content line

                // Append to the current subfile content, inserting a newline needed
                if (currentFileContent === null) {
                    currentFileContent = "";
                } else {
                    // End-of-line
                    currentFileContent = currentFileContent + "\n";
                }

                currentFileContent = currentFileContent + line.substr(4);
            } else if (line.substr(0, 2) === "//") {
                // Comment line, check for global/file @options and record them
                let match = optionRegex.exec(line.substr(2));
                if (match) {
                    let globalMetadataNamesIndex = globalMetadataNames.indexOf(match[1]);
                    let fileMetadataNamesIndex = fileMetadataNames.indexOf(match[1]);
                    if (globalMetadataNamesIndex === -1) {
                        if (fileMetadataNamesIndex === -1) {
                            throw new Error(`Unrecognized metadata name "${match[1]}". Available global metadata names are: ${globalMetadataNames.join(", ")}; file metadata names are: ${fileMetadataNames.join(", ")}`);
                        } else if (fileMetadataNamesIndex === fileMetadataNames.indexOf(metadataOptionNames.fileName)) {
                            // Found an @FileName directive, if this is not the first then create a new subfile
                            if (currentFileContent) {
                                let file = parseFileContent(currentFileContent, currentFileName, markerPositions, markers, ranges);
                                file.fileOptions = currentFileOptions;

                                // Store result file
                                files.push(file);

                                // Reset local data
                                currentFileContent = null;
                                currentFileOptions = {};
                                currentFileName = fileName;
                            }

                            currentFileName = basePath + "/" + match[2];
                            currentFileOptions[match[1]] = match[2];
                        } else {
                            // Add other fileMetadata flag
                            currentFileOptions[match[1]] = match[2];
                        }
                    } else {
                        // Check if the match is already existed in the global options
                        if (globalOptions[match[1]] !== undefined) {
                            throw new Error("Global Option : '" + match[1] + "' is already existed");
                        }
                        globalOptions[match[1]] = match[2];
                    }
                }
            // TODO: should be '==='?
            } else if (line == "" || lineLength === 0) {
                // Previously blank lines between fourslash content caused it to be considered as 2 files,
                // Remove this behavior since it just causes errors now
            } else {
                // Empty line or code line, terminate current subfile if there is one
                if (currentFileContent) {
                    let file = parseFileContent(currentFileContent, currentFileName, markerPositions, markers, ranges);
                    file.fileOptions = currentFileOptions;

                    // Store result file
                    files.push(file);

                    // Reset local data
                    currentFileContent = null;
                    currentFileOptions = {};
                    currentFileName = fileName;
                }
            }
        }

        // @Filename is the only directive that can be used in a test that contains tsconfig.json file.
        if (containTSConfigJson(files)) {
            let directive = getNonFileNameOptionInFileList(files);
            if (!directive) {
                directive = getNonFileNameOptionInObject(globalOptions);
            }
            if (directive) {
                throw Error("It is not allowed to use tsconfig.json along with directive '" + directive + "'");
            }
        }

        return {
            markerPositions,
            markers,
            globalOptions,
            files,
            ranges
        };
    }

    function containTSConfigJson(files: FourSlashFile[]): boolean {
        return ts.forEach(files, f => f.fileOptions["Filename"] === "tsconfig.json");
    }

    function getNonFileNameOptionInFileList(files: FourSlashFile[]): string {
        return ts.forEach(files, f => getNonFileNameOptionInObject(f.fileOptions));
    }

    function getNonFileNameOptionInObject(optionObject: { [s: string]: string }): string {
        for (let option in optionObject) {
            if (option !== metadataOptionNames.fileName) {
                return option;
            }
        }
        return undefined;
    }

    const enum State {
        none,
        inSlashStarMarker,
        inObjectMarker
    }

    function reportError(fileName: string, line: number, col: number, message: string) {
        let errorMessage = fileName + "(" + line + "," + col + "): " + message;
        throw new Error(errorMessage);
    }

    function recordObjectMarker(fileName: string, location: ILocationInformation, text: string, markerMap: MarkerMap, markers: Marker[]): Marker {
        let markerValue: any = undefined;
        try {
            // Attempt to parse the marker value as JSON
            markerValue = JSON.parse("{ " + text + " }");
        } catch (e) {
            reportError(fileName, location.sourceLine, location.sourceColumn, "Unable to parse marker text " + e.message);
        }

        if (markerValue === undefined) {
            reportError(fileName, location.sourceLine, location.sourceColumn, "Object markers can not be empty");
            return null;
        }

        let marker: Marker = {
            fileName: fileName,
            position: location.position,
            data: markerValue
        };

        // Object markers can be anonymous
        if (markerValue.name) {
            markerMap[markerValue.name] = marker;
        }

        markers.push(marker);

        return marker;
    }

    function recordMarker(fileName: string, location: ILocationInformation, name: string, markerMap: MarkerMap, markers: Marker[]): Marker {
        let marker: Marker = {
            fileName: fileName,
            position: location.position
        };

        // Verify markers for uniqueness
        if (markerMap[name] !== undefined) {
            let message = "Marker '" + name + "' is duplicated in the source file contents.";
            reportError(marker.fileName, location.sourceLine, location.sourceColumn, message);
            return null;
        } else {
            markerMap[name] = marker;
            markers.push(marker);
            return marker;
        }
    }

    function parseFileContent(content: string, fileName: string, markerMap: MarkerMap, markers: Marker[], ranges: Range[]): FourSlashFile {
        content = chompLeadingSpace(content);

        // Any slash-star comment with a character not in this string is not a marker.
        let validMarkerChars = "ABCDEFGHIJKLMNOPQRSTUVWXYZabcdefghijklmnopqrstuvwxyz$1234567890_";

        /// The file content (minus metacharacters) so far
        let output: string = "";

        /// The current marker (or maybe multi-line comment?) we're parsing, possibly
        let openMarker: ILocationInformation = null;

        /// A stack of the open range markers that are still unclosed
        let openRanges: IRangeLocationInformation[] = [];

        /// A list of ranges we've collected so far */
        let localRanges: Range[] = [];

        /// The latest position of the start of an unflushed plain text area
        let lastNormalCharPosition: number = 0;

        /// The total number of metacharacters removed from the file (so far)
        let difference: number = 0;

        /// The fourslash file state object we are generating
        let state: State = State.none;

        /// Current position data
        let line: number = 1;
        let column: number = 1;

        let flush = (lastSafeCharIndex: number) => {
            if (lastSafeCharIndex === undefined) {
                output = output + content.substr(lastNormalCharPosition);
            } else {
                output = output + content.substr(lastNormalCharPosition, lastSafeCharIndex - lastNormalCharPosition);
            }
        };

        if (content.length > 0) {
            let previousChar = content.charAt(0);
            for (let i = 1; i < content.length; i++) {
                let currentChar = content.charAt(i);
                switch (state) {
                    case State.none:
                        if (previousChar === "[" && currentChar === "|") {
                            // found a range start
                            openRanges.push({
                                position: (i - 1) - difference,
                                sourcePosition: i - 1,
                                sourceLine: line,
                                sourceColumn: column,
                            });
                            // copy all text up to marker position
                            flush(i - 1);
                            lastNormalCharPosition = i + 1;
                            difference += 2;
                        } else if (previousChar === "|" && currentChar === "]") {
                            // found a range end
                            let rangeStart = openRanges.pop();
                            if (!rangeStart) {
                                reportError(fileName, line, column, "Found range end with no matching start.");
                            }

                            let range: Range = {
                                fileName: fileName,
                                start: rangeStart.position,
                                end: (i - 1) - difference,
                                marker: rangeStart.marker
                            };
                            localRanges.push(range);

                            // copy all text up to range marker position
                            flush(i - 1);
                            lastNormalCharPosition = i + 1;
                            difference += 2;
                        } else if (previousChar === "/" && currentChar === "*") {
                            // found a possible marker start
                            state = State.inSlashStarMarker;
                            openMarker = {
                                position: (i - 1) - difference,
                                sourcePosition: i - 1,
                                sourceLine: line,
                                sourceColumn: column,
                            };
                        } else if (previousChar === "{" && currentChar === "|") {
                            // found an object marker start
                            state = State.inObjectMarker;
                            openMarker = {
                                position: (i - 1) - difference,
                                sourcePosition: i - 1,
                                sourceLine: line,
                                sourceColumn: column,
                            };
                            flush(i - 1);
                        }
                        break;

                    case State.inObjectMarker:
                        // Object markers are only ever terminated by |} and have no content restrictions
                        if (previousChar === "|" && currentChar === "}") {
                            // Record the marker
                            let objectMarkerNameText = content.substring(openMarker.sourcePosition + 2, i - 1).trim();
                            let marker = recordObjectMarker(fileName, openMarker, objectMarkerNameText, markerMap, markers);

                            if (openRanges.length > 0) {
                                openRanges[openRanges.length - 1].marker = marker;
                            }

                            // Set the current start to point to the end of the current marker to ignore its text
                            lastNormalCharPosition = i + 1;
                            difference += i + 1 - openMarker.sourcePosition;

                            // Reset the state
                            openMarker = null;
                            state = State.none;
                        }
                        break;

                    case State.inSlashStarMarker:
                        if (previousChar === "*" && currentChar === "/") {
                            // Record the marker
                            // start + 2 to ignore the */, -1 on the end to ignore the * (/ is next)
                            let markerNameText = content.substring(openMarker.sourcePosition + 2, i - 1).trim();
                            let marker = recordMarker(fileName, openMarker, markerNameText, markerMap, markers);

                            if (openRanges.length > 0) {
                                openRanges[openRanges.length - 1].marker = marker;
                            }

                            // Set the current start to point to the end of the current marker to ignore its text
                            flush(openMarker.sourcePosition);
                            lastNormalCharPosition = i + 1;
                            difference += i + 1 - openMarker.sourcePosition;

                            // Reset the state
                            openMarker = null;
                            state = State.none;
                        } else if (validMarkerChars.indexOf(currentChar) < 0) {
                            if (currentChar === "*" && i < content.length - 1 && content.charAt(i + 1) === "/") {
                                // The marker is about to be closed, ignore the 'invalid' char
                            } else {
                                // We've hit a non-valid marker character, so we were actually in a block comment
                                // Bail out the text we've gathered so far back into the output
                                flush(i);
                                lastNormalCharPosition = i;
                                openMarker = null;

                                state = State.none;
                            }
                        }
                        break;
                }

                if (currentChar === "\n" && previousChar === "\r") {
                    // Ignore trailing \n after a \r
                    continue;
                } else if (currentChar === "\n" || currentChar === "\r") {
                    line++;
                    column = 1;
                    continue;
                }

                column++;
                previousChar = currentChar;
            }
        }

        // Add the remaining text
        flush(undefined);

        if (openRanges.length > 0) {
            let openRange = openRanges[0];
            reportError(fileName, openRange.sourceLine, openRange.sourceColumn, "Unterminated range.");
        }

        if (openMarker !== null) {
            reportError(fileName, openMarker.sourceLine, openMarker.sourceColumn, "Unterminated marker.");
        }

        // put ranges in the correct order
        localRanges = localRanges.sort((a, b) => a.start < b.start ? -1 : 1);
        localRanges.forEach((r) => { ranges.push(r); });

        return {
            content: output,
            fileOptions: {},
            version: 0,
            fileName: fileName
        };
    }
}
<|MERGE_RESOLUTION|>--- conflicted
+++ resolved
@@ -1,2864 +1,2859 @@
-//
-// Copyright (c) Microsoft Corporation.  All rights reserved.
-//
-// Licensed under the Apache License, Version 2.0 (the "License");
-// you may not use this file except in compliance with the License.
-// You may obtain a copy of the License at
-//   http://www.apache.org/licenses/LICENSE-2.0
-//
-// Unless required by applicable law or agreed to in writing, software
-// distributed under the License is distributed on an "AS IS" BASIS,
-// WITHOUT WARRANTIES OR CONDITIONS OF ANY KIND, either express or implied.
-// See the License for the specific language governing permissions and
-// limitations under the License.
-//
-
-/// <reference path="..\services\services.ts" />
-/// <reference path="..\services\shims.ts" />
-/// <reference path="harnessLanguageService.ts" />
-/// <reference path="harness.ts" />
-/// <reference path="fourslashRunner.ts" />
-
-module FourSlash {
-    ts.disableIncrementalParsing = false;
-
-    // Represents a parsed source file with metadata
-    export interface FourSlashFile {
-        // The contents of the file (with markers, etc stripped out)
-        content: string;
-        fileName: string;
-        version: number;
-        // File-specific options (name/value pairs)
-        fileOptions: { [index: string]: string; };
-    }
-
-    // Represents a set of parsed source files and options
-    export interface FourSlashData {
-        // Global options (name/value pairs)
-        globalOptions: { [index: string]: string; };
-
-        files: FourSlashFile[];
-
-        // A mapping from marker names to name/position pairs
-        markerPositions: { [index: string]: Marker; };
-
-        markers: Marker[];
-
-        ranges: Range[];
-    }
-
-    export interface TestXmlData {
-        invalidReason: string;
-        originalName: string;
-        actions: string[];
-    }
-
-    interface MemberListData {
-        result: {
-            maybeInaccurate: boolean;
-            isMemberCompletion: boolean;
-            entries: {
-                name: string;
-                type: string;
-                kind: string;
-                kindModifiers: string;
-            }[];
-        };
-    }
-
-    export interface Marker {
-        fileName: string;
-        position: number;
-        data?: any;
-    }
-
-    interface MarkerMap {
-        [index: string]: Marker;
-    }
-
-    export interface Range {
-        fileName: string;
-        start: number;
-        end: number;
-        marker?: Marker;
-    }
-
-    interface ILocationInformation {
-        position: number;
-        sourcePosition: number;
-        sourceLine: number;
-        sourceColumn: number;
-    }
-
-    interface IRangeLocationInformation extends ILocationInformation {
-        marker?: Marker;
-    }
-
-    export interface TextSpan {
-        start: number;
-        end: number;
-    }
-
-    let entityMap: ts.Map<string> = {
-        "&": "&amp;",
-        "\"": "&quot;",
-        "'": "&#39;",
-        "/": "&#47;",
-        "<": "&lt;",
-        ">": "&gt;"
-    };
-
-    export function escapeXmlAttributeValue(s: string) {
-        return s.replace(/[&<>"'\/]/g, ch => entityMap[ch]);
-    }
-
-    // Name of testcase metadata including ts.CompilerOptions properties that will be used by globalOptions
-    // To add additional option, add property into the testOptMetadataNames, refer the property in either globalMetadataNames or fileMetadataNames
-    // Add cases into convertGlobalOptionsToCompilationsSettings function for the compiler to acknowledge such option from meta data
-    let metadataOptionNames = {
-        baselineFile: "BaselineFile",
-        declaration: "declaration",
-        emitThisFile: "emitThisFile",  // This flag is used for testing getEmitOutput feature. It allows test-cases to indicate what file to be output in multiple files project
-        fileName: "Filename",
-        mapRoot: "mapRoot",
-        module: "module",
-        out: "out",
-        outFile: "outFile",
-        outDir: "outDir",
-        sourceMap: "sourceMap",
-        sourceRoot: "sourceRoot",
-        allowNonTsExtensions: "allowNonTsExtensions",
-        resolveReference: "ResolveReference",  // This flag is used to specify entry file for resolve file references. The flag is only allow once per test file
-        jsx: "jsx",
-    };
-
-    // List of allowed metadata names
-    let fileMetadataNames = [metadataOptionNames.fileName, metadataOptionNames.emitThisFile, metadataOptionNames.resolveReference];
-    let globalMetadataNames = [metadataOptionNames.allowNonTsExtensions, metadataOptionNames.baselineFile, metadataOptionNames.declaration,
-<<<<<<< HEAD
-        metadataOptionNames.mapRoot, metadataOptionNames.module, metadataOptionNames.out, metadataOptionNames.outFile,
-        metadataOptionNames.outDir, metadataOptionNames.sourceMap, metadataOptionNames.sourceRoot];
-=======
-        metadataOptionNames.mapRoot, metadataOptionNames.module, metadataOptionNames.out,
-        metadataOptionNames.outDir, metadataOptionNames.sourceMap, metadataOptionNames.sourceRoot, metadataOptionNames.jsx];
->>>>>>> 425ad026
-
-    function convertGlobalOptionsToCompilerOptions(globalOptions: { [idx: string]: string }): ts.CompilerOptions {
-        let settings: ts.CompilerOptions = { target: ts.ScriptTarget.ES5 };
-        // Convert all property in globalOptions into ts.CompilationSettings
-        for (let prop in globalOptions) {
-            if (globalOptions.hasOwnProperty(prop)) {
-                switch (prop) {
-                    case metadataOptionNames.allowNonTsExtensions:
-                        settings.allowNonTsExtensions = globalOptions[prop] === "true";
-                        break;
-                    case metadataOptionNames.declaration:
-                        settings.declaration = globalOptions[prop] === "true";
-                        break;
-                    case metadataOptionNames.mapRoot:
-                        settings.mapRoot = globalOptions[prop];
-                        break;
-                    case metadataOptionNames.module:
-                        // create appropriate external module target for CompilationSettings
-                        switch (globalOptions[prop]) {
-                            case "AMD":
-                                settings.module = ts.ModuleKind.AMD;
-                                break;
-                            case "CommonJS":
-                                settings.module = ts.ModuleKind.CommonJS;
-                                break;
-                            default:
-                                ts.Debug.assert(globalOptions[prop] === undefined || globalOptions[prop] === "None");
-                                settings.module = ts.ModuleKind.None;
-                                break;
-                        }
-                        break;
-                    case metadataOptionNames.out:
-                        settings.out = globalOptions[prop];
-                        break;
-                    case metadataOptionNames.outFile:
-                        settings.outFile = globalOptions[prop];
-                        break;
-                    case metadataOptionNames.outDir:
-                        settings.outDir = globalOptions[prop];
-                        break;
-                    case metadataOptionNames.sourceMap:
-                        settings.sourceMap = globalOptions[prop] === "true";
-                        break;
-                    case metadataOptionNames.sourceRoot:
-                        settings.sourceRoot = globalOptions[prop];
-                        break;
-                    case metadataOptionNames.jsx:
-                        switch (globalOptions[prop].toLowerCase()) {
-                            case "react":
-                                settings.jsx = ts.JsxEmit.React;
-                                break;
-                            case "preserve":
-                                settings.jsx = ts.JsxEmit.Preserve;
-                                break;
-                            default:
-                                ts.Debug.assert(globalOptions[prop] === undefined || globalOptions[prop] === "None");
-                                settings.jsx = ts.JsxEmit.None;
-                                break;
-                        }
-                        break;
-                }
-            }
-        }
-        return settings;
-    }
-
-    export let currentTestState: TestState = null;
-    function assertionMessage(msg: string) {
-        return "\nMarker: " + currentTestState.lastKnownMarker + "\nChecking: " + msg + "\n\n";
-    }
-
-    export class TestCancellationToken implements ts.HostCancellationToken {
-        // 0 - cancelled
-        // >0 - not cancelled
-        // <0 - not cancelled and value denotes number of isCancellationRequested after which token become cancelled
-        private static NotCanceled: number = -1;
-        private numberOfCallsBeforeCancellation: number = TestCancellationToken.NotCanceled;
-
-        public isCancellationRequested(): boolean {
-            if (this.numberOfCallsBeforeCancellation < 0) {
-                return false;
-            }
-
-            if (this.numberOfCallsBeforeCancellation > 0) {
-                this.numberOfCallsBeforeCancellation--;
-                return false;
-            }
-
-            return true;
-        }
-
-        public setCancelled(numberOfCalls: number = 0): void {
-            ts.Debug.assert(numberOfCalls >= 0);
-            this.numberOfCallsBeforeCancellation = numberOfCalls;
-        }
-
-        public resetCancelled(): void {
-            this.numberOfCallsBeforeCancellation = TestCancellationToken.NotCanceled;
-        }
-    }
-
-    export function verifyOperationIsCancelled(f: () => void) {
-        try {
-            f();
-        }
-        catch (e) {
-            if (e instanceof ts.OperationCanceledException) {
-                return;
-            }
-        }
-
-        throw new Error("Operation should be cancelled");
-    }
-
-    // This function creates IScriptSnapshot object for testing getPreProcessedFileInfo
-    // Return object may lack some functionalities for other purposes.
-    function createScriptSnapShot(sourceText: string): ts.IScriptSnapshot {
-        return {
-            getText: (start: number, end: number) => {
-                return sourceText.substr(start, end - start);
-            },
-            getLength: () => {
-                return sourceText.length;
-            },
-            getChangeRange: (oldSnapshot: ts.IScriptSnapshot) => {
-                return <ts.TextChangeRange>undefined;
-            }
-        };
-    }
-
-    export class TestState {
-        // Language service instance
-        private languageServiceAdapterHost: Harness.LanguageService.LanguageServiceAdapterHost;
-        private languageService: ts.LanguageService;
-        private cancellationToken: TestCancellationToken;
-
-        // The current caret position in the active file
-        public currentCaretPosition = 0;
-        public lastKnownMarker: string = "";
-
-        // The file that's currently 'opened'
-        public activeFile: FourSlashFile = null;
-
-        // Whether or not we should format on keystrokes
-        public enableFormatting = true;
-
-        public formatCodeOptions: ts.FormatCodeOptions;
-
-        private scenarioActions: string[] = [];
-        private taoInvalidReason: string = null;
-
-        private inputFiles: ts.Map<string> = {};  // Map between inputFile's fileName and its content for easily looking up when resolving references
-
-        // Add input file which has matched file name with the given reference-file path.
-        // This is necessary when resolveReference flag is specified
-        private addMatchedInputFile(referenceFilePath: string) {
-            let inputFile = this.inputFiles[referenceFilePath];
-            if (inputFile && !Harness.isLibraryFile(referenceFilePath)) {
-                this.languageServiceAdapterHost.addScript(referenceFilePath, inputFile);
-            }
-        }
-
-        private getLanguageServiceAdapter(testType: FourSlashTestType, cancellationToken: TestCancellationToken, compilationOptions: ts.CompilerOptions): Harness.LanguageService.LanguageServiceAdapter {
-            switch (testType) {
-                case FourSlashTestType.Native:
-                    return new Harness.LanguageService.NativeLanugageServiceAdapter(cancellationToken, compilationOptions);
-                case FourSlashTestType.Shims:
-                    return new Harness.LanguageService.ShimLanugageServiceAdapter(/*preprocessToResolve*/ false, cancellationToken, compilationOptions);
-                case FourSlashTestType.ShimsWithPreprocess:
-                    return new Harness.LanguageService.ShimLanugageServiceAdapter(/*preprocessToResolve*/ true, cancellationToken, compilationOptions);
-                case FourSlashTestType.Server:
-                    return new Harness.LanguageService.ServerLanugageServiceAdapter(cancellationToken, compilationOptions);
-                default:
-                    throw new Error("Unknown FourSlash test type: ");
-            }
-        }
-
-        constructor(private basePath: string, private testType: FourSlashTestType, public testData: FourSlashData) {
-            // Create a new Services Adapter
-            this.cancellationToken = new TestCancellationToken();
-            let compilationOptions = convertGlobalOptionsToCompilerOptions(this.testData.globalOptions);
-            let languageServiceAdapter = this.getLanguageServiceAdapter(testType, this.cancellationToken, compilationOptions);
-            this.languageServiceAdapterHost = languageServiceAdapter.getHost();
-            this.languageService = languageServiceAdapter.getLanguageService();
-
-            // Initialize the language service with all the scripts
-            let startResolveFileRef: FourSlashFile;
-
-            ts.forEach(testData.files, file => {
-                // Create map between fileName and its content for easily looking up when resolveReference flag is specified
-                this.inputFiles[file.fileName] = file.content;
-                if (!startResolveFileRef && file.fileOptions[metadataOptionNames.resolveReference] === "true") {
-                    startResolveFileRef = file;
-                } else if (startResolveFileRef) {
-                    // If entry point for resolving file references is already specified, report duplication error
-                    throw new Error("There exists a Fourslash file which has resolveReference flag specified; remove duplicated resolveReference flag");
-                }
-            });
-
-            if (startResolveFileRef) {
-                // Add the entry-point file itself into the languageServiceShimHost
-                this.languageServiceAdapterHost.addScript(startResolveFileRef.fileName, startResolveFileRef.content);
-
-                let resolvedResult = languageServiceAdapter.getPreProcessedFileInfo(startResolveFileRef.fileName, startResolveFileRef.content);
-                let referencedFiles: ts.FileReference[] = resolvedResult.referencedFiles;
-                let importedFiles: ts.FileReference[] = resolvedResult.importedFiles;
-
-                // Add triple reference files into language-service host
-                ts.forEach(referencedFiles, referenceFile => {
-                    // Fourslash insert tests/cases/fourslash into inputFile.unitName so we will properly append the same base directory to refFile path
-                    let referenceFilePath = this.basePath + "/" + referenceFile.fileName;
-                    this.addMatchedInputFile(referenceFilePath);
-                });
-
-                // Add import files into language-service host
-                ts.forEach(importedFiles, importedFile => {
-                    // Fourslash insert tests/cases/fourslash into inputFile.unitName and import statement doesn't require ".ts"
-                    // so convert them before making appropriate comparison
-                    let importedFilePath = this.basePath + "/" + importedFile.fileName + ".ts";
-                    this.addMatchedInputFile(importedFilePath);
-                });
-
-                // Check if no-default-lib flag is false and if so add default library
-                if (!resolvedResult.isLibFile) {
-                    this.languageServiceAdapterHost.addScript(Harness.Compiler.defaultLibFileName, Harness.Compiler.defaultLibSourceFile.text);
-                }
-            }
-            else {
-                // resolveReference file-option is not specified then do not resolve any files and include all inputFiles
-                ts.forEachKey(this.inputFiles, fileName => {
-                    if (!Harness.isLibraryFile(fileName)) {
-                        this.languageServiceAdapterHost.addScript(fileName, this.inputFiles[fileName]);
-                    }
-                });
-                this.languageServiceAdapterHost.addScript(Harness.Compiler.defaultLibFileName, Harness.Compiler.defaultLibSourceFile.text);
-            }
-
-            this.formatCodeOptions = {
-                IndentSize: 4,
-                TabSize: 4,
-                NewLineCharacter: ts.sys.newLine,
-                ConvertTabsToSpaces: true,
-                InsertSpaceAfterCommaDelimiter: true,
-                InsertSpaceAfterSemicolonInForStatements: true,
-                InsertSpaceBeforeAndAfterBinaryOperators: true,
-                InsertSpaceAfterKeywordsInControlFlowStatements: true,
-                InsertSpaceAfterFunctionKeywordForAnonymousFunctions: false,
-                InsertSpaceAfterOpeningAndBeforeClosingNonemptyParenthesis: false,
-                InsertSpaceAfterOpeningAndBeforeClosingNonemptyBrackets: false,
-                PlaceOpenBraceOnNewLineForFunctions: false,
-                PlaceOpenBraceOnNewLineForControlBlocks: false,
-            };
-
-            this.testData.files.forEach(file => {
-                let fileName = file.fileName.replace(Harness.IO.directoryName(file.fileName), "").substr(1);
-                let fileNameWithoutExtension = fileName.substr(0, fileName.lastIndexOf("."));
-                this.scenarioActions.push("<CreateFileOnDisk FileId=\"" + fileName + "\" FileNameWithoutExtension=\"" + fileNameWithoutExtension + "\" FileExtension=\".ts\"><![CDATA[" + file.content + "]]></CreateFileOnDisk>");
-            });
-
-            // Open the first file by default
-            this.openFile(0);
-        }
-
-        private getFileContent(fileName: string): string {
-            let script = this.languageServiceAdapterHost.getScriptInfo(fileName);
-            return script.content;
-        }
-
-        // Entry points from fourslash.ts
-        public goToMarker(name = "") {
-            let marker = this.getMarkerByName(name);
-            if (this.activeFile.fileName !== marker.fileName) {
-                this.openFile(marker.fileName);
-            }
-
-            let content = this.getFileContent(marker.fileName);
-            if (marker.position === -1 || marker.position > content.length) {
-                throw new Error(`Marker "${name}" has been invalidated by unrecoverable edits to the file.`);
-            }
-            this.lastKnownMarker = name;
-            this.goToPosition(marker.position);
-        }
-
-        public goToPosition(pos: number) {
-            this.currentCaretPosition = pos;
-
-            let lineStarts = ts.computeLineStarts(this.getFileContent(this.activeFile.fileName));
-            let lineCharPos = ts.computeLineAndCharacterOfPosition(lineStarts, pos);
-            this.scenarioActions.push(`<MoveCaretToLineAndChar LineNumber=${ lineCharPos.line + 1 } CharNumber=${ lineCharPos.character + 1 } />`);
-        }
-
-        public moveCaretRight(count = 1) {
-            this.currentCaretPosition += count;
-            this.currentCaretPosition = Math.min(this.currentCaretPosition, this.getFileContent(this.activeFile.fileName).length);
-            if (count > 0) {
-                this.scenarioActions.push(`<MoveCaretRight NumberOfChars="${count}" />`);
-            } else {
-                this.scenarioActions.push(`<MoveCaretLeft NumberOfChars="${-count}" />`);
-            }
-        }
-
-        // Opens a file given its 0-based index or fileName
-        public openFile(index: number): void;
-        public openFile(name: string): void;
-        public openFile(indexOrName: any) {
-            let fileToOpen: FourSlashFile = this.findFile(indexOrName);
-            fileToOpen.fileName = ts.normalizeSlashes(fileToOpen.fileName);
-            this.activeFile = fileToOpen;
-            let fileName = fileToOpen.fileName.replace(Harness.IO.directoryName(fileToOpen.fileName), "").substr(1);
-            this.scenarioActions.push(`<OpenFile FileName="" SrcFileId="${fileName}" FileId="${fileName}" />`);
-
-            // Let the host know that this file is now open
-            this.languageServiceAdapterHost.openFile(fileToOpen.fileName);
-        }
-
-        public verifyErrorExistsBetweenMarkers(startMarkerName: string, endMarkerName: string, negative: boolean) {
-            let startMarker = this.getMarkerByName(startMarkerName);
-            let endMarker = this.getMarkerByName(endMarkerName);
-            let predicate = function (errorMinChar: number, errorLimChar: number, startPos: number, endPos: number) {
-                return ((errorMinChar === startPos) && (errorLimChar === endPos)) ? true : false;
-            };
-
-            let exists = this.anyErrorInRange(predicate, startMarker, endMarker);
-
-            this.taoInvalidReason = "verifyErrorExistsBetweenMarkers NYI";
-
-            if (exists !== negative) {
-                this.printErrorLog(negative, this.getAllDiagnostics());
-                throw new Error("Failure between markers: " + startMarkerName + ", " + endMarkerName);
-            }
-        }
-
-        private raiseError(message: string) {
-            message = this.messageAtLastKnownMarker(message);
-            throw new Error(message);
-        }
-
-        private messageAtLastKnownMarker(message: string) {
-            return "Marker: " + currentTestState.lastKnownMarker + "\n" + message;
-        }
-
-        private getDiagnostics(fileName: string): ts.Diagnostic[] {
-            let syntacticErrors = this.languageService.getSyntacticDiagnostics(fileName);
-            let semanticErrors = this.languageService.getSemanticDiagnostics(fileName);
-
-            let diagnostics: ts.Diagnostic[] = [];
-            diagnostics.push.apply(diagnostics, syntacticErrors);
-            diagnostics.push.apply(diagnostics, semanticErrors);
-
-            return diagnostics;
-        }
-
-        private getAllDiagnostics(): ts.Diagnostic[] {
-            let diagnostics: ts.Diagnostic[] = [];
-
-            let fileNames = this.languageServiceAdapterHost.getFilenames();
-            for (let i = 0, n = fileNames.length; i < n; i++) {
-                diagnostics.push.apply(this.getDiagnostics(fileNames[i]));
-            }
-
-            return diagnostics;
-        }
-
-        public verifyErrorExistsAfterMarker(markerName: string, negative: boolean, after: boolean) {
-            let marker: Marker = this.getMarkerByName(markerName);
-            let predicate: (errorMinChar: number, errorLimChar: number, startPos: number, endPos: number) => boolean;
-
-            if (after) {
-                predicate = function (errorMinChar: number, errorLimChar: number, startPos: number, endPos: number) {
-                    return ((errorMinChar >= startPos) && (errorLimChar >= startPos)) ? true : false;
-                };
-            } else {
-                predicate = function (errorMinChar: number, errorLimChar: number, startPos: number, endPos: number) {
-                    return ((errorMinChar <= startPos) && (errorLimChar <= startPos)) ? true : false;
-                };
-            }
-
-            this.taoInvalidReason = "verifyErrorExistsAfterMarker NYI";
-
-            let exists = this.anyErrorInRange(predicate, marker);
-            let diagnostics = this.getAllDiagnostics();
-
-            if (exists !== negative) {
-                this.printErrorLog(negative, diagnostics);
-                throw new Error("Failure at marker: " + markerName);
-            }
-        }
-
-        private anyErrorInRange(predicate: (errorMinChar: number, errorLimChar: number, startPos: number, endPos: number) => boolean, startMarker: Marker, endMarker?: Marker) {
-
-            let errors = this.getDiagnostics(startMarker.fileName);
-            let exists = false;
-
-            let startPos = startMarker.position;
-            let endPos: number = undefined;
-            if (endMarker !== undefined) {
-                endPos = endMarker.position;
-            }
-
-            errors.forEach(function (error: ts.Diagnostic) {
-                if (predicate(error.start, error.start + error.length, startPos, endPos)) {
-                    exists = true;
-                }
-            });
-
-            return exists;
-        }
-
-        private printErrorLog(expectErrors: boolean, errors: ts.Diagnostic[]) {
-            if (expectErrors) {
-                Harness.IO.log("Expected error not found.  Error list is:");
-            } else {
-                Harness.IO.log("Unexpected error(s) found.  Error list is:");
-            }
-
-            errors.forEach(function (error: ts.Diagnostic) {
-                Harness.IO.log("  minChar: " + error.start +
-                    ", limChar: " + (error.start + error.length) +
-                    ", message: " + ts.flattenDiagnosticMessageText(error.messageText, ts.sys.newLine) + "\n");
-            });
-        }
-
-        public verifyNumberOfErrorsInCurrentFile(expected: number) {
-            let errors = this.getDiagnostics(this.activeFile.fileName);
-            let actual = errors.length;
-
-            this.scenarioActions.push(`<CheckErrorList ExpectedNumOfErrors="${expected}" />`);
-
-            if (actual !== expected) {
-                this.printErrorLog(false, errors);
-                let errorMsg = "Actual number of errors (" + actual + ") does not match expected number (" + expected + ")";
-                Harness.IO.log(errorMsg);
-                this.raiseError(errorMsg);
-            }
-        }
-
-        public verifyEval(expr: string, value: any) {
-            let emit = this.languageService.getEmitOutput(this.activeFile.fileName);
-            if (emit.outputFiles.length !== 1) {
-                throw new Error("Expected exactly one output from emit of " + this.activeFile.fileName);
-            }
-
-            this.taoInvalidReason = "verifyEval impossible";
-
-            let evaluation = new Function(`${emit.outputFiles[0].text};\r\nreturn (${expr});`)();
-            if (evaluation !== value) {
-                this.raiseError(`Expected evaluation of expression "${expr}" to equal "${value}", but got "${evaluation}"`);
-            }
-        }
-
-        public verifyGetEmitOutputForCurrentFile(expected: string): void {
-            let emit = this.languageService.getEmitOutput(this.activeFile.fileName);
-            if (emit.outputFiles.length !== 1) {
-                throw new Error("Expected exactly one output from emit of " + this.activeFile.fileName);
-            }
-            this.taoInvalidReason = "verifyGetEmitOutputForCurrentFile impossible";
-            let actual = emit.outputFiles[0].text;
-            if (actual !== expected) {
-                this.raiseError(`Expected emit output to be "${expected}", but got "${actual}"`);
-            }
-        }
-
-        public verifyMemberListContains(symbol: string, text?: string, documentation?: string, kind?: string) {
-            this.scenarioActions.push("<ShowCompletionList />");
-            this.scenarioActions.push(`<VerifyCompletionContainsItem ItemName="${symbol}"/>`);
-
-            if (text || documentation || kind) {
-                this.taoInvalidReason = "verifyMemberListContains only supports the \"symbol\" parameter";
-            }
-
-            let members = this.getMemberListAtCaret();
-            if (members) {
-                this.assertItemInCompletionList(members.entries, symbol, text, documentation, kind);
-            }
-            else {
-                this.raiseError("Expected a member list, but none was provided");
-            }
-        }
-
-        public verifyMemberListCount(expectedCount: number, negative: boolean) {
-            if (expectedCount === 0) {
-                if (negative) {
-                    this.verifyMemberListIsEmpty(false);
-                    return;
-                } else {
-                    this.scenarioActions.push("<ShowCompletionList />");
-                }
-            } else {
-                this.scenarioActions.push("<ShowCompletionList />");
-                this.scenarioActions.push(`<VerifyCompletionItemsCount Count="${expectedCount}" ${(negative ? "ExpectsFailure=\"true\" " : "")}/>`);
-            }
-
-            let members = this.getMemberListAtCaret();
-
-            if (members) {
-                let match = members.entries.length === expectedCount;
-
-                if ((!match && !negative) || (match && negative)) {
-                    this.raiseError("Member list count was " + members.entries.length + ". Expected " + expectedCount);
-                }
-            }
-            else if (expectedCount) {
-                this.raiseError("Member list count was 0. Expected " + expectedCount);
-            }
-        }
-
-        public verifyMemberListDoesNotContain(symbol: string) {
-            this.scenarioActions.push("<ShowCompletionList />");
-            this.scenarioActions.push(`<VerifyCompletionDoesNotContainItem ItemName="${escapeXmlAttributeValue(symbol)}" />`);
-
-            let members = this.getMemberListAtCaret();
-            if (members && members.entries.filter(e => e.name === symbol).length !== 0) {
-                this.raiseError(`Member list did contain ${symbol}`);
-            }
-        }
-
-        public verifyCompletionListItemsCountIsGreaterThan(count: number) {
-            this.taoInvalidReason = "verifyCompletionListItemsCountIsGreaterThan NYI";
-
-            let completions = this.getCompletionListAtCaret();
-            let itemsCount = completions.entries.length;
-
-            if (itemsCount <= count) {
-                this.raiseError(`Expected completion list items count to be greater than ${count}, but is actually ${itemsCount}`);
-            }
-        }
-
-        public verifyMemberListIsEmpty(negative: boolean) {
-            if (negative) {
-                this.scenarioActions.push("<ShowCompletionList />");
-            } else {
-                this.scenarioActions.push("<ShowCompletionList ExpectsFailure=\"true\" />");
-            }
-
-            let members = this.getMemberListAtCaret();
-            if ((!members || members.entries.length === 0) && negative) {
-                this.raiseError("Member list is empty at Caret");
-            } else if ((members && members.entries.length !== 0) && !negative) {
-
-                let errorMsg = "\n" + "Member List contains: [" + members.entries[0].name;
-                for (let i = 1; i < members.entries.length; i++) {
-                    errorMsg += ", " + members.entries[i].name;
-                }
-                errorMsg += "]\n";
-
-                this.raiseError("Member list is not empty at Caret: " + errorMsg);
-
-            }
-        }
-
-        public verifyCompletionListIsEmpty(negative: boolean) {
-            this.scenarioActions.push("<ShowCompletionList ExpectsFailure=\"true\" />");
-
-            let completions = this.getCompletionListAtCaret();
-            if ((!completions || completions.entries.length === 0) && negative) {
-                this.raiseError("Completion list is empty at caret at position " + this.activeFile.fileName + " " + this.currentCaretPosition);
-            }
-            else if (completions && completions.entries.length !== 0 && !negative) {
-                let errorMsg = "\n" + "Completion List contains: [" + completions.entries[0].name;
-                for (let i = 1; i < completions.entries.length; i++) {
-                    errorMsg += ", " + completions.entries[i].name;
-                }
-                errorMsg += "]\n";
-
-                this.raiseError("Completion list is not empty at caret at position " + this.activeFile.fileName + " " + this.currentCaretPosition + errorMsg);
-            }
-        }
-
-
-        public verifyCompletionListAllowsNewIdentifier(negative: boolean) {
-            let completions = this.getCompletionListAtCaret();
-
-            if ((completions && !completions.isNewIdentifierLocation) && !negative) {
-                this.raiseError("Expected builder completion entry");
-            } else if ((completions && completions.isNewIdentifierLocation) && negative) {
-                this.raiseError("Un-expected builder completion entry");
-            }
-        }
-
-        public verifyCompletionListContains(symbol: string, text?: string, documentation?: string, kind?: string) {
-            let completions = this.getCompletionListAtCaret();
-            if (completions) {
-                this.assertItemInCompletionList(completions.entries, symbol, text, documentation, kind);
-            }
-            else {
-                this.raiseError(`No completions at position '${ this.currentCaretPosition }' when looking for '${ symbol }'.`);
-            }
-        }
-
-        /**
-         * Verify that the completion list does NOT contain the given symbol.
-         * The symbol is considered matched with the symbol in the list if and only if all given parameters must matched.
-         * When any parameter is omitted, the parameter is ignored during comparison and assumed that the parameter with
-         * that property of the symbol in the list.
-         * @param symbol the name of symbol
-         * @param expectedText the text associated with the symbol
-         * @param expectedDocumentation the documentation text associated with the symbol
-         * @param expectedKind the kind of symbol (see ScriptElementKind)
-         */
-        public verifyCompletionListDoesNotContain(symbol: string, expectedText?: string, expectedDocumentation?: string, expectedKind?: string) {
-            let that = this;
-            function filterByTextOrDocumentation(entry: ts.CompletionEntry) {
-                let details = that.getCompletionEntryDetails(entry.name);
-                let documentation = ts.displayPartsToString(details.documentation);
-                let text = ts.displayPartsToString(details.displayParts);
-                if (expectedText && expectedDocumentation) {
-                    return (documentation === expectedDocumentation && text === expectedText) ? true : false;
-                }
-                else if (expectedText && !expectedDocumentation) {
-                    return text === expectedText ? true : false;
-                }
-                else if (expectedDocumentation && !expectedText) {
-                    return documentation === expectedDocumentation ? true : false;
-                }
-                // Because expectedText and expectedDocumentation are undefined, we assume that
-                // users don"t care to compare them so we will treat that entry as if the entry has matching text and documentation
-                // and keep it in the list of filtered entry.
-                return true;
-            }
-            this.scenarioActions.push("<ShowCompletionList />");
-            this.scenarioActions.push(`<VerifyCompletionDoesNotContainItem ItemName="${escapeXmlAttributeValue(symbol)}" />`);
-
-            let completions = this.getCompletionListAtCaret();
-            if (completions) {
-                let filterCompletions = completions.entries.filter(e => e.name === symbol);
-                filterCompletions = expectedKind ? filterCompletions.filter(e => e.kind === expectedKind) : filterCompletions;
-                filterCompletions = filterCompletions.filter(filterByTextOrDocumentation);
-                if (filterCompletions.length !== 0) {
-                    // After filtered using all present criterion, if there are still symbol left in the list
-                    // then these symbols must meet the criterion for Not supposed to be in the list. So we
-                    // raise an error
-                    let error = "Completion list did contain \'" + symbol + "\'.";
-                    let details = this.getCompletionEntryDetails(filterCompletions[0].name);
-                    if (expectedText) {
-                        error += "Expected text: " + expectedText + " to equal: " + ts.displayPartsToString(details.displayParts) + ".";
-                    }
-                    if (expectedDocumentation) {
-                        error += "Expected documentation: " + expectedDocumentation + " to equal: " + ts.displayPartsToString(details.documentation) + ".";
-                    }
-                    if (expectedKind) {
-                        error += "Expected kind: " + expectedKind + " to equal: " + filterCompletions[0].kind + ".";
-                    }
-                    this.raiseError(error);
-                }
-            }
-        }
-
-        public verifyCompletionEntryDetails(entryName: string, expectedText: string, expectedDocumentation?: string, kind?: string) {
-            this.taoInvalidReason = "verifyCompletionEntryDetails NYI";
-
-            let details = this.getCompletionEntryDetails(entryName);
-
-            assert.equal(ts.displayPartsToString(details.displayParts), expectedText, assertionMessage("completion entry details text"));
-
-            if (expectedDocumentation !== undefined) {
-                assert.equal(ts.displayPartsToString(details.documentation), expectedDocumentation, assertionMessage("completion entry documentation"));
-            }
-
-            if (kind !== undefined) {
-                assert.equal(details.kind, kind, assertionMessage("completion entry kind"));
-            }
-        }
-
-        public verifyReferencesAtPositionListContains(fileName: string, start: number, end: number, isWriteAccess?: boolean) {
-            this.taoInvalidReason = "verifyReferencesAtPositionListContains NYI";
-
-            let references = this.getReferencesAtCaret();
-
-            if (!references || references.length === 0) {
-                this.raiseError("verifyReferencesAtPositionListContains failed - found 0 references, expected at least one.");
-            }
-
-            for (let i = 0; i < references.length; i++) {
-                let reference = references[i];
-                if (reference && reference.fileName === fileName && reference.textSpan.start === start && ts.textSpanEnd(reference.textSpan) === end) {
-                    if (typeof isWriteAccess !== "undefined" && reference.isWriteAccess !== isWriteAccess) {
-                        this.raiseError(`verifyReferencesAtPositionListContains failed - item isWriteAccess value does not match, actual: ${reference.isWriteAccess}, expected: ${isWriteAccess}.`);
-                    }
-                    return;
-                }
-            }
-
-            let missingItem = { fileName: fileName, start: start, end: end, isWriteAccess: isWriteAccess };
-            this.raiseError(`verifyReferencesAtPositionListContains failed - could not find the item: ${JSON.stringify(missingItem)} in the returned list: (${JSON.stringify(references)})`);
-        }
-
-        public verifyReferencesCountIs(count: number, localFilesOnly: boolean = true) {
-            this.taoInvalidReason = "verifyReferences NYI";
-
-            let references = this.getReferencesAtCaret();
-            let referencesCount = 0;
-
-            if (localFilesOnly) {
-                let localFiles = this.testData.files.map<string>(file => file.fileName);
-                // Count only the references in local files. Filter the ones in lib and other files.
-                ts.forEach(references, entry => {
-                    if (localFiles.some((fileName) => fileName === entry.fileName)) {
-                        ++referencesCount;
-                    }
-                });
-            }
-            else {
-                referencesCount = references && references.length || 0;
-            }
-
-            if (referencesCount !== count) {
-                let condition = localFilesOnly ? "excluding libs" : "including libs";
-                this.raiseError("Expected references count (" + condition + ") to be " + count + ", but is actually " + referencesCount);
-            }
-        }
-
-        private getMemberListAtCaret() {
-            return this.languageService.getCompletionsAtPosition(this.activeFile.fileName, this.currentCaretPosition);
-        }
-
-        private getCompletionListAtCaret() {
-            return this.languageService.getCompletionsAtPosition(this.activeFile.fileName, this.currentCaretPosition);
-        }
-
-        private getCompletionEntryDetails(entryName: string) {
-            return this.languageService.getCompletionEntryDetails(this.activeFile.fileName, this.currentCaretPosition, entryName);
-        }
-
-        private getReferencesAtCaret() {
-            return this.languageService.getReferencesAtPosition(this.activeFile.fileName, this.currentCaretPosition);
-        }
-
-        private assertionMessage(name: string, actualValue: any, expectedValue: any) {
-            return "\nActual " + name + ":\n\t" + actualValue + "\nExpected value:\n\t" + expectedValue;
-        }
-
-        public getSyntacticDiagnostics(expected: string) {
-            let diagnostics = this.languageService.getSyntacticDiagnostics(this.activeFile.fileName);
-            this.testDiagnostics(expected, diagnostics);
-        }
-
-        public getSemanticDiagnostics(expected: string) {
-            let diagnostics = this.languageService.getSemanticDiagnostics(this.activeFile.fileName);
-            this.testDiagnostics(expected, diagnostics);
-        }
-
-        private testDiagnostics(expected: string, diagnostics: ts.Diagnostic[]) {
-            let realized = ts.realizeDiagnostics(diagnostics, "\r\n");
-            let actual = JSON.stringify(realized, null, "  ");
-            assert.equal(actual, expected);
-        }
-
-        public verifyQuickInfoString(negative: boolean, expectedText?: string, expectedDocumentation?: string) {
-            [expectedText, expectedDocumentation].forEach(str => {
-                if (str) {
-                    this.scenarioActions.push("<ShowQuickInfo />");
-                    this.scenarioActions.push(`<VerifyQuickInfoTextContains IgnoreSpacing="true" Text="${escapeXmlAttributeValue(str)}" ${(negative ? "ExpectsFailure=\"true\" " : "")} />`);
-                }
-            });
-
-            let actualQuickInfo = this.languageService.getQuickInfoAtPosition(this.activeFile.fileName, this.currentCaretPosition);
-            let actualQuickInfoText = actualQuickInfo ? ts.displayPartsToString(actualQuickInfo.displayParts) : "";
-            let actualQuickInfoDocumentation = actualQuickInfo ? ts.displayPartsToString(actualQuickInfo.documentation) : "";
-
-            if (negative) {
-                if (expectedText !== undefined) {
-                    assert.notEqual(actualQuickInfoText, expectedText, this.messageAtLastKnownMarker("quick info text"));
-                }
-                // TODO: should be '==='?
-                if (expectedDocumentation != undefined) {
-                    assert.notEqual(actualQuickInfoDocumentation, expectedDocumentation, this.messageAtLastKnownMarker("quick info doc comment"));
-                }
-            } else {
-                if (expectedText !== undefined) {
-                    assert.equal(actualQuickInfoText, expectedText, this.messageAtLastKnownMarker("quick info text"));
-                }
-                // TODO: should be '==='?
-                if (expectedDocumentation != undefined) {
-                    assert.equal(actualQuickInfoDocumentation, expectedDocumentation, assertionMessage("quick info doc"));
-                }
-            }
-        }
-
-        public verifyQuickInfoDisplayParts(kind: string, kindModifiers: string, textSpan: { start: number; length: number; },
-            displayParts: ts.SymbolDisplayPart[],
-            documentation: ts.SymbolDisplayPart[]) {
-            this.scenarioActions.push("<ShowQuickInfo />");
-            this.scenarioActions.push(`<Verify return values of quickInfo="${JSON.stringify(displayParts)}"/>`);
-
-            function getDisplayPartsJson(displayParts: ts.SymbolDisplayPart[]) {
-                let result = "";
-                ts.forEach(displayParts, part => {
-                    if (result) {
-                        result += ",\n    ";
-                    }
-                    else {
-                        result = "[\n    ";
-                    }
-                    result += JSON.stringify(part);
-                });
-                if (result) {
-                    result += "\n]";
-                }
-
-                return result;
-            }
-
-            let actualQuickInfo = this.languageService.getQuickInfoAtPosition(this.activeFile.fileName, this.currentCaretPosition);
-            assert.equal(actualQuickInfo.kind, kind, this.messageAtLastKnownMarker("QuickInfo kind"));
-            assert.equal(actualQuickInfo.kindModifiers, kindModifiers, this.messageAtLastKnownMarker("QuickInfo kindModifiers"));
-            assert.equal(JSON.stringify(actualQuickInfo.textSpan), JSON.stringify(textSpan), this.messageAtLastKnownMarker("QuickInfo textSpan"));
-            assert.equal(getDisplayPartsJson(actualQuickInfo.displayParts), getDisplayPartsJson(displayParts), this.messageAtLastKnownMarker("QuickInfo displayParts"));
-            assert.equal(getDisplayPartsJson(actualQuickInfo.documentation), getDisplayPartsJson(documentation), this.messageAtLastKnownMarker("QuickInfo documentation"));
-        }
-
-        public verifyRenameLocations(findInStrings: boolean, findInComments: boolean) {
-            let renameInfo = this.languageService.getRenameInfo(this.activeFile.fileName, this.currentCaretPosition);
-            if (renameInfo.canRename) {
-                let references = this.languageService.findRenameLocations(
-                    this.activeFile.fileName, this.currentCaretPosition, findInStrings, findInComments);
-
-                let ranges = this.getRanges();
-
-                if (!references) {
-                    if (ranges.length !== 0) {
-                        this.raiseError(`Expected ${ranges.length} rename locations; got none.`);
-                    }
-                    return;
-                }
-
-                if (ranges.length !== references.length) {
-                    this.raiseError("Rename location count does not match result.\n\nExpected: " + JSON.stringify(ranges) + "\n\nActual:" + JSON.stringify(references));
-                }
-
-                ranges = ranges.sort((r1, r2) => r1.start - r2.start);
-                references = references.sort((r1, r2) => r1.textSpan.start - r2.textSpan.start);
-
-                for (let i = 0, n = ranges.length; i < n; i++) {
-                    let reference = references[i];
-                    let range = ranges[i];
-
-                    if (reference.textSpan.start !== range.start ||
-                        ts.textSpanEnd(reference.textSpan) !== range.end) {
-
-                        this.raiseError("Rename location results do not match.\n\nExpected: " + JSON.stringify(ranges) + "\n\nActual:" + JSON.stringify(references));
-                    }
-                }
-            }
-            else {
-                this.raiseError("Expected rename to succeed, but it actually failed.");
-            }
-        }
-
-        public verifyQuickInfoExists(negative: boolean) {
-            this.taoInvalidReason = "verifyQuickInfoExists NYI";
-
-            let actualQuickInfo = this.languageService.getQuickInfoAtPosition(this.activeFile.fileName, this.currentCaretPosition);
-            if (negative) {
-                if (actualQuickInfo) {
-                    this.raiseError("verifyQuickInfoExists failed. Expected quick info NOT to exist");
-                }
-            }
-            else {
-                if (!actualQuickInfo) {
-                    this.raiseError("verifyQuickInfoExists failed. Expected quick info to exist");
-                }
-            }
-        }
-
-        public verifyCurrentSignatureHelpIs(expected: string) {
-            this.taoInvalidReason = "verifyCurrentSignatureHelpIs NYI";
-
-            let help = this.getActiveSignatureHelpItem();
-            assert.equal(
-                ts.displayPartsToString(help.prefixDisplayParts) +
-                help.parameters.map(p => ts.displayPartsToString(p.displayParts)).join(ts.displayPartsToString(help.separatorDisplayParts)) +
-                ts.displayPartsToString(help.suffixDisplayParts), expected);
-        }
-
-        public verifyCurrentParameterIsletiable(isVariable: boolean) {
-            this.taoInvalidReason = "verifyCurrentParameterIsletiable NYI";
-
-            let signature = this.getActiveSignatureHelpItem();
-            assert.isNotNull(signature);
-            assert.equal(isVariable, signature.isVariadic);
-        }
-
-        public verifyCurrentParameterHelpName(name: string) {
-            this.taoInvalidReason = "verifyCurrentParameterHelpName NYI";
-
-            let activeParameter = this.getActiveParameter();
-            let activeParameterName = activeParameter.name;
-            assert.equal(activeParameterName, name);
-        }
-
-        public verifyCurrentParameterSpanIs(parameter: string) {
-            this.taoInvalidReason = "verifyCurrentParameterSpanIs NYI";
-
-            let activeSignature = this.getActiveSignatureHelpItem();
-            let activeParameter = this.getActiveParameter();
-            assert.equal(ts.displayPartsToString(activeParameter.displayParts), parameter);
-        }
-
-        public verifyCurrentParameterHelpDocComment(docComment: string) {
-            this.taoInvalidReason = "verifyCurrentParameterHelpDocComment NYI";
-
-            let activeParameter = this.getActiveParameter();
-            let activeParameterDocComment = activeParameter.documentation;
-            assert.equal(ts.displayPartsToString(activeParameterDocComment), docComment, assertionMessage("current parameter Help DocComment"));
-        }
-
-        public verifyCurrentSignatureHelpParameterCount(expectedCount: number) {
-            this.taoInvalidReason = "verifyCurrentSignatureHelpParameterCount NYI";
-
-            assert.equal(this.getActiveSignatureHelpItem().parameters.length, expectedCount);
-        }
-
-        public verifyCurrentSignatureHelpTypeParameterCount(expectedCount: number) {
-            this.taoInvalidReason = "verifyCurrentSignatureHelpTypeParameterCount NYI";
-
-            // assert.equal(this.getActiveSignatureHelpItem().typeParameters.length, expectedCount);
-        }
-
-        public verifyCurrentSignatureHelpDocComment(docComment: string) {
-            this.taoInvalidReason = "verifyCurrentSignatureHelpDocComment NYI";
-
-            let actualDocComment = this.getActiveSignatureHelpItem().documentation;
-            assert.equal(ts.displayPartsToString(actualDocComment), docComment, assertionMessage("current signature help doc comment"));
-        }
-
-        public verifySignatureHelpCount(expected: number) {
-            this.scenarioActions.push("<InvokeSignatureHelp />");
-            this.scenarioActions.push(`<VerifySignatureHelpOverloadCountEquals Count="${expected}" />`);
-
-            let help = this.languageService.getSignatureHelpItems(this.activeFile.fileName, this.currentCaretPosition);
-            let actual = help && help.items ? help.items.length : 0;
-            assert.equal(actual, expected);
-        }
-
-        public verifySignatureHelpArgumentCount(expected: number) {
-            this.taoInvalidReason = "verifySignatureHelpArgumentCount NYI";
-            let signatureHelpItems = this.languageService.getSignatureHelpItems(this.activeFile.fileName, this.currentCaretPosition);
-            let actual = signatureHelpItems.argumentCount;
-            assert.equal(actual, expected);
-        }
-
-        public verifySignatureHelpPresent(shouldBePresent = true) {
-            this.taoInvalidReason = "verifySignatureHelpPresent NYI";
-
-            let actual = this.languageService.getSignatureHelpItems(this.activeFile.fileName, this.currentCaretPosition);
-            if (shouldBePresent) {
-                if (!actual) {
-                    this.raiseError("Expected signature help to be present, but it wasn't");
-                }
-            } else {
-                if (actual) {
-                    this.raiseError(`Expected no signature help, but got "${JSON.stringify(actual)}"`);
-                }
-            }
-        }
-
-        private validate(name: string, expected: string, actual: string) {
-            if (expected && expected !== actual) {
-                this.raiseError("Expected " + name + " '" + expected + "'.  Got '" + actual + "' instead.");
-            }
-        }
-
-        public verifyRenameInfoSucceeded(displayName?: string, fullDisplayName?: string, kind?: string, kindModifiers?: string) {
-            let renameInfo = this.languageService.getRenameInfo(this.activeFile.fileName, this.currentCaretPosition);
-            if (!renameInfo.canRename) {
-                this.raiseError("Rename did not succeed");
-            }
-
-            this.validate("displayName", displayName, renameInfo.displayName);
-            this.validate("fullDisplayName", fullDisplayName, renameInfo.fullDisplayName);
-            this.validate("kind", kind, renameInfo.kind);
-            this.validate("kindModifiers", kindModifiers, renameInfo.kindModifiers);
-
-            if (this.getRanges().length !== 1) {
-                this.raiseError("Expected a single range to be selected in the test file.");
-            }
-
-            let expectedRange = this.getRanges()[0];
-            if (renameInfo.triggerSpan.start !== expectedRange.start ||
-                ts.textSpanEnd(renameInfo.triggerSpan) !== expectedRange.end) {
-                this.raiseError("Expected triggerSpan [" + expectedRange.start + "," + expectedRange.end + ").  Got [" +
-                    renameInfo.triggerSpan.start + "," + ts.textSpanEnd(renameInfo.triggerSpan) + ") instead.");
-            }
-        }
-
-        public verifyRenameInfoFailed(message?: string) {
-            let renameInfo = this.languageService.getRenameInfo(this.activeFile.fileName, this.currentCaretPosition);
-            if (renameInfo.canRename) {
-                this.raiseError("Rename was expected to fail");
-            }
-
-            this.validate("error", message, renameInfo.localizedErrorMessage);
-        }
-
-        private getActiveSignatureHelpItem() {
-            let help = this.languageService.getSignatureHelpItems(this.activeFile.fileName, this.currentCaretPosition);
-            let index = help.selectedItemIndex;
-            return help.items[index];
-        }
-
-        private getActiveParameter(): ts.SignatureHelpParameter {
-            let help = this.languageService.getSignatureHelpItems(this.activeFile.fileName, this.currentCaretPosition);
-            let item = help.items[help.selectedItemIndex];
-            let currentParam = help.argumentIndex;
-            return item.parameters[currentParam];
-        }
-
-        private alignmentForExtraInfo = 50;
-
-        private spanInfoToString(pos: number, spanInfo: ts.TextSpan, prefixString: string) {
-            let resultString = "SpanInfo: " + JSON.stringify(spanInfo);
-            if (spanInfo) {
-                let spanString = this.activeFile.content.substr(spanInfo.start, spanInfo.length);
-                let spanLineMap = ts.computeLineStarts(spanString);
-                for (let i = 0; i < spanLineMap.length; i++) {
-                    if (!i) {
-                        resultString += "\n";
-                    }
-                    resultString += prefixString + spanString.substring(spanLineMap[i], spanLineMap[i + 1]);
-                }
-                resultString += "\n" + prefixString + ":=> (" + this.getLineColStringAtPosition(spanInfo.start) + ") to (" + this.getLineColStringAtPosition(ts.textSpanEnd(spanInfo)) + ")";
-            }
-
-            return resultString;
-        }
-
-        private baselineCurrentFileLocations(getSpanAtPos: (pos: number) => ts.TextSpan): string {
-            let fileLineMap = ts.computeLineStarts(this.activeFile.content);
-            let nextLine = 0;
-            let resultString = "";
-            let currentLine: string;
-            let previousSpanInfo: string;
-            let startColumn: number;
-            let length: number;
-            let prefixString = "    >";
-
-            let pos = 0;
-            let addSpanInfoString = () => {
-                if (previousSpanInfo) {
-                    resultString += currentLine;
-                    let thisLineMarker = repeatString(startColumn, " ") + repeatString(length, "~");
-                    thisLineMarker += repeatString(this.alignmentForExtraInfo - thisLineMarker.length - prefixString.length + 1, " ");
-                    resultString += thisLineMarker;
-                    resultString += "=> Pos: (" + (pos - length) + " to " + (pos - 1) + ") ";
-                    resultString += " " + previousSpanInfo;
-                    previousSpanInfo = undefined;
-                }
-            };
-
-            for (; pos < this.activeFile.content.length; pos++) {
-                if (pos === 0 || pos === fileLineMap[nextLine]) {
-                    nextLine++;
-                    addSpanInfoString();
-                    if (resultString.length) {
-                        resultString += "\n--------------------------------";
-                    }
-                    currentLine = "\n" + nextLine.toString() + repeatString(3 - nextLine.toString().length, " ") + ">" + this.activeFile.content.substring(pos, fileLineMap[nextLine]) + "\n    ";
-                    startColumn = 0;
-                    length = 0;
-                }
-                let spanInfo = this.spanInfoToString(pos, getSpanAtPos(pos), prefixString);
-                if (previousSpanInfo && previousSpanInfo !== spanInfo) {
-                    addSpanInfoString();
-                    previousSpanInfo = spanInfo;
-                    startColumn = startColumn + length;
-                    length = 1;
-                }
-                else {
-                    previousSpanInfo = spanInfo;
-                    length++;
-                }
-            }
-            addSpanInfoString();
-            return resultString;
-
-            function repeatString(count: number, char: string) {
-                let result = "";
-                for (let i = 0; i < count; i++) {
-                    result += char;
-                }
-                return result;
-            }
-        }
-
-        public getBreakpointStatementLocation(pos: number) {
-            this.taoInvalidReason = "getBreakpointStatementLocation NYI";
-            return this.languageService.getBreakpointStatementAtPosition(this.activeFile.fileName, pos);
-        }
-
-        public baselineCurrentFileBreakpointLocations() {
-            this.taoInvalidReason = "baselineCurrentFileBreakpointLocations impossible";
-
-            Harness.Baseline.runBaseline(
-                "Breakpoint Locations for " + this.activeFile.fileName,
-                this.testData.globalOptions[metadataOptionNames.baselineFile],
-                () => {
-                    return this.baselineCurrentFileLocations(pos => this.getBreakpointStatementLocation(pos));
-                },
-                true /* run immediately */);
-        }
-
-        public baselineGetEmitOutput() {
-            this.taoInvalidReason = "baselineGetEmitOutput impossible";
-            // Find file to be emitted
-            let emitFiles: FourSlashFile[] = [];  // List of FourSlashFile that has emitThisFile flag on
-
-            let allFourSlashFiles = this.testData.files;
-            for (let idx = 0; idx < allFourSlashFiles.length; ++idx) {
-                let file = allFourSlashFiles[idx];
-                if (file.fileOptions[metadataOptionNames.emitThisFile] === "true") {
-                    // Find a file with the flag emitThisFile turned on
-                    emitFiles.push(file);
-                }
-            }
-
-            // If there is not emiThisFile flag specified in the test file, throw an error
-            if (emitFiles.length === 0) {
-                this.raiseError("No emitThisFile is specified in the test file");
-            }
-
-            Harness.Baseline.runBaseline(
-                "Generate getEmitOutput baseline : " + emitFiles.join(" "),
-                this.testData.globalOptions[metadataOptionNames.baselineFile],
-                () => {
-                    let resultString = "";
-                    // Loop through all the emittedFiles and emit them one by one
-                    emitFiles.forEach(emitFile => {
-                        let emitOutput = this.languageService.getEmitOutput(emitFile.fileName);
-                        // Print emitOutputStatus in readable format
-                        resultString += "EmitSkipped: " + emitOutput.emitSkipped + ts.sys.newLine;
-
-                        if (emitOutput.emitSkipped) {
-                            resultString += "Diagnostics:" + ts.sys.newLine;
-                            let diagnostics = ts.getPreEmitDiagnostics(this.languageService.getProgram());
-                            for (let i = 0, n = diagnostics.length; i < n; i++) {
-                                resultString += "  " + diagnostics[0].messageText + ts.sys.newLine;
-                            }
-                        }
-
-                        emitOutput.outputFiles.forEach((outputFile, idx, array) => {
-                            let fileName = "FileName : " + outputFile.name + ts.sys.newLine;
-                            resultString = resultString + fileName + outputFile.text;
-                        });
-                        resultString += ts.sys.newLine;
-                    });
-
-                    return resultString;
-                },
-                true /* run immediately */);
-        }
-
-        public printBreakpointLocation(pos: number) {
-            Harness.IO.log("\n**Pos: " + pos + " " + this.spanInfoToString(pos, this.getBreakpointStatementLocation(pos), "  "));
-        }
-
-        public printBreakpointAtCurrentLocation() {
-            this.printBreakpointLocation(this.currentCaretPosition);
-        }
-
-        public printCurrentParameterHelp() {
-            let help = this.languageService.getSignatureHelpItems(this.activeFile.fileName, this.currentCaretPosition);
-            Harness.IO.log(JSON.stringify(help));
-        }
-
-        public printCurrentQuickInfo() {
-            let quickInfo = this.languageService.getQuickInfoAtPosition(this.activeFile.fileName, this.currentCaretPosition);
-            Harness.IO.log(JSON.stringify(quickInfo));
-        }
-
-        public printErrorList() {
-            let syntacticErrors = this.languageService.getSyntacticDiagnostics(this.activeFile.fileName);
-            let semanticErrors = this.languageService.getSemanticDiagnostics(this.activeFile.fileName);
-            let errorList = syntacticErrors.concat(semanticErrors);
-            Harness.IO.log(`Error list (${errorList.length} errors)`);
-
-            if (errorList.length) {
-                errorList.forEach(err => {
-                    Harness.IO.log(
-                        "start: " + err.start +
-                        ", length: " + err.length +
-                        ", message: " + ts.flattenDiagnosticMessageText(err.messageText, ts.sys.newLine));
-                });
-            }
-        }
-
-        public printCurrentFileState(makeWhitespaceVisible = false, makeCaretVisible = true) {
-            for (let i = 0; i < this.testData.files.length; i++) {
-                let file = this.testData.files[i];
-                let active = (this.activeFile === file);
-                Harness.IO.log(`=== Script (${file.fileName}) ${(active ? "(active, cursor at |)" : "")} ===`);
-                let content = this.getFileContent(file.fileName);
-                if (active) {
-                    content = content.substr(0, this.currentCaretPosition) + (makeCaretVisible ? "|" : "") + content.substr(this.currentCaretPosition);
-                }
-                if (makeWhitespaceVisible) {
-                    content = TestState.makeWhitespaceVisible(content);
-                }
-                Harness.IO.log(content);
-            }
-        }
-
-        public printCurrentSignatureHelp() {
-            let sigHelp = this.getActiveSignatureHelpItem();
-            Harness.IO.log(JSON.stringify(sigHelp));
-        }
-
-        public printMemberListMembers() {
-            let members = this.getMemberListAtCaret();
-            Harness.IO.log(JSON.stringify(members));
-        }
-
-        public printCompletionListMembers() {
-            let completions = this.getCompletionListAtCaret();
-            Harness.IO.log(JSON.stringify(completions));
-        }
-
-        public printReferences() {
-            let references = this.getReferencesAtCaret();
-            ts.forEach(references, entry => {
-                Harness.IO.log(JSON.stringify(entry));
-            });
-        }
-
-        public printContext() {
-            ts.forEach(this.languageServiceAdapterHost.getFilenames(), Harness.IO.log);
-        }
-
-        public deleteChar(count = 1) {
-            this.scenarioActions.push(`<DeleteCharNext Count="${count}" />`);
-
-            let offset = this.currentCaretPosition;
-            let ch = "";
-
-            let checkCadence = (count >> 2) + 1;
-
-            for (let i = 0; i < count; i++) {
-                // Make the edit
-                this.languageServiceAdapterHost.editScript(this.activeFile.fileName, offset, offset + 1, ch);
-                this.updateMarkersForEdit(this.activeFile.fileName, offset, offset + 1, ch);
-
-                if (i % checkCadence === 0) {
-                    this.checkPostEditInletiants();
-                }
-
-                // Handle post-keystroke formatting
-                if (this.enableFormatting) {
-                    let edits = this.languageService.getFormattingEditsAfterKeystroke(this.activeFile.fileName, offset, ch, this.formatCodeOptions);
-                    if (edits.length) {
-                        offset += this.applyEdits(this.activeFile.fileName, edits, true);
-                        // this.checkPostEditInletiants();
-                    }
-                }
-            }
-
-            // Move the caret to wherever we ended up
-            this.currentCaretPosition = offset;
-
-            this.fixCaretPosition();
-            this.checkPostEditInletiants();
-        }
-
-        public replace(start: number, length: number, text: string) {
-            this.taoInvalidReason = "replace NYI";
-
-            this.languageServiceAdapterHost.editScript(this.activeFile.fileName, start, start + length, text);
-            this.updateMarkersForEdit(this.activeFile.fileName, start, start + length, text);
-            this.checkPostEditInletiants();
-        }
-
-        public deleteCharBehindMarker(count = 1) {
-            this.scenarioActions.push(`<DeleteCharPrevious Count="${count}" />`);
-
-            let offset = this.currentCaretPosition;
-            let ch = "";
-            let checkCadence = (count >> 2) + 1;
-
-            for (let i = 0; i < count; i++) {
-                offset--;
-                // Make the edit
-                this.languageServiceAdapterHost.editScript(this.activeFile.fileName, offset, offset + 1, ch);
-                this.updateMarkersForEdit(this.activeFile.fileName, offset, offset + 1, ch);
-
-                if (i % checkCadence === 0) {
-                    this.checkPostEditInletiants();
-                }
-
-                // Handle post-keystroke formatting
-                if (this.enableFormatting) {
-                    let edits = this.languageService.getFormattingEditsAfterKeystroke(this.activeFile.fileName, offset, ch, this.formatCodeOptions);
-                    if (edits.length) {
-                        offset += this.applyEdits(this.activeFile.fileName, edits, true);
-                    }
-                }
-            }
-
-            // Move the caret to wherever we ended up
-            this.currentCaretPosition = offset;
-
-            this.fixCaretPosition();
-            this.checkPostEditInletiants();
-        }
-
-        // Enters lines of text at the current caret position
-        public type(text: string) {
-            if (text === "") {
-                this.taoInvalidReason = "Test used empty-insert workaround.";
-            } else {
-                this.scenarioActions.push(`<InsertText><![CDATA[${text}]]></InsertText>`);
-            }
-
-            return this.typeHighFidelity(text);
-        }
-
-        // Enters lines of text at the current caret position, invoking
-        // language service APIs to mimic Visual Studio's behavior
-        // as much as possible
-        private typeHighFidelity(text: string) {
-            let offset = this.currentCaretPosition;
-            let prevChar = " ";
-            let checkCadence = (text.length >> 2) + 1;
-
-            for (let i = 0; i < text.length; i++) {
-                // Make the edit
-                let ch = text.charAt(i);
-                this.languageServiceAdapterHost.editScript(this.activeFile.fileName, offset, offset, ch);
-                this.languageService.getBraceMatchingAtPosition(this.activeFile.fileName, offset);
-
-                this.updateMarkersForEdit(this.activeFile.fileName, offset, offset, ch);
-                offset++;
-
-                if (ch === "(" || ch === ",") {
-                    /* Signature help*/
-                    this.languageService.getSignatureHelpItems(this.activeFile.fileName, offset);
-                } else if (prevChar === " " && /A-Za-z_/.test(ch)) {
-                    /* Completions */
-                    this.languageService.getCompletionsAtPosition(this.activeFile.fileName, offset);
-                }
-
-                if (i % checkCadence === 0) {
-                    this.checkPostEditInletiants();
-                    // this.languageService.getSyntacticDiagnostics(this.activeFile.fileName);
-                    // this.languageService.getSemanticDiagnostics(this.activeFile.fileName);
-                }
-
-                // Handle post-keystroke formatting
-                if (this.enableFormatting) {
-                    let edits = this.languageService.getFormattingEditsAfterKeystroke(this.activeFile.fileName, offset, ch, this.formatCodeOptions);
-                    if (edits.length) {
-                        offset += this.applyEdits(this.activeFile.fileName, edits, true);
-                        // this.checkPostEditInletiants();
-                    }
-                }
-            }
-
-            // Move the caret to wherever we ended up
-            this.currentCaretPosition = offset;
-
-            this.fixCaretPosition();
-            this.checkPostEditInletiants();
-        }
-
-        // Enters text as if the user had pasted it
-        public paste(text: string) {
-            this.scenarioActions.push(`<InsertText><![CDATA[${text}]]></InsertText>`);
-
-            let start = this.currentCaretPosition;
-            let offset = this.currentCaretPosition;
-            this.languageServiceAdapterHost.editScript(this.activeFile.fileName, offset, offset, text);
-            this.updateMarkersForEdit(this.activeFile.fileName, offset, offset, text);
-            this.checkPostEditInletiants();
-            offset += text.length;
-
-            // Handle formatting
-            if (this.enableFormatting) {
-                let edits = this.languageService.getFormattingEditsForRange(this.activeFile.fileName, start, offset, this.formatCodeOptions);
-                if (edits.length) {
-                    offset += this.applyEdits(this.activeFile.fileName, edits, true);
-                    this.checkPostEditInletiants();
-                }
-            }
-
-            // Move the caret to wherever we ended up
-            this.currentCaretPosition = offset;
-            this.fixCaretPosition();
-
-            this.checkPostEditInletiants();
-        }
-
-        private checkPostEditInletiants() {
-            if (this.testType !== FourSlashTestType.Native) {
-                // getSourcefile() results can not be serialized. Only perform these verifications
-                // if running against a native LS object.
-                return;
-            }
-
-            let incrementalSourceFile = this.languageService.getSourceFile(this.activeFile.fileName);
-            Utils.assertInvariants(incrementalSourceFile, /*parent:*/ undefined);
-
-            let incrementalSyntaxDiagnostics = incrementalSourceFile.parseDiagnostics;
-
-            // Check syntactic structure
-            let content = this.getFileContent(this.activeFile.fileName);
-
-            let referenceSourceFile = ts.createLanguageServiceSourceFile(
-                this.activeFile.fileName, createScriptSnapShot(content), ts.ScriptTarget.Latest, /*version:*/ "0", /*setNodeParents:*/ false);
-            let referenceSyntaxDiagnostics = referenceSourceFile.parseDiagnostics;
-
-            Utils.assertDiagnosticsEquals(incrementalSyntaxDiagnostics, referenceSyntaxDiagnostics);
-            Utils.assertStructuralEquals(incrementalSourceFile, referenceSourceFile);
-        }
-
-        private fixCaretPosition() {
-            // The caret can potentially end up between the \r and \n, which is confusing. If
-            // that happens, move it back one character
-            if (this.currentCaretPosition > 0) {
-                let ch = this.getFileContent(this.activeFile.fileName).substring(this.currentCaretPosition - 1, this.currentCaretPosition);
-                if (ch === "\r") {
-                    this.currentCaretPosition--;
-                }
-            };
-        }
-
-        private applyEdits(fileName: string, edits: ts.TextChange[], isFormattingEdit = false): number {
-            // We get back a set of edits, but langSvc.editScript only accepts one at a time. Use this to keep track
-            // of the incremental offset from each edit to the next. Assumption is that these edit ranges don't overlap
-            let runningOffset = 0;
-            edits = edits.sort((a, b) => a.span.start - b.span.start);
-            // Get a snapshot of the content of the file so we can make sure any formatting edits didn't destroy non-whitespace characters
-            let oldContent = this.getFileContent(this.activeFile.fileName);
-            for (let j = 0; j < edits.length; j++) {
-                this.languageServiceAdapterHost.editScript(fileName, edits[j].span.start + runningOffset, ts.textSpanEnd(edits[j].span) + runningOffset, edits[j].newText);
-                this.updateMarkersForEdit(fileName, edits[j].span.start + runningOffset, ts.textSpanEnd(edits[j].span) + runningOffset, edits[j].newText);
-                let change = (edits[j].span.start - ts.textSpanEnd(edits[j].span)) + edits[j].newText.length;
-                runningOffset += change;
-                // TODO: Consider doing this at least some of the time for higher fidelity. Currently causes a failure (bug 707150)
-                // this.languageService.getScriptLexicalStructure(fileName);
-            }
-
-            if (isFormattingEdit) {
-                let newContent = this.getFileContent(fileName);
-
-                if (newContent.replace(/\s/g, "") !== oldContent.replace(/\s/g, "")) {
-                    this.raiseError("Formatting operation destroyed non-whitespace content");
-                }
-            }
-            return runningOffset;
-        }
-
-        public copyFormatOptions(): ts.FormatCodeOptions {
-            return ts.clone(this.formatCodeOptions);
-        }
-
-        public setFormatOptions(formatCodeOptions: ts.FormatCodeOptions): ts.FormatCodeOptions {
-            let oldFormatCodeOptions = this.formatCodeOptions;
-            this.formatCodeOptions = formatCodeOptions;
-            return oldFormatCodeOptions;
-        }
-
-        public formatDocument() {
-            this.scenarioActions.push("<FormatDocument />");
-
-            let edits = this.languageService.getFormattingEditsForDocument(this.activeFile.fileName, this.formatCodeOptions);
-            this.currentCaretPosition += this.applyEdits(this.activeFile.fileName, edits, true);
-            this.fixCaretPosition();
-        }
-
-        public formatSelection(start: number, end: number) {
-            this.taoInvalidReason = "formatSelection NYI";
-
-            let edits = this.languageService.getFormattingEditsForRange(this.activeFile.fileName, start, end, this.formatCodeOptions);
-            this.currentCaretPosition += this.applyEdits(this.activeFile.fileName, edits, true);
-            this.fixCaretPosition();
-        }
-
-        private updateMarkersForEdit(fileName: string, minChar: number, limChar: number, text: string) {
-            for (let i = 0; i < this.testData.markers.length; i++) {
-                let marker = this.testData.markers[i];
-                if (marker.fileName === fileName) {
-                    if (marker.position > minChar) {
-                        if (marker.position < limChar) {
-                            // Marker is inside the edit - mark it as invalidated (?)
-                            marker.position = -1;
-                        } else {
-                            // Move marker back/forward by the appropriate amount
-                            marker.position += (minChar - limChar) + text.length;
-                        }
-                    }
-                }
-            }
-        }
-
-        public goToBOF() {
-            this.goToPosition(0);
-        }
-
-        public goToEOF() {
-            let len = this.getFileContent(this.activeFile.fileName).length;
-            this.goToPosition(len);
-        }
-
-        public goToDefinition(definitionIndex: number) {
-            if (definitionIndex === 0) {
-                this.scenarioActions.push("<GoToDefinition />");
-            } else {
-                this.taoInvalidReason = "GoToDefinition not supported for non-zero definition indices";
-            }
-
-            let definitions = this.languageService.getDefinitionAtPosition(this.activeFile.fileName, this.currentCaretPosition);
-            if (!definitions || !definitions.length) {
-                this.raiseError("goToDefinition failed - expected to at least one definition location but got 0");
-            }
-
-            if (definitionIndex >= definitions.length) {
-                this.raiseError(`goToDefinition failed - definitionIndex value (${definitionIndex}) exceeds definition list size (${definitions.length})`);
-            }
-
-            let definition = definitions[definitionIndex];
-            this.openFile(definition.fileName);
-            this.currentCaretPosition = definition.textSpan.start;
-        }
-
-        public goToTypeDefinition(definitionIndex: number) {
-            if (definitionIndex === 0) {
-                this.scenarioActions.push("<GoToTypeDefinition />");
-            }
-            else {
-                this.taoInvalidReason = "GoToTypeDefinition not supported for non-zero definition indices";
-            }
-
-            let definitions = this.languageService.getTypeDefinitionAtPosition(this.activeFile.fileName, this.currentCaretPosition);
-            if (!definitions || !definitions.length) {
-                this.raiseError("goToTypeDefinition failed - expected to at least one definition location but got 0");
-            }
-
-            if (definitionIndex >= definitions.length) {
-                this.raiseError(`goToTypeDefinition failed - definitionIndex value (${definitionIndex}) exceeds definition list size (${definitions.length})`);
-            }
-
-            let definition = definitions[definitionIndex];
-            this.openFile(definition.fileName);
-            this.currentCaretPosition = definition.textSpan.start;
-        }
-
-        public verifyDefinitionLocationExists(negative: boolean) {
-            this.taoInvalidReason = "verifyDefinitionLocationExists NYI";
-
-            let definitions = this.languageService.getDefinitionAtPosition(this.activeFile.fileName, this.currentCaretPosition);
-
-            let foundDefinitions = definitions && definitions.length;
-
-            if (foundDefinitions && negative) {
-                this.raiseError(`goToDefinition - expected to 0 definition locations but got ${definitions.length}`);
-            }
-            else if (!foundDefinitions && !negative) {
-                this.raiseError("goToDefinition - expected to at least one definition location but got 0");
-            }
-        }
-
-        public verifyDefinitionsCount(negative: boolean, expectedCount: number) {
-            let assertFn = negative ? assert.notEqual : assert.equal;
-
-            let definitions = this.languageService.getDefinitionAtPosition(this.activeFile.fileName, this.currentCaretPosition);
-            let actualCount = definitions && definitions.length || 0;
-
-            assertFn(actualCount, expectedCount, this.messageAtLastKnownMarker("Definitions Count"));
-        }
-
-        public verifyTypeDefinitionsCount(negative: boolean, expectedCount: number) {
-            let assertFn = negative ? assert.notEqual : assert.equal;
-
-            let definitions = this.languageService.getTypeDefinitionAtPosition(this.activeFile.fileName, this.currentCaretPosition);
-            let actualCount = definitions && definitions.length || 0;
-
-            assertFn(actualCount, expectedCount, this.messageAtLastKnownMarker("Type definitions Count"));
-        }
-
-        public verifyDefinitionsName(negative: boolean, expectedName: string, expectedContainerName: string) {
-            this.taoInvalidReason = "verifyDefinititionsInfo NYI";
-
-            let definitions = this.languageService.getDefinitionAtPosition(this.activeFile.fileName, this.currentCaretPosition);
-            let actualDefinitionName = definitions && definitions.length ? definitions[0].name : "";
-            let actualDefinitionContainerName = definitions && definitions.length ? definitions[0].containerName : "";
-            if (negative) {
-                assert.notEqual(actualDefinitionName, expectedName, this.messageAtLastKnownMarker("Definition Info Name"));
-                assert.notEqual(actualDefinitionContainerName, expectedContainerName, this.messageAtLastKnownMarker("Definition Info Container Name"));
-            } else {
-                assert.equal(actualDefinitionName, expectedName, this.messageAtLastKnownMarker("Definition Info Name"));
-                assert.equal(actualDefinitionContainerName, expectedContainerName, this.messageAtLastKnownMarker("Definition Info Container Name"));
-            }
-        }
-
-        public getMarkers(): Marker[] {
-            //  Return a copy of the list
-            return this.testData.markers.slice(0);
-        }
-
-        public getRanges(): Range[] {
-            //  Return a copy of the list
-            return this.testData.ranges.slice(0);
-        }
-
-        public verifyCaretAtMarker(markerName = "") {
-            this.taoInvalidReason = "verifyCaretAtMarker NYI";
-
-            let pos = this.getMarkerByName(markerName);
-            if (pos.fileName !== this.activeFile.fileName) {
-                throw new Error(`verifyCaretAtMarker failed - expected to be in file "${pos.fileName}", but was in file "${this.activeFile.fileName}"`);
-            }
-            if (pos.position !== this.currentCaretPosition) {
-                throw new Error(`verifyCaretAtMarker failed - expected to be at marker "/*${markerName}*/, but was at position ${this.currentCaretPosition}(${this.getLineColStringAtPosition(this.currentCaretPosition)})`);
-            }
-        }
-
-        private getIndentation(fileName: string, position: number): number {
-            return this.languageService.getIndentationAtPosition(fileName, position, this.formatCodeOptions);
-        }
-
-        public verifyIndentationAtCurrentPosition(numberOfSpaces: number) {
-            this.taoInvalidReason = "verifyIndentationAtCurrentPosition NYI";
-
-            let actual = this.getIndentation(this.activeFile.fileName, this.currentCaretPosition);
-            let lineCol = this.getLineColStringAtPosition(this.currentCaretPosition);
-            if (actual !== numberOfSpaces) {
-                this.raiseError(`verifyIndentationAtCurrentPosition failed at ${lineCol} - expected: ${numberOfSpaces}, actual: ${actual}`);
-            }
-        }
-
-        public verifyIndentationAtPosition(fileName: string, position: number, numberOfSpaces: number) {
-            this.taoInvalidReason = "verifyIndentationAtPosition NYI";
-
-            let actual = this.getIndentation(fileName, position);
-            let lineCol = this.getLineColStringAtPosition(position);
-            if (actual !== numberOfSpaces) {
-                this.raiseError(`verifyIndentationAtPosition failed at ${lineCol} - expected: ${numberOfSpaces}, actual: ${actual}`);
-            }
-        }
-
-        public verifyCurrentLineContent(text: string) {
-            this.taoInvalidReason = "verifyCurrentLineContent NYI";
-
-            let actual = this.getCurrentLineContent();
-            if (actual !== text) {
-                throw new Error("verifyCurrentLineContent\n" +
-                    "\tExpected: \"" + text + "\"\n" +
-                    "\t  Actual: \"" + actual + "\"");
-            }
-        }
-
-        public verifyCurrentFileContent(text: string) {
-            this.taoInvalidReason = "verifyCurrentFileContent NYI";
-
-            let actual = this.getFileContent(this.activeFile.fileName);
-            let replaceNewlines = (str: string) => str.replace(/\r\n/g, "\n");
-            if (replaceNewlines(actual) !== replaceNewlines(text)) {
-                throw new Error("verifyCurrentFileContent\n" +
-                    "\tExpected: \"" + text + "\"\n" +
-                    "\t  Actual: \"" + actual + "\"");
-            }
-        }
-
-        public verifyTextAtCaretIs(text: string) {
-            this.taoInvalidReason = "verifyCurrentFileContent NYI";
-
-            let actual = this.getFileContent(this.activeFile.fileName).substring(this.currentCaretPosition, this.currentCaretPosition + text.length);
-            if (actual !== text) {
-                throw new Error("verifyTextAtCaretIs\n" +
-                    "\tExpected: \"" + text + "\"\n" +
-                    "\t  Actual: \"" + actual + "\"");
-            }
-        }
-
-        public verifyCurrentNameOrDottedNameSpanText(text: string) {
-            this.taoInvalidReason = "verifyCurrentNameOrDottedNameSpanText NYI";
-
-            let span = this.languageService.getNameOrDottedNameSpan(this.activeFile.fileName, this.currentCaretPosition, this.currentCaretPosition);
-            if (!span) {
-                this.raiseError("verifyCurrentNameOrDottedNameSpanText\n" +
-                    "\tExpected: \"" + text + "\"\n" +
-                    "\t  Actual: undefined");
-            }
-
-            let actual = this.getFileContent(this.activeFile.fileName).substring(span.start, ts.textSpanEnd(span));
-            if (actual !== text) {
-                this.raiseError("verifyCurrentNameOrDottedNameSpanText\n" +
-                    "\tExpected: \"" + text + "\"\n" +
-                    "\t  Actual: \"" + actual + "\"");
-            }
-        }
-
-        private getNameOrDottedNameSpan(pos: number) {
-            this.taoInvalidReason = "getNameOrDottedNameSpan NYI";
-            return this.languageService.getNameOrDottedNameSpan(this.activeFile.fileName, pos, pos);
-        }
-
-        public baselineCurrentFileNameOrDottedNameSpans() {
-            this.taoInvalidReason = "baselineCurrentFileNameOrDottedNameSpans impossible";
-
-            Harness.Baseline.runBaseline(
-                "Name OrDottedNameSpans for " + this.activeFile.fileName,
-                this.testData.globalOptions[metadataOptionNames.baselineFile],
-                () => {
-                    return this.baselineCurrentFileLocations(pos =>
-                        this.getNameOrDottedNameSpan(pos));
-                },
-                true /* run immediately */);
-        }
-
-        public printNameOrDottedNameSpans(pos: number) {
-            Harness.IO.log(this.spanInfoToString(pos, this.getNameOrDottedNameSpan(pos), "**"));
-        }
-
-        private verifyClassifications(expected: { classificationType: string; text: string; textSpan?: TextSpan }[], actual: ts.ClassifiedSpan[]) {
-            if (actual.length !== expected.length) {
-                this.raiseError("verifyClassifications failed - expected total classifications to be " + expected.length +
-                    ", but was " + actual.length +
-                    jsonMismatchString());
-            }
-
-            for (let i = 0; i < expected.length; i++) {
-                let expectedClassification = expected[i];
-                let actualClassification = actual[i];
-
-                let expectedType: string = (<any>ts.ClassificationTypeNames)[expectedClassification.classificationType];
-                if (expectedType !== actualClassification.classificationType) {
-                    this.raiseError("verifyClassifications failed - expected classifications type to be " +
-                        expectedType + ", but was " +
-                        actualClassification.classificationType +
-                        jsonMismatchString());
-                }
-
-                let expectedSpan = expectedClassification.textSpan;
-                let actualSpan = actualClassification.textSpan;
-
-                if (expectedSpan) {
-                    let expectedLength = expectedSpan.end - expectedSpan.start;
-
-                    if (expectedSpan.start !== actualSpan.start || expectedLength !== actualSpan.length) {
-                        this.raiseError("verifyClassifications failed - expected span of text to be " +
-                            "{start=" + expectedSpan.start + ", length=" + expectedLength + "}, but was " +
-                            "{start=" + actualSpan.start + ", length=" + actualSpan.length + "}" +
-                            jsonMismatchString());
-                    }
-                }
-
-                let actualText = this.activeFile.content.substr(actualSpan.start, actualSpan.length);
-                if (expectedClassification.text !== actualText) {
-                    this.raiseError("verifyClassifications failed - expected classified text to be " +
-                        expectedClassification.text + ", but was " +
-                        actualText +
-                        jsonMismatchString());
-                }
-            }
-
-            function jsonMismatchString() {
-                return ts.sys.newLine +
-                    "expected: '" + ts.sys.newLine + JSON.stringify(expected, (k, v) => v, 2) + "'" + ts.sys.newLine +
-                    "actual:   '" + ts.sys.newLine + JSON.stringify(actual, (k, v) => v, 2) + "'";
-            }
-        }
-
-        public verifyProjectInfo(expected: string[]) {
-            if (this.testType === FourSlashTestType.Server) {
-                let actual = (<ts.server.SessionClient>this.languageService).getProjectInfo(
-                    this.activeFile.fileName,
-                    /* needFileNameList */ true
-                    );
-                assert.equal(
-                    expected.join(","),
-                    actual.fileNames.map( file => {
-                        return file.replace(this.basePath + "/", "");
-                        }).join(",")
-                    );
-            }
-        }
-
-        public verifySemanticClassifications(expected: { classificationType: string; text: string }[]) {
-            let actual = this.languageService.getSemanticClassifications(this.activeFile.fileName,
-                ts.createTextSpan(0, this.activeFile.content.length));
-
-            this.verifyClassifications(expected, actual);
-        }
-
-        public verifySyntacticClassifications(expected: { classificationType: string; text: string }[]) {
-            let actual = this.languageService.getSyntacticClassifications(this.activeFile.fileName,
-                ts.createTextSpan(0, this.activeFile.content.length));
-
-            this.verifyClassifications(expected, actual);
-        }
-
-        public verifyOutliningSpans(spans: TextSpan[]) {
-            this.taoInvalidReason = "verifyOutliningSpans NYI";
-
-            let actual = this.languageService.getOutliningSpans(this.activeFile.fileName);
-
-            if (actual.length !== spans.length) {
-                this.raiseError(`verifyOutliningSpans failed - expected total spans to be ${spans.length}, but was ${actual.length}`);
-            }
-
-            for (let i = 0; i < spans.length; i++) {
-                let expectedSpan = spans[i];
-                let actualSpan = actual[i];
-                if (expectedSpan.start !== actualSpan.textSpan.start || expectedSpan.end !== ts.textSpanEnd(actualSpan.textSpan)) {
-                    this.raiseError(`verifyOutliningSpans failed - span ${(i + 1)} expected: (${expectedSpan.start},${expectedSpan.end}),  actual: (${actualSpan.textSpan.start},${ts.textSpanEnd(actualSpan.textSpan)})`);
-                }
-            }
-        }
-
-        public verifyTodoComments(descriptors: string[], spans: TextSpan[]) {
-            let actual = this.languageService.getTodoComments(this.activeFile.fileName,
-                descriptors.map(d => { return { text: d, priority: 0 }; }));
-
-            if (actual.length !== spans.length) {
-                this.raiseError(`verifyTodoComments failed - expected total spans to be ${spans.length}, but was ${actual.length}`);
-            }
-
-            for (let i = 0; i < spans.length; i++) {
-                let expectedSpan = spans[i];
-                let actualComment = actual[i];
-                let actualCommentSpan = ts.createTextSpan(actualComment.position, actualComment.message.length);
-
-                if (expectedSpan.start !== actualCommentSpan.start || expectedSpan.end !== ts.textSpanEnd(actualCommentSpan)) {
-                    this.raiseError(`verifyOutliningSpans failed - span ${(i + 1)} expected: (${expectedSpan.start},${expectedSpan.end}),  actual: (${actualCommentSpan.start},${ts.textSpanEnd(actualCommentSpan)})`);
-                }
-            }
-        }
-
-        public verifyDocCommentTemplate(expected?: ts.TextInsertion) {
-            const name = "verifyDocCommentTemplate";
-            let actual = this.languageService.getDocCommentTemplateAtPosition(this.activeFile.fileName, this.currentCaretPosition);
-
-            if (expected === undefined) {
-                if (actual) {
-                    this.raiseError(name + ' failed - expected no template but got {newText: \"' + actual.newText + '\" caretOffset: ' + actual.caretOffset + '}');
-                }
-
-                return;
-            }
-            else {
-                if (actual === undefined) {
-                    this.raiseError(name + ' failed - expected the template {newText: \"' + actual.newText + '\" caretOffset: ' + actual.caretOffset + '} but got nothing instead');
-                }
-
-                if (actual.newText !== expected.newText) {
-                    this.raiseError(name + ' failed - expected insertion:\n' + expected.newText + '\nactual insertion:\n' + actual.newText);
-                }
-
-                if (actual.caretOffset !== expected.caretOffset) {
-                    this.raiseError(name + ' failed - expected caretOffset: ' + expected.caretOffset + ',\nactual caretOffset:' + actual.caretOffset);
-                }
-            }
-        }
-
-        public verifyMatchingBracePosition(bracePosition: number, expectedMatchPosition: number) {
-            this.taoInvalidReason = "verifyMatchingBracePosition NYI";
-
-            let actual = this.languageService.getBraceMatchingAtPosition(this.activeFile.fileName, bracePosition);
-
-            if (actual.length !== 2) {
-                this.raiseError(`verifyMatchingBracePosition failed - expected result to contain 2 spans, but it had ${actual.length}`);
-            }
-
-            let actualMatchPosition = -1;
-            if (bracePosition === actual[0].start) {
-                actualMatchPosition = actual[1].start;
-            } else if (bracePosition === actual[1].start) {
-                actualMatchPosition = actual[0].start;
-            } else {
-                this.raiseError(`verifyMatchingBracePosition failed - could not find the brace position: ${bracePosition} in the returned list: (${actual[0].start},${ts.textSpanEnd(actual[0])}) and (${actual[1].start},${ts.textSpanEnd(actual[1])})`);
-            }
-
-            if (actualMatchPosition !== expectedMatchPosition) {
-                this.raiseError(`verifyMatchingBracePosition failed - expected: ${actualMatchPosition},  actual: ${expectedMatchPosition}`);
-            }
-        }
-
-        public verifyNoMatchingBracePosition(bracePosition: number) {
-            this.taoInvalidReason = "verifyNoMatchingBracePosition NYI";
-
-            let actual = this.languageService.getBraceMatchingAtPosition(this.activeFile.fileName, bracePosition);
-
-            if (actual.length !== 0) {
-                this.raiseError("verifyNoMatchingBracePosition failed - expected: 0 spans, actual: " + actual.length);
-            }
-        }
-
-        /*
-            Check number of navigationItems which match both searchValue and matchKind.
-            Report an error if expected value and actual value do not match.
-        */
-        public verifyNavigationItemsCount(expected: number, searchValue: string, matchKind?: string) {
-            this.taoInvalidReason = "verifyNavigationItemsCount NYI";
-
-            let items = this.languageService.getNavigateToItems(searchValue);
-            let actual = 0;
-            let item: ts.NavigateToItem = null;
-
-            // Count only the match that match the same MatchKind
-            for (let i = 0; i < items.length; ++i) {
-                item = items[i];
-                if (!matchKind || item.matchKind === matchKind) {
-                    actual++;
-                }
-            }
-
-            if (expected !== actual) {
-                this.raiseError(`verifyNavigationItemsCount failed - found: ${actual} navigation items, expected: ${expected}.`);
-            }
-        }
-
-        /*
-            Verify that returned navigationItems from getNavigateToItems have matched searchValue, matchKind, and kind.
-            Report an error if getNavigateToItems does not find any matched searchValue.
-        */
-        public verifyNavigationItemsListContains(
-            name: string,
-            kind: string,
-            searchValue: string,
-            matchKind: string,
-            fileName?: string,
-            parentName?: string) {
-            this.taoInvalidReason = "verifyNavigationItemsListContains NYI";
-
-            let items = this.languageService.getNavigateToItems(searchValue);
-
-            if (!items || items.length === 0) {
-                this.raiseError("verifyNavigationItemsListContains failed - found 0 navigation items, expected at least one.");
-            }
-
-            for (let i = 0; i < items.length; i++) {
-                let item = items[i];
-                if (item && item.name === name && item.kind === kind &&
-                    (matchKind === undefined || item.matchKind === matchKind) &&
-                    (fileName === undefined || item.fileName === fileName) &&
-                    (parentName === undefined || item.containerName === parentName)) {
-                    return;
-                }
-            }
-
-            // if there was an explicit match kind specified, then it should be validated.
-            if (matchKind !== undefined) {
-                let missingItem = { name: name, kind: kind, searchValue: searchValue, matchKind: matchKind, fileName: fileName, parentName: parentName };
-                this.raiseError(`verifyNavigationItemsListContains failed - could not find the item: ${JSON.stringify(missingItem)} in the returned list: (${JSON.stringify(items)})`);
-            }
-        }
-
-        public verifyGetScriptLexicalStructureListCount(expected: number) {
-            this.taoInvalidReason = "verifyNavigationItemsListContains impossible";
-
-            let items = this.languageService.getNavigationBarItems(this.activeFile.fileName);
-            let actual = this.getNavigationBarItemsCount(items);
-
-            if (expected !== actual) {
-                this.raiseError(`verifyGetScriptLexicalStructureListCount failed - found: ${actual} navigation items, expected: ${expected}.`);
-            }
-        }
-
-        private getNavigationBarItemsCount(items: ts.NavigationBarItem[]) {
-            let result = 0;
-            if (items) {
-                for (let i = 0, n = items.length; i < n; i++) {
-                    result++;
-                    result += this.getNavigationBarItemsCount(items[i].childItems);
-                }
-            }
-
-            return result;
-        }
-
-        public verifyGetScriptLexicalStructureListContains(name: string, kind: string) {
-            this.taoInvalidReason = "verifyGetScriptLexicalStructureListContains impossible";
-
-            let items = this.languageService.getNavigationBarItems(this.activeFile.fileName);
-
-            if (!items || items.length === 0) {
-                this.raiseError("verifyGetScriptLexicalStructureListContains failed - found 0 navigation items, expected at least one.");
-            }
-
-            if (this.navigationBarItemsContains(items, name, kind)) {
-                return;
-            }
-
-            let missingItem = { name: name, kind: kind };
-            this.raiseError(`verifyGetScriptLexicalStructureListContains failed - could not find the item: ${JSON.stringify(missingItem)} in the returned list: (${JSON.stringify(items, null, " ")})`);
-        }
-
-        private navigationBarItemsContains(items: ts.NavigationBarItem[], name: string, kind: string) {
-            if (items) {
-                for (let i = 0; i < items.length; i++) {
-                    let item = items[i];
-                    if (item && item.text === name && item.kind === kind) {
-                        return true;
-                    }
-
-                    if (this.navigationBarItemsContains(item.childItems, name, kind)) {
-                        return true;
-                    }
-                }
-            }
-
-            return false;
-        }
-
-        public printNavigationItems(searchValue: string) {
-            let items = this.languageService.getNavigateToItems(searchValue);
-            let length = items && items.length;
-
-            Harness.IO.log(`NavigationItems list (${length} items)`);
-
-            for (let i = 0; i < length; i++) {
-                let item = items[i];
-                Harness.IO.log(`name: ${item.name}, kind: ${item.kind}, parentName: ${item.containerName}, fileName: ${item.fileName}`);
-            }
-        }
-
-        public printScriptLexicalStructureItems() {
-            let items = this.languageService.getNavigationBarItems(this.activeFile.fileName);
-            let length = items && items.length;
-
-            Harness.IO.log(`NavigationItems list (${length} items)`);
-
-            for (let i = 0; i < length; i++) {
-                let item = items[i];
-                Harness.IO.log(`name: ${item.text}, kind: ${item.kind}`);
-            }
-        }
-
-        private getOccurrencesAtCurrentPosition() {
-            return this.languageService.getOccurrencesAtPosition(this.activeFile.fileName, this.currentCaretPosition);
-        }
-
-        public verifyOccurrencesAtPositionListContains(fileName: string, start: number, end: number, isWriteAccess?: boolean) {
-            this.taoInvalidReason = "verifyOccurrencesAtPositionListContains NYI";
-
-            let occurrences = this.getOccurrencesAtCurrentPosition();
-
-            if (!occurrences || occurrences.length === 0) {
-                this.raiseError('verifyOccurrencesAtPositionListContains failed - found 0 references, expected at least one.');
-            }
-
-            for (let occurrence of occurrences) {
-                if (occurrence && occurrence.fileName === fileName && occurrence.textSpan.start === start && ts.textSpanEnd(occurrence.textSpan) === end) {
-                    if (typeof isWriteAccess !== "undefined" && occurrence.isWriteAccess !== isWriteAccess) {
-                        this.raiseError(`verifyOccurrencesAtPositionListContains failed - item isWriteAccess value does not match, actual: ${occurrence.isWriteAccess}, expected: ${isWriteAccess}.`);
-                    }
-                    return;
-                }
-            }
-
-            let missingItem = { fileName: fileName, start: start, end: end, isWriteAccess: isWriteAccess };
-            this.raiseError(`verifyOccurrencesAtPositionListContains failed - could not find the item: ${JSON.stringify(missingItem)} in the returned list: (${JSON.stringify(occurrences)})`);
-        }
-
-        public verifyOccurrencesAtPositionListCount(expectedCount: number) {
-            this.taoInvalidReason = "verifyOccurrencesAtPositionListCount NYI";
-
-            let occurrences = this.getOccurrencesAtCurrentPosition();
-            let actualCount = occurrences ? occurrences.length : 0;
-            if (expectedCount !== actualCount) {
-                this.raiseError(`verifyOccurrencesAtPositionListCount failed - actual: ${actualCount}, expected:${expectedCount}`);
-            }
-        }
-
-        private getDocumentHighlightsAtCurrentPosition(fileNamesToSearch: string[]) {
-            let filesToSearch = fileNamesToSearch.map(name => ts.combinePaths(this.basePath, name));
-            return this.languageService.getDocumentHighlights(this.activeFile.fileName, this.currentCaretPosition, filesToSearch);
-        }
-
-        public verifyDocumentHighlightsAtPositionListContains(fileName: string, start: number, end: number, fileNamesToSearch: string[], kind?: string) {
-            this.taoInvalidReason = 'verifyDocumentHighlightsAtPositionListContains NYI';
-
-            let documentHighlights = this.getDocumentHighlightsAtCurrentPosition(fileNamesToSearch);
-
-            if (!documentHighlights || documentHighlights.length === 0) {
-                this.raiseError('verifyDocumentHighlightsAtPositionListContains failed - found 0 highlights, expected at least one.');
-            }
-
-            for (let documentHighlight of documentHighlights) {
-                if (documentHighlight.fileName === fileName) {
-                    let { highlightSpans } = documentHighlight;
-
-                    for (let highlight of highlightSpans) {
-                        if (highlight && highlight.textSpan.start === start && ts.textSpanEnd(highlight.textSpan) === end) {
-                            if (typeof kind !== "undefined" && highlight.kind !== kind) {
-                                this.raiseError(`verifyDocumentHighlightsAtPositionListContains failed - item "kind" value does not match, actual: ${highlight.kind}, expected: ${kind}.`);
-                            }
-                            return;
-                        }
-                    }
-                }
-            }
-
-            let missingItem = { fileName: fileName, start: start, end: end, kind: kind };
-            this.raiseError(`verifyDocumentHighlightsAtPositionListContains failed - could not find the item: ${JSON.stringify(missingItem)} in the returned list: (${JSON.stringify(documentHighlights)})`);
-        }
-
-        public verifyDocumentHighlightsAtPositionListCount(expectedCount: number, fileNamesToSearch: string[]) {
-            this.taoInvalidReason = 'verifyDocumentHighlightsAtPositionListCount NYI';
-
-            let documentHighlights = this.getDocumentHighlightsAtCurrentPosition(fileNamesToSearch);
-            let actualCount = documentHighlights 
-                ? documentHighlights.reduce((currentCount, { highlightSpans }) => currentCount + highlightSpans.length, 0) 
-                : 0;
-
-            if (expectedCount !== actualCount) {
-                this.raiseError('verifyDocumentHighlightsAtPositionListCount failed - actual: ' + actualCount + ', expected:' + expectedCount);
-            }
-        }
-
-        // Get the text of the entire line the caret is currently at
-        private getCurrentLineContent() {
-            let text = this.getFileContent(this.activeFile.fileName);
-
-            let pos = this.currentCaretPosition;
-            let startPos = pos, endPos = pos;
-
-            while (startPos > 0) {
-                let ch = text.charCodeAt(startPos - 1);
-                if (ch === ts.CharacterCodes.carriageReturn || ch === ts.CharacterCodes.lineFeed) {
-                    break;
-                }
-
-                startPos--;
-            }
-
-            while (endPos < text.length) {
-                let ch = text.charCodeAt(endPos);
-
-                if (ch === ts.CharacterCodes.carriageReturn || ch === ts.CharacterCodes.lineFeed) {
-                    break;
-                }
-
-                endPos++;
-            }
-
-            return text.substring(startPos, endPos);
-        }
-
-        private assertItemInCompletionList(items: ts.CompletionEntry[], name: string, text?: string, documentation?: string, kind?: string) {
-            this.scenarioActions.push("<ShowCompletionList />");
-            this.scenarioActions.push(`<VerifyCompletionContainsItem ItemName="${name}"/>`);
-
-            if (text || documentation || kind) {
-                this.taoInvalidReason = "assertItemInCompletionList only supports the \"name\" parameter";
-            }
-
-            for (let i = 0; i < items.length; i++) {
-                let item = items[i];
-                if (item.name === name) {
-                    if (documentation != undefined || text !== undefined) {
-                        let details = this.getCompletionEntryDetails(item.name);
-
-                        if (documentation !== undefined) {
-                            assert.equal(ts.displayPartsToString(details.documentation), documentation, assertionMessage("completion item documentation"));
-                        }
-                        if (text !== undefined) {
-                            assert.equal(ts.displayPartsToString(details.displayParts), text, assertionMessage("completion item detail text"));
-                        }
-                    }
-
-                    if (kind !== undefined) {
-                        assert.equal(item.kind, kind, assertionMessage("completion item kind"));
-                    }
-
-                    return;
-                }
-            }
-
-            let itemsString = items.map((item) => JSON.stringify({ name: item.name, kind: item.kind })).join(",\n");
-
-            this.raiseError(`Expected "${JSON.stringify({ name, text, documentation, kind })}" to be in list [${itemsString}]`);
-        }
-
-        private findFile(indexOrName: any) {
-            let result: FourSlashFile = null;
-            if (typeof indexOrName === "number") {
-                let index = <number>indexOrName;
-                if (index >= this.testData.files.length) {
-                    throw new Error(`File index (${index}) in openFile was out of range. There are only ${this.testData.files.length} files in this test.`);
-                } else {
-                    result = this.testData.files[index];
-                }
-            } else if (typeof indexOrName === "string") {
-                let name = <string>indexOrName;
-
-                // names are stored in the compiler with this relative path, this allows people to use goTo.file on just the fileName
-                name = name.indexOf("/") === -1 ? (this.basePath + "/" + name) : name;
-
-                let availableNames: string[] = [];
-                let foundIt = false;
-                for (let i = 0; i < this.testData.files.length; i++) {
-                    let fn = this.testData.files[i].fileName;
-                    if (fn) {
-                        if (fn === name) {
-                            result = this.testData.files[i];
-                            foundIt = true;
-                            break;
-                        }
-                        availableNames.push(fn);
-                    }
-                }
-
-                if (!foundIt) {
-                    throw new Error(`No test file named "${name}" exists. Available file names are: ${availableNames.join(", ")}`);
-                }
-            } else {
-                throw new Error("Unknown argument type");
-            }
-
-            return result;
-        }
-
-        private getLineColStringAtPosition(position: number) {
-            let pos = this.languageServiceAdapterHost.positionToLineAndCharacter(this.activeFile.fileName, position);
-            return `line ${(pos.line + 1)}, col ${pos.character}`;
-        }
-
-        public getMarkerByName(markerName: string) {
-            let markerPos = this.testData.markerPositions[markerName];
-            if (markerPos === undefined) {
-                let markerNames: string[] = [];
-                for (let m in this.testData.markerPositions) markerNames.push(m);
-                throw new Error(`Unknown marker "${markerName}" Available markers: ${markerNames.map(m => "\"" + m + "\"").join(", ")}`);
-            } else {
-                return markerPos;
-            }
-        }
-
-        private static makeWhitespaceVisible(text: string) {
-            return text.replace(/ /g, "\u00B7").replace(/\r/g, "\u00B6").replace(/\n/g, "\u2193\n").replace(/\t/g, "\u2192\   ");
-        }
-
-        public getTestXmlData(): TestXmlData {
-            return {
-                actions: this.scenarioActions,
-                invalidReason: this.taoInvalidReason,
-                originalName: ""
-            };
-        }
-
-        public setCancelled(numberOfCalls: number): void {
-            this.cancellationToken.setCancelled(numberOfCalls);
-        }
-
-        public resetCancelled(): void {
-            this.cancellationToken.resetCancelled();
-        }
-    }
-
-    // TOOD: should these just use the Harness's stdout/stderr?
-    let fsOutput = new Harness.Compiler.WriterAggregator();
-    let fsErrors = new Harness.Compiler.WriterAggregator();
-    export let xmlData: TestXmlData[] = [];
-    export function runFourSlashTest(basePath: string, testType: FourSlashTestType, fileName: string) {
-        let content = Harness.IO.readFile(fileName);
-        let xml = runFourSlashTestContent(basePath, testType, content, fileName);
-        xmlData.push(xml);
-    }
-
-    // We don't want to recompile 'fourslash.ts' for every test, so
-    // here we cache the JS output and reuse it for every test.
-    let fourslashJsOutput: string;
-    {
-        let host = Harness.Compiler.createCompilerHost([{ unitName: Harness.Compiler.fourslashFileName, content: undefined }],
-            (fn, contents) => fourslashJsOutput = contents,
-            ts.ScriptTarget.Latest,
-            ts.sys.useCaseSensitiveFileNames);
-
-        let program = ts.createProgram([Harness.Compiler.fourslashFileName], { noResolve: true, target: ts.ScriptTarget.ES3 }, host);
-
-        program.emit(host.getSourceFile(Harness.Compiler.fourslashFileName, ts.ScriptTarget.ES3));
-    }
-
-
-    export function runFourSlashTestContent(basePath: string, testType: FourSlashTestType, content: string, fileName: string): TestXmlData {
-        // Parse out the files and their metadata
-        let testData = parseTestData(basePath, content, fileName);
-
-        currentTestState = new TestState(basePath, testType, testData);
-
-        let result = "";
-        let host = Harness.Compiler.createCompilerHost(
-            [
-                { unitName: Harness.Compiler.fourslashFileName, content: undefined },
-                { unitName: fileName, content: content }
-            ],
-            (fn, contents) => result = contents,
-            ts.ScriptTarget.Latest,
-            ts.sys.useCaseSensitiveFileNames);
-
-        let program = ts.createProgram([Harness.Compiler.fourslashFileName, fileName], { outFile: "fourslashTestOutput.js", noResolve: true, target: ts.ScriptTarget.ES3 }, host);
-
-        let sourceFile = host.getSourceFile(fileName, ts.ScriptTarget.ES3);
-
-        let diagnostics = ts.getPreEmitDiagnostics(program, sourceFile);
-        if (diagnostics.length > 0) {
-            throw new Error(`Error compiling ${fileName}: ` +
-                diagnostics.map(e => ts.flattenDiagnosticMessageText(e.messageText, ts.sys.newLine)).join("\r\n"));
-        }
-
-        program.emit(sourceFile);
-        result = result || ""; // Might have an empty fourslash file
-
-        result = fourslashJsOutput + "\r\n" + result;
-
-        // Compile and execute the test
-        try {
-            eval(result);
-        }
-        catch (err) {
-            // Debugging: FourSlash.currentTestState.printCurrentFileState();
-            throw err;
-        }
-
-        let xmlData = currentTestState.getTestXmlData();
-        xmlData.originalName = fileName;
-        return xmlData;
-    }
-
-    function chompLeadingSpace(content: string) {
-        let lines = content.split("\n");
-        for (let i = 0; i < lines.length; i++) {
-            if ((lines[i].length !== 0) && (lines[i].charAt(0) !== " ")) {
-                return content;
-            }
-        }
-
-        return lines.map(s => s.substr(1)).join("\n");
-    }
-
-    function parseTestData(basePath: string, contents: string, fileName: string): FourSlashData {
-        // Regex for parsing options in the format "@Alpha: Value of any sort"
-        let optionRegex = /^\s*@(\w+): (.*)\s*/;
-
-        // List of all the subfiles we've parsed out
-        let files: FourSlashFile[] = [];
-        // Global options
-        let globalOptions: { [s: string]: string; } = {};
-        // Marker positions
-
-        // Split up the input file by line
-        // Note: IE JS engine incorrectly handles consecutive delimiters here when using RegExp split, so
-        // we have to string-based splitting instead and try to figure out the delimiting chars
-        let lines = contents.split("\n");
-
-        let markerPositions: MarkerMap = {};
-        let markers: Marker[] = [];
-        let ranges: Range[] = [];
-
-        // Stuff related to the subfile we're parsing
-        let currentFileContent: string = null;
-        let currentFileName = fileName;
-        let currentFileOptions: { [s: string]: string } = {};
-
-        for (let i = 0; i < lines.length; i++) {
-            let line = lines[i];
-            let lineLength = line.length;
-
-            if (lineLength > 0 && line.charAt(lineLength - 1) === "\r") {
-                line = line.substr(0, lineLength - 1);
-            }
-
-            if (line.substr(0, 4) === "////") {
-                // Subfile content line
-
-                // Append to the current subfile content, inserting a newline needed
-                if (currentFileContent === null) {
-                    currentFileContent = "";
-                } else {
-                    // End-of-line
-                    currentFileContent = currentFileContent + "\n";
-                }
-
-                currentFileContent = currentFileContent + line.substr(4);
-            } else if (line.substr(0, 2) === "//") {
-                // Comment line, check for global/file @options and record them
-                let match = optionRegex.exec(line.substr(2));
-                if (match) {
-                    let globalMetadataNamesIndex = globalMetadataNames.indexOf(match[1]);
-                    let fileMetadataNamesIndex = fileMetadataNames.indexOf(match[1]);
-                    if (globalMetadataNamesIndex === -1) {
-                        if (fileMetadataNamesIndex === -1) {
-                            throw new Error(`Unrecognized metadata name "${match[1]}". Available global metadata names are: ${globalMetadataNames.join(", ")}; file metadata names are: ${fileMetadataNames.join(", ")}`);
-                        } else if (fileMetadataNamesIndex === fileMetadataNames.indexOf(metadataOptionNames.fileName)) {
-                            // Found an @FileName directive, if this is not the first then create a new subfile
-                            if (currentFileContent) {
-                                let file = parseFileContent(currentFileContent, currentFileName, markerPositions, markers, ranges);
-                                file.fileOptions = currentFileOptions;
-
-                                // Store result file
-                                files.push(file);
-
-                                // Reset local data
-                                currentFileContent = null;
-                                currentFileOptions = {};
-                                currentFileName = fileName;
-                            }
-
-                            currentFileName = basePath + "/" + match[2];
-                            currentFileOptions[match[1]] = match[2];
-                        } else {
-                            // Add other fileMetadata flag
-                            currentFileOptions[match[1]] = match[2];
-                        }
-                    } else {
-                        // Check if the match is already existed in the global options
-                        if (globalOptions[match[1]] !== undefined) {
-                            throw new Error("Global Option : '" + match[1] + "' is already existed");
-                        }
-                        globalOptions[match[1]] = match[2];
-                    }
-                }
-            // TODO: should be '==='?
-            } else if (line == "" || lineLength === 0) {
-                // Previously blank lines between fourslash content caused it to be considered as 2 files,
-                // Remove this behavior since it just causes errors now
-            } else {
-                // Empty line or code line, terminate current subfile if there is one
-                if (currentFileContent) {
-                    let file = parseFileContent(currentFileContent, currentFileName, markerPositions, markers, ranges);
-                    file.fileOptions = currentFileOptions;
-
-                    // Store result file
-                    files.push(file);
-
-                    // Reset local data
-                    currentFileContent = null;
-                    currentFileOptions = {};
-                    currentFileName = fileName;
-                }
-            }
-        }
-
-        // @Filename is the only directive that can be used in a test that contains tsconfig.json file.
-        if (containTSConfigJson(files)) {
-            let directive = getNonFileNameOptionInFileList(files);
-            if (!directive) {
-                directive = getNonFileNameOptionInObject(globalOptions);
-            }
-            if (directive) {
-                throw Error("It is not allowed to use tsconfig.json along with directive '" + directive + "'");
-            }
-        }
-
-        return {
-            markerPositions,
-            markers,
-            globalOptions,
-            files,
-            ranges
-        };
-    }
-
-    function containTSConfigJson(files: FourSlashFile[]): boolean {
-        return ts.forEach(files, f => f.fileOptions["Filename"] === "tsconfig.json");
-    }
-
-    function getNonFileNameOptionInFileList(files: FourSlashFile[]): string {
-        return ts.forEach(files, f => getNonFileNameOptionInObject(f.fileOptions));
-    }
-
-    function getNonFileNameOptionInObject(optionObject: { [s: string]: string }): string {
-        for (let option in optionObject) {
-            if (option !== metadataOptionNames.fileName) {
-                return option;
-            }
-        }
-        return undefined;
-    }
-
-    const enum State {
-        none,
-        inSlashStarMarker,
-        inObjectMarker
-    }
-
-    function reportError(fileName: string, line: number, col: number, message: string) {
-        let errorMessage = fileName + "(" + line + "," + col + "): " + message;
-        throw new Error(errorMessage);
-    }
-
-    function recordObjectMarker(fileName: string, location: ILocationInformation, text: string, markerMap: MarkerMap, markers: Marker[]): Marker {
-        let markerValue: any = undefined;
-        try {
-            // Attempt to parse the marker value as JSON
-            markerValue = JSON.parse("{ " + text + " }");
-        } catch (e) {
-            reportError(fileName, location.sourceLine, location.sourceColumn, "Unable to parse marker text " + e.message);
-        }
-
-        if (markerValue === undefined) {
-            reportError(fileName, location.sourceLine, location.sourceColumn, "Object markers can not be empty");
-            return null;
-        }
-
-        let marker: Marker = {
-            fileName: fileName,
-            position: location.position,
-            data: markerValue
-        };
-
-        // Object markers can be anonymous
-        if (markerValue.name) {
-            markerMap[markerValue.name] = marker;
-        }
-
-        markers.push(marker);
-
-        return marker;
-    }
-
-    function recordMarker(fileName: string, location: ILocationInformation, name: string, markerMap: MarkerMap, markers: Marker[]): Marker {
-        let marker: Marker = {
-            fileName: fileName,
-            position: location.position
-        };
-
-        // Verify markers for uniqueness
-        if (markerMap[name] !== undefined) {
-            let message = "Marker '" + name + "' is duplicated in the source file contents.";
-            reportError(marker.fileName, location.sourceLine, location.sourceColumn, message);
-            return null;
-        } else {
-            markerMap[name] = marker;
-            markers.push(marker);
-            return marker;
-        }
-    }
-
-    function parseFileContent(content: string, fileName: string, markerMap: MarkerMap, markers: Marker[], ranges: Range[]): FourSlashFile {
-        content = chompLeadingSpace(content);
-
-        // Any slash-star comment with a character not in this string is not a marker.
-        let validMarkerChars = "ABCDEFGHIJKLMNOPQRSTUVWXYZabcdefghijklmnopqrstuvwxyz$1234567890_";
-
-        /// The file content (minus metacharacters) so far
-        let output: string = "";
-
-        /// The current marker (or maybe multi-line comment?) we're parsing, possibly
-        let openMarker: ILocationInformation = null;
-
-        /// A stack of the open range markers that are still unclosed
-        let openRanges: IRangeLocationInformation[] = [];
-
-        /// A list of ranges we've collected so far */
-        let localRanges: Range[] = [];
-
-        /// The latest position of the start of an unflushed plain text area
-        let lastNormalCharPosition: number = 0;
-
-        /// The total number of metacharacters removed from the file (so far)
-        let difference: number = 0;
-
-        /// The fourslash file state object we are generating
-        let state: State = State.none;
-
-        /// Current position data
-        let line: number = 1;
-        let column: number = 1;
-
-        let flush = (lastSafeCharIndex: number) => {
-            if (lastSafeCharIndex === undefined) {
-                output = output + content.substr(lastNormalCharPosition);
-            } else {
-                output = output + content.substr(lastNormalCharPosition, lastSafeCharIndex - lastNormalCharPosition);
-            }
-        };
-
-        if (content.length > 0) {
-            let previousChar = content.charAt(0);
-            for (let i = 1; i < content.length; i++) {
-                let currentChar = content.charAt(i);
-                switch (state) {
-                    case State.none:
-                        if (previousChar === "[" && currentChar === "|") {
-                            // found a range start
-                            openRanges.push({
-                                position: (i - 1) - difference,
-                                sourcePosition: i - 1,
-                                sourceLine: line,
-                                sourceColumn: column,
-                            });
-                            // copy all text up to marker position
-                            flush(i - 1);
-                            lastNormalCharPosition = i + 1;
-                            difference += 2;
-                        } else if (previousChar === "|" && currentChar === "]") {
-                            // found a range end
-                            let rangeStart = openRanges.pop();
-                            if (!rangeStart) {
-                                reportError(fileName, line, column, "Found range end with no matching start.");
-                            }
-
-                            let range: Range = {
-                                fileName: fileName,
-                                start: rangeStart.position,
-                                end: (i - 1) - difference,
-                                marker: rangeStart.marker
-                            };
-                            localRanges.push(range);
-
-                            // copy all text up to range marker position
-                            flush(i - 1);
-                            lastNormalCharPosition = i + 1;
-                            difference += 2;
-                        } else if (previousChar === "/" && currentChar === "*") {
-                            // found a possible marker start
-                            state = State.inSlashStarMarker;
-                            openMarker = {
-                                position: (i - 1) - difference,
-                                sourcePosition: i - 1,
-                                sourceLine: line,
-                                sourceColumn: column,
-                            };
-                        } else if (previousChar === "{" && currentChar === "|") {
-                            // found an object marker start
-                            state = State.inObjectMarker;
-                            openMarker = {
-                                position: (i - 1) - difference,
-                                sourcePosition: i - 1,
-                                sourceLine: line,
-                                sourceColumn: column,
-                            };
-                            flush(i - 1);
-                        }
-                        break;
-
-                    case State.inObjectMarker:
-                        // Object markers are only ever terminated by |} and have no content restrictions
-                        if (previousChar === "|" && currentChar === "}") {
-                            // Record the marker
-                            let objectMarkerNameText = content.substring(openMarker.sourcePosition + 2, i - 1).trim();
-                            let marker = recordObjectMarker(fileName, openMarker, objectMarkerNameText, markerMap, markers);
-
-                            if (openRanges.length > 0) {
-                                openRanges[openRanges.length - 1].marker = marker;
-                            }
-
-                            // Set the current start to point to the end of the current marker to ignore its text
-                            lastNormalCharPosition = i + 1;
-                            difference += i + 1 - openMarker.sourcePosition;
-
-                            // Reset the state
-                            openMarker = null;
-                            state = State.none;
-                        }
-                        break;
-
-                    case State.inSlashStarMarker:
-                        if (previousChar === "*" && currentChar === "/") {
-                            // Record the marker
-                            // start + 2 to ignore the */, -1 on the end to ignore the * (/ is next)
-                            let markerNameText = content.substring(openMarker.sourcePosition + 2, i - 1).trim();
-                            let marker = recordMarker(fileName, openMarker, markerNameText, markerMap, markers);
-
-                            if (openRanges.length > 0) {
-                                openRanges[openRanges.length - 1].marker = marker;
-                            }
-
-                            // Set the current start to point to the end of the current marker to ignore its text
-                            flush(openMarker.sourcePosition);
-                            lastNormalCharPosition = i + 1;
-                            difference += i + 1 - openMarker.sourcePosition;
-
-                            // Reset the state
-                            openMarker = null;
-                            state = State.none;
-                        } else if (validMarkerChars.indexOf(currentChar) < 0) {
-                            if (currentChar === "*" && i < content.length - 1 && content.charAt(i + 1) === "/") {
-                                // The marker is about to be closed, ignore the 'invalid' char
-                            } else {
-                                // We've hit a non-valid marker character, so we were actually in a block comment
-                                // Bail out the text we've gathered so far back into the output
-                                flush(i);
-                                lastNormalCharPosition = i;
-                                openMarker = null;
-
-                                state = State.none;
-                            }
-                        }
-                        break;
-                }
-
-                if (currentChar === "\n" && previousChar === "\r") {
-                    // Ignore trailing \n after a \r
-                    continue;
-                } else if (currentChar === "\n" || currentChar === "\r") {
-                    line++;
-                    column = 1;
-                    continue;
-                }
-
-                column++;
-                previousChar = currentChar;
-            }
-        }
-
-        // Add the remaining text
-        flush(undefined);
-
-        if (openRanges.length > 0) {
-            let openRange = openRanges[0];
-            reportError(fileName, openRange.sourceLine, openRange.sourceColumn, "Unterminated range.");
-        }
-
-        if (openMarker !== null) {
-            reportError(fileName, openMarker.sourceLine, openMarker.sourceColumn, "Unterminated marker.");
-        }
-
-        // put ranges in the correct order
-        localRanges = localRanges.sort((a, b) => a.start < b.start ? -1 : 1);
-        localRanges.forEach((r) => { ranges.push(r); });
-
-        return {
-            content: output,
-            fileOptions: {},
-            version: 0,
-            fileName: fileName
-        };
-    }
-}
+//
+// Copyright (c) Microsoft Corporation.  All rights reserved.
+//
+// Licensed under the Apache License, Version 2.0 (the "License");
+// you may not use this file except in compliance with the License.
+// You may obtain a copy of the License at
+//   http://www.apache.org/licenses/LICENSE-2.0
+//
+// Unless required by applicable law or agreed to in writing, software
+// distributed under the License is distributed on an "AS IS" BASIS,
+// WITHOUT WARRANTIES OR CONDITIONS OF ANY KIND, either express or implied.
+// See the License for the specific language governing permissions and
+// limitations under the License.
+//
+
+/// <reference path="..\services\services.ts" />
+/// <reference path="..\services\shims.ts" />
+/// <reference path="harnessLanguageService.ts" />
+/// <reference path="harness.ts" />
+/// <reference path="fourslashRunner.ts" />
+
+module FourSlash {
+    ts.disableIncrementalParsing = false;
+
+    // Represents a parsed source file with metadata
+    export interface FourSlashFile {
+        // The contents of the file (with markers, etc stripped out)
+        content: string;
+        fileName: string;
+        version: number;
+        // File-specific options (name/value pairs)
+        fileOptions: { [index: string]: string; };
+    }
+
+    // Represents a set of parsed source files and options
+    export interface FourSlashData {
+        // Global options (name/value pairs)
+        globalOptions: { [index: string]: string; };
+
+        files: FourSlashFile[];
+
+        // A mapping from marker names to name/position pairs
+        markerPositions: { [index: string]: Marker; };
+
+        markers: Marker[];
+
+        ranges: Range[];
+    }
+
+    export interface TestXmlData {
+        invalidReason: string;
+        originalName: string;
+        actions: string[];
+    }
+
+    interface MemberListData {
+        result: {
+            maybeInaccurate: boolean;
+            isMemberCompletion: boolean;
+            entries: {
+                name: string;
+                type: string;
+                kind: string;
+                kindModifiers: string;
+            }[];
+        };
+    }
+
+    export interface Marker {
+        fileName: string;
+        position: number;
+        data?: any;
+    }
+
+    interface MarkerMap {
+        [index: string]: Marker;
+    }
+
+    export interface Range {
+        fileName: string;
+        start: number;
+        end: number;
+        marker?: Marker;
+    }
+
+    interface ILocationInformation {
+        position: number;
+        sourcePosition: number;
+        sourceLine: number;
+        sourceColumn: number;
+    }
+
+    interface IRangeLocationInformation extends ILocationInformation {
+        marker?: Marker;
+    }
+
+    export interface TextSpan {
+        start: number;
+        end: number;
+    }
+
+    let entityMap: ts.Map<string> = {
+        "&": "&amp;",
+        "\"": "&quot;",
+        "'": "&#39;",
+        "/": "&#47;",
+        "<": "&lt;",
+        ">": "&gt;"
+    };
+
+    export function escapeXmlAttributeValue(s: string) {
+        return s.replace(/[&<>"'\/]/g, ch => entityMap[ch]);
+    }
+
+    // Name of testcase metadata including ts.CompilerOptions properties that will be used by globalOptions
+    // To add additional option, add property into the testOptMetadataNames, refer the property in either globalMetadataNames or fileMetadataNames
+    // Add cases into convertGlobalOptionsToCompilationsSettings function for the compiler to acknowledge such option from meta data
+    let metadataOptionNames = {
+        baselineFile: "BaselineFile",
+        declaration: "declaration",
+        emitThisFile: "emitThisFile",  // This flag is used for testing getEmitOutput feature. It allows test-cases to indicate what file to be output in multiple files project
+        fileName: "Filename",
+        mapRoot: "mapRoot",
+        module: "module",
+        out: "out",
+        outFile: "outFile",
+        outDir: "outDir",
+        sourceMap: "sourceMap",
+        sourceRoot: "sourceRoot",
+        allowNonTsExtensions: "allowNonTsExtensions",
+        resolveReference: "ResolveReference",  // This flag is used to specify entry file for resolve file references. The flag is only allow once per test file
+        jsx: "jsx",
+    };
+
+    // List of allowed metadata names
+    let fileMetadataNames = [metadataOptionNames.fileName, metadataOptionNames.emitThisFile, metadataOptionNames.resolveReference];
+    let globalMetadataNames = [metadataOptionNames.allowNonTsExtensions, metadataOptionNames.baselineFile, metadataOptionNames.declaration,
+        metadataOptionNames.mapRoot, metadataOptionNames.module, metadataOptionNames.out,metadataOptionNames.outFile,
+        metadataOptionNames.outDir, metadataOptionNames.sourceMap, metadataOptionNames.sourceRoot, metadataOptionNames.jsx];
+
+    function convertGlobalOptionsToCompilerOptions(globalOptions: { [idx: string]: string }): ts.CompilerOptions {
+        let settings: ts.CompilerOptions = { target: ts.ScriptTarget.ES5 };
+        // Convert all property in globalOptions into ts.CompilationSettings
+        for (let prop in globalOptions) {
+            if (globalOptions.hasOwnProperty(prop)) {
+                switch (prop) {
+                    case metadataOptionNames.allowNonTsExtensions:
+                        settings.allowNonTsExtensions = globalOptions[prop] === "true";
+                        break;
+                    case metadataOptionNames.declaration:
+                        settings.declaration = globalOptions[prop] === "true";
+                        break;
+                    case metadataOptionNames.mapRoot:
+                        settings.mapRoot = globalOptions[prop];
+                        break;
+                    case metadataOptionNames.module:
+                        // create appropriate external module target for CompilationSettings
+                        switch (globalOptions[prop]) {
+                            case "AMD":
+                                settings.module = ts.ModuleKind.AMD;
+                                break;
+                            case "CommonJS":
+                                settings.module = ts.ModuleKind.CommonJS;
+                                break;
+                            default:
+                                ts.Debug.assert(globalOptions[prop] === undefined || globalOptions[prop] === "None");
+                                settings.module = ts.ModuleKind.None;
+                                break;
+                        }
+                        break;
+                    case metadataOptionNames.out:
+                        settings.out = globalOptions[prop];
+                        break;
+                    case metadataOptionNames.outFile:
+                        settings.outFile = globalOptions[prop];
+                        break;
+                    case metadataOptionNames.outDir:
+                        settings.outDir = globalOptions[prop];
+                        break;
+                    case metadataOptionNames.sourceMap:
+                        settings.sourceMap = globalOptions[prop] === "true";
+                        break;
+                    case metadataOptionNames.sourceRoot:
+                        settings.sourceRoot = globalOptions[prop];
+                        break;
+                    case metadataOptionNames.jsx:
+                        switch (globalOptions[prop].toLowerCase()) {
+                            case "react":
+                                settings.jsx = ts.JsxEmit.React;
+                                break;
+                            case "preserve":
+                                settings.jsx = ts.JsxEmit.Preserve;
+                                break;
+                            default:
+                                ts.Debug.assert(globalOptions[prop] === undefined || globalOptions[prop] === "None");
+                                settings.jsx = ts.JsxEmit.None;
+                                break;
+                        }
+                        break;
+                }
+            }
+        }
+        return settings;
+    }
+
+    export let currentTestState: TestState = null;
+    function assertionMessage(msg: string) {
+        return "\nMarker: " + currentTestState.lastKnownMarker + "\nChecking: " + msg + "\n\n";
+    }
+
+    export class TestCancellationToken implements ts.HostCancellationToken {
+        // 0 - cancelled
+        // >0 - not cancelled
+        // <0 - not cancelled and value denotes number of isCancellationRequested after which token become cancelled
+        private static NotCanceled: number = -1;
+        private numberOfCallsBeforeCancellation: number = TestCancellationToken.NotCanceled;
+
+        public isCancellationRequested(): boolean {
+            if (this.numberOfCallsBeforeCancellation < 0) {
+                return false;
+            }
+
+            if (this.numberOfCallsBeforeCancellation > 0) {
+                this.numberOfCallsBeforeCancellation--;
+                return false;
+            }
+
+            return true;
+        }
+
+        public setCancelled(numberOfCalls: number = 0): void {
+            ts.Debug.assert(numberOfCalls >= 0);
+            this.numberOfCallsBeforeCancellation = numberOfCalls;
+        }
+
+        public resetCancelled(): void {
+            this.numberOfCallsBeforeCancellation = TestCancellationToken.NotCanceled;
+        }
+    }
+
+    export function verifyOperationIsCancelled(f: () => void) {
+        try {
+            f();
+        }
+        catch (e) {
+            if (e instanceof ts.OperationCanceledException) {
+                return;
+            }
+        }
+
+        throw new Error("Operation should be cancelled");
+    }
+
+    // This function creates IScriptSnapshot object for testing getPreProcessedFileInfo
+    // Return object may lack some functionalities for other purposes.
+    function createScriptSnapShot(sourceText: string): ts.IScriptSnapshot {
+        return {
+            getText: (start: number, end: number) => {
+                return sourceText.substr(start, end - start);
+            },
+            getLength: () => {
+                return sourceText.length;
+            },
+            getChangeRange: (oldSnapshot: ts.IScriptSnapshot) => {
+                return <ts.TextChangeRange>undefined;
+            }
+        };
+    }
+
+    export class TestState {
+        // Language service instance
+        private languageServiceAdapterHost: Harness.LanguageService.LanguageServiceAdapterHost;
+        private languageService: ts.LanguageService;
+        private cancellationToken: TestCancellationToken;
+
+        // The current caret position in the active file
+        public currentCaretPosition = 0;
+        public lastKnownMarker: string = "";
+
+        // The file that's currently 'opened'
+        public activeFile: FourSlashFile = null;
+
+        // Whether or not we should format on keystrokes
+        public enableFormatting = true;
+
+        public formatCodeOptions: ts.FormatCodeOptions;
+
+        private scenarioActions: string[] = [];
+        private taoInvalidReason: string = null;
+
+        private inputFiles: ts.Map<string> = {};  // Map between inputFile's fileName and its content for easily looking up when resolving references
+
+        // Add input file which has matched file name with the given reference-file path.
+        // This is necessary when resolveReference flag is specified
+        private addMatchedInputFile(referenceFilePath: string) {
+            let inputFile = this.inputFiles[referenceFilePath];
+            if (inputFile && !Harness.isLibraryFile(referenceFilePath)) {
+                this.languageServiceAdapterHost.addScript(referenceFilePath, inputFile);
+            }
+        }
+
+        private getLanguageServiceAdapter(testType: FourSlashTestType, cancellationToken: TestCancellationToken, compilationOptions: ts.CompilerOptions): Harness.LanguageService.LanguageServiceAdapter {
+            switch (testType) {
+                case FourSlashTestType.Native:
+                    return new Harness.LanguageService.NativeLanugageServiceAdapter(cancellationToken, compilationOptions);
+                case FourSlashTestType.Shims:
+                    return new Harness.LanguageService.ShimLanugageServiceAdapter(/*preprocessToResolve*/ false, cancellationToken, compilationOptions);
+                case FourSlashTestType.ShimsWithPreprocess:
+                    return new Harness.LanguageService.ShimLanugageServiceAdapter(/*preprocessToResolve*/ true, cancellationToken, compilationOptions);
+                case FourSlashTestType.Server:
+                    return new Harness.LanguageService.ServerLanugageServiceAdapter(cancellationToken, compilationOptions);
+                default:
+                    throw new Error("Unknown FourSlash test type: ");
+            }
+        }
+
+        constructor(private basePath: string, private testType: FourSlashTestType, public testData: FourSlashData) {
+            // Create a new Services Adapter
+            this.cancellationToken = new TestCancellationToken();
+            let compilationOptions = convertGlobalOptionsToCompilerOptions(this.testData.globalOptions);
+            let languageServiceAdapter = this.getLanguageServiceAdapter(testType, this.cancellationToken, compilationOptions);
+            this.languageServiceAdapterHost = languageServiceAdapter.getHost();
+            this.languageService = languageServiceAdapter.getLanguageService();
+
+            // Initialize the language service with all the scripts
+            let startResolveFileRef: FourSlashFile;
+
+            ts.forEach(testData.files, file => {
+                // Create map between fileName and its content for easily looking up when resolveReference flag is specified
+                this.inputFiles[file.fileName] = file.content;
+                if (!startResolveFileRef && file.fileOptions[metadataOptionNames.resolveReference] === "true") {
+                    startResolveFileRef = file;
+                } else if (startResolveFileRef) {
+                    // If entry point for resolving file references is already specified, report duplication error
+                    throw new Error("There exists a Fourslash file which has resolveReference flag specified; remove duplicated resolveReference flag");
+                }
+            });
+
+            if (startResolveFileRef) {
+                // Add the entry-point file itself into the languageServiceShimHost
+                this.languageServiceAdapterHost.addScript(startResolveFileRef.fileName, startResolveFileRef.content);
+
+                let resolvedResult = languageServiceAdapter.getPreProcessedFileInfo(startResolveFileRef.fileName, startResolveFileRef.content);
+                let referencedFiles: ts.FileReference[] = resolvedResult.referencedFiles;
+                let importedFiles: ts.FileReference[] = resolvedResult.importedFiles;
+
+                // Add triple reference files into language-service host
+                ts.forEach(referencedFiles, referenceFile => {
+                    // Fourslash insert tests/cases/fourslash into inputFile.unitName so we will properly append the same base directory to refFile path
+                    let referenceFilePath = this.basePath + "/" + referenceFile.fileName;
+                    this.addMatchedInputFile(referenceFilePath);
+                });
+
+                // Add import files into language-service host
+                ts.forEach(importedFiles, importedFile => {
+                    // Fourslash insert tests/cases/fourslash into inputFile.unitName and import statement doesn't require ".ts"
+                    // so convert them before making appropriate comparison
+                    let importedFilePath = this.basePath + "/" + importedFile.fileName + ".ts";
+                    this.addMatchedInputFile(importedFilePath);
+                });
+
+                // Check if no-default-lib flag is false and if so add default library
+                if (!resolvedResult.isLibFile) {
+                    this.languageServiceAdapterHost.addScript(Harness.Compiler.defaultLibFileName, Harness.Compiler.defaultLibSourceFile.text);
+                }
+            }
+            else {
+                // resolveReference file-option is not specified then do not resolve any files and include all inputFiles
+                ts.forEachKey(this.inputFiles, fileName => {
+                    if (!Harness.isLibraryFile(fileName)) {
+                        this.languageServiceAdapterHost.addScript(fileName, this.inputFiles[fileName]);
+                    }
+                });
+                this.languageServiceAdapterHost.addScript(Harness.Compiler.defaultLibFileName, Harness.Compiler.defaultLibSourceFile.text);
+            }
+
+            this.formatCodeOptions = {
+                IndentSize: 4,
+                TabSize: 4,
+                NewLineCharacter: ts.sys.newLine,
+                ConvertTabsToSpaces: true,
+                InsertSpaceAfterCommaDelimiter: true,
+                InsertSpaceAfterSemicolonInForStatements: true,
+                InsertSpaceBeforeAndAfterBinaryOperators: true,
+                InsertSpaceAfterKeywordsInControlFlowStatements: true,
+                InsertSpaceAfterFunctionKeywordForAnonymousFunctions: false,
+                InsertSpaceAfterOpeningAndBeforeClosingNonemptyParenthesis: false,
+                InsertSpaceAfterOpeningAndBeforeClosingNonemptyBrackets: false,
+                PlaceOpenBraceOnNewLineForFunctions: false,
+                PlaceOpenBraceOnNewLineForControlBlocks: false,
+            };
+
+            this.testData.files.forEach(file => {
+                let fileName = file.fileName.replace(Harness.IO.directoryName(file.fileName), "").substr(1);
+                let fileNameWithoutExtension = fileName.substr(0, fileName.lastIndexOf("."));
+                this.scenarioActions.push("<CreateFileOnDisk FileId=\"" + fileName + "\" FileNameWithoutExtension=\"" + fileNameWithoutExtension + "\" FileExtension=\".ts\"><![CDATA[" + file.content + "]]></CreateFileOnDisk>");
+            });
+
+            // Open the first file by default
+            this.openFile(0);
+        }
+
+        private getFileContent(fileName: string): string {
+            let script = this.languageServiceAdapterHost.getScriptInfo(fileName);
+            return script.content;
+        }
+
+        // Entry points from fourslash.ts
+        public goToMarker(name = "") {
+            let marker = this.getMarkerByName(name);
+            if (this.activeFile.fileName !== marker.fileName) {
+                this.openFile(marker.fileName);
+            }
+
+            let content = this.getFileContent(marker.fileName);
+            if (marker.position === -1 || marker.position > content.length) {
+                throw new Error(`Marker "${name}" has been invalidated by unrecoverable edits to the file.`);
+            }
+            this.lastKnownMarker = name;
+            this.goToPosition(marker.position);
+        }
+
+        public goToPosition(pos: number) {
+            this.currentCaretPosition = pos;
+
+            let lineStarts = ts.computeLineStarts(this.getFileContent(this.activeFile.fileName));
+            let lineCharPos = ts.computeLineAndCharacterOfPosition(lineStarts, pos);
+            this.scenarioActions.push(`<MoveCaretToLineAndChar LineNumber=${ lineCharPos.line + 1 } CharNumber=${ lineCharPos.character + 1 } />`);
+        }
+
+        public moveCaretRight(count = 1) {
+            this.currentCaretPosition += count;
+            this.currentCaretPosition = Math.min(this.currentCaretPosition, this.getFileContent(this.activeFile.fileName).length);
+            if (count > 0) {
+                this.scenarioActions.push(`<MoveCaretRight NumberOfChars="${count}" />`);
+            } else {
+                this.scenarioActions.push(`<MoveCaretLeft NumberOfChars="${-count}" />`);
+            }
+        }
+
+        // Opens a file given its 0-based index or fileName
+        public openFile(index: number): void;
+        public openFile(name: string): void;
+        public openFile(indexOrName: any) {
+            let fileToOpen: FourSlashFile = this.findFile(indexOrName);
+            fileToOpen.fileName = ts.normalizeSlashes(fileToOpen.fileName);
+            this.activeFile = fileToOpen;
+            let fileName = fileToOpen.fileName.replace(Harness.IO.directoryName(fileToOpen.fileName), "").substr(1);
+            this.scenarioActions.push(`<OpenFile FileName="" SrcFileId="${fileName}" FileId="${fileName}" />`);
+
+            // Let the host know that this file is now open
+            this.languageServiceAdapterHost.openFile(fileToOpen.fileName);
+        }
+
+        public verifyErrorExistsBetweenMarkers(startMarkerName: string, endMarkerName: string, negative: boolean) {
+            let startMarker = this.getMarkerByName(startMarkerName);
+            let endMarker = this.getMarkerByName(endMarkerName);
+            let predicate = function (errorMinChar: number, errorLimChar: number, startPos: number, endPos: number) {
+                return ((errorMinChar === startPos) && (errorLimChar === endPos)) ? true : false;
+            };
+
+            let exists = this.anyErrorInRange(predicate, startMarker, endMarker);
+
+            this.taoInvalidReason = "verifyErrorExistsBetweenMarkers NYI";
+
+            if (exists !== negative) {
+                this.printErrorLog(negative, this.getAllDiagnostics());
+                throw new Error("Failure between markers: " + startMarkerName + ", " + endMarkerName);
+            }
+        }
+
+        private raiseError(message: string) {
+            message = this.messageAtLastKnownMarker(message);
+            throw new Error(message);
+        }
+
+        private messageAtLastKnownMarker(message: string) {
+            return "Marker: " + currentTestState.lastKnownMarker + "\n" + message;
+        }
+
+        private getDiagnostics(fileName: string): ts.Diagnostic[] {
+            let syntacticErrors = this.languageService.getSyntacticDiagnostics(fileName);
+            let semanticErrors = this.languageService.getSemanticDiagnostics(fileName);
+
+            let diagnostics: ts.Diagnostic[] = [];
+            diagnostics.push.apply(diagnostics, syntacticErrors);
+            diagnostics.push.apply(diagnostics, semanticErrors);
+
+            return diagnostics;
+        }
+
+        private getAllDiagnostics(): ts.Diagnostic[] {
+            let diagnostics: ts.Diagnostic[] = [];
+
+            let fileNames = this.languageServiceAdapterHost.getFilenames();
+            for (let i = 0, n = fileNames.length; i < n; i++) {
+                diagnostics.push.apply(this.getDiagnostics(fileNames[i]));
+            }
+
+            return diagnostics;
+        }
+
+        public verifyErrorExistsAfterMarker(markerName: string, negative: boolean, after: boolean) {
+            let marker: Marker = this.getMarkerByName(markerName);
+            let predicate: (errorMinChar: number, errorLimChar: number, startPos: number, endPos: number) => boolean;
+
+            if (after) {
+                predicate = function (errorMinChar: number, errorLimChar: number, startPos: number, endPos: number) {
+                    return ((errorMinChar >= startPos) && (errorLimChar >= startPos)) ? true : false;
+                };
+            } else {
+                predicate = function (errorMinChar: number, errorLimChar: number, startPos: number, endPos: number) {
+                    return ((errorMinChar <= startPos) && (errorLimChar <= startPos)) ? true : false;
+                };
+            }
+
+            this.taoInvalidReason = "verifyErrorExistsAfterMarker NYI";
+
+            let exists = this.anyErrorInRange(predicate, marker);
+            let diagnostics = this.getAllDiagnostics();
+
+            if (exists !== negative) {
+                this.printErrorLog(negative, diagnostics);
+                throw new Error("Failure at marker: " + markerName);
+            }
+        }
+
+        private anyErrorInRange(predicate: (errorMinChar: number, errorLimChar: number, startPos: number, endPos: number) => boolean, startMarker: Marker, endMarker?: Marker) {
+
+            let errors = this.getDiagnostics(startMarker.fileName);
+            let exists = false;
+
+            let startPos = startMarker.position;
+            let endPos: number = undefined;
+            if (endMarker !== undefined) {
+                endPos = endMarker.position;
+            }
+
+            errors.forEach(function (error: ts.Diagnostic) {
+                if (predicate(error.start, error.start + error.length, startPos, endPos)) {
+                    exists = true;
+                }
+            });
+
+            return exists;
+        }
+
+        private printErrorLog(expectErrors: boolean, errors: ts.Diagnostic[]) {
+            if (expectErrors) {
+                Harness.IO.log("Expected error not found.  Error list is:");
+            } else {
+                Harness.IO.log("Unexpected error(s) found.  Error list is:");
+            }
+
+            errors.forEach(function (error: ts.Diagnostic) {
+                Harness.IO.log("  minChar: " + error.start +
+                    ", limChar: " + (error.start + error.length) +
+                    ", message: " + ts.flattenDiagnosticMessageText(error.messageText, ts.sys.newLine) + "\n");
+            });
+        }
+
+        public verifyNumberOfErrorsInCurrentFile(expected: number) {
+            let errors = this.getDiagnostics(this.activeFile.fileName);
+            let actual = errors.length;
+
+            this.scenarioActions.push(`<CheckErrorList ExpectedNumOfErrors="${expected}" />`);
+
+            if (actual !== expected) {
+                this.printErrorLog(false, errors);
+                let errorMsg = "Actual number of errors (" + actual + ") does not match expected number (" + expected + ")";
+                Harness.IO.log(errorMsg);
+                this.raiseError(errorMsg);
+            }
+        }
+
+        public verifyEval(expr: string, value: any) {
+            let emit = this.languageService.getEmitOutput(this.activeFile.fileName);
+            if (emit.outputFiles.length !== 1) {
+                throw new Error("Expected exactly one output from emit of " + this.activeFile.fileName);
+            }
+
+            this.taoInvalidReason = "verifyEval impossible";
+
+            let evaluation = new Function(`${emit.outputFiles[0].text};\r\nreturn (${expr});`)();
+            if (evaluation !== value) {
+                this.raiseError(`Expected evaluation of expression "${expr}" to equal "${value}", but got "${evaluation}"`);
+            }
+        }
+
+        public verifyGetEmitOutputForCurrentFile(expected: string): void {
+            let emit = this.languageService.getEmitOutput(this.activeFile.fileName);
+            if (emit.outputFiles.length !== 1) {
+                throw new Error("Expected exactly one output from emit of " + this.activeFile.fileName);
+            }
+            this.taoInvalidReason = "verifyGetEmitOutputForCurrentFile impossible";
+            let actual = emit.outputFiles[0].text;
+            if (actual !== expected) {
+                this.raiseError(`Expected emit output to be "${expected}", but got "${actual}"`);
+            }
+        }
+
+        public verifyMemberListContains(symbol: string, text?: string, documentation?: string, kind?: string) {
+            this.scenarioActions.push("<ShowCompletionList />");
+            this.scenarioActions.push(`<VerifyCompletionContainsItem ItemName="${symbol}"/>`);
+
+            if (text || documentation || kind) {
+                this.taoInvalidReason = "verifyMemberListContains only supports the \"symbol\" parameter";
+            }
+
+            let members = this.getMemberListAtCaret();
+            if (members) {
+                this.assertItemInCompletionList(members.entries, symbol, text, documentation, kind);
+            }
+            else {
+                this.raiseError("Expected a member list, but none was provided");
+            }
+        }
+
+        public verifyMemberListCount(expectedCount: number, negative: boolean) {
+            if (expectedCount === 0) {
+                if (negative) {
+                    this.verifyMemberListIsEmpty(false);
+                    return;
+                } else {
+                    this.scenarioActions.push("<ShowCompletionList />");
+                }
+            } else {
+                this.scenarioActions.push("<ShowCompletionList />");
+                this.scenarioActions.push(`<VerifyCompletionItemsCount Count="${expectedCount}" ${(negative ? "ExpectsFailure=\"true\" " : "")}/>`);
+            }
+
+            let members = this.getMemberListAtCaret();
+
+            if (members) {
+                let match = members.entries.length === expectedCount;
+
+                if ((!match && !negative) || (match && negative)) {
+                    this.raiseError("Member list count was " + members.entries.length + ". Expected " + expectedCount);
+                }
+            }
+            else if (expectedCount) {
+                this.raiseError("Member list count was 0. Expected " + expectedCount);
+            }
+        }
+
+        public verifyMemberListDoesNotContain(symbol: string) {
+            this.scenarioActions.push("<ShowCompletionList />");
+            this.scenarioActions.push(`<VerifyCompletionDoesNotContainItem ItemName="${escapeXmlAttributeValue(symbol)}" />`);
+
+            let members = this.getMemberListAtCaret();
+            if (members && members.entries.filter(e => e.name === symbol).length !== 0) {
+                this.raiseError(`Member list did contain ${symbol}`);
+            }
+        }
+
+        public verifyCompletionListItemsCountIsGreaterThan(count: number) {
+            this.taoInvalidReason = "verifyCompletionListItemsCountIsGreaterThan NYI";
+
+            let completions = this.getCompletionListAtCaret();
+            let itemsCount = completions.entries.length;
+
+            if (itemsCount <= count) {
+                this.raiseError(`Expected completion list items count to be greater than ${count}, but is actually ${itemsCount}`);
+            }
+        }
+
+        public verifyMemberListIsEmpty(negative: boolean) {
+            if (negative) {
+                this.scenarioActions.push("<ShowCompletionList />");
+            } else {
+                this.scenarioActions.push("<ShowCompletionList ExpectsFailure=\"true\" />");
+            }
+
+            let members = this.getMemberListAtCaret();
+            if ((!members || members.entries.length === 0) && negative) {
+                this.raiseError("Member list is empty at Caret");
+            } else if ((members && members.entries.length !== 0) && !negative) {
+
+                let errorMsg = "\n" + "Member List contains: [" + members.entries[0].name;
+                for (let i = 1; i < members.entries.length; i++) {
+                    errorMsg += ", " + members.entries[i].name;
+                }
+                errorMsg += "]\n";
+
+                this.raiseError("Member list is not empty at Caret: " + errorMsg);
+
+            }
+        }
+
+        public verifyCompletionListIsEmpty(negative: boolean) {
+            this.scenarioActions.push("<ShowCompletionList ExpectsFailure=\"true\" />");
+
+            let completions = this.getCompletionListAtCaret();
+            if ((!completions || completions.entries.length === 0) && negative) {
+                this.raiseError("Completion list is empty at caret at position " + this.activeFile.fileName + " " + this.currentCaretPosition);
+            }
+            else if (completions && completions.entries.length !== 0 && !negative) {
+                let errorMsg = "\n" + "Completion List contains: [" + completions.entries[0].name;
+                for (let i = 1; i < completions.entries.length; i++) {
+                    errorMsg += ", " + completions.entries[i].name;
+                }
+                errorMsg += "]\n";
+
+                this.raiseError("Completion list is not empty at caret at position " + this.activeFile.fileName + " " + this.currentCaretPosition + errorMsg);
+            }
+        }
+
+
+        public verifyCompletionListAllowsNewIdentifier(negative: boolean) {
+            let completions = this.getCompletionListAtCaret();
+
+            if ((completions && !completions.isNewIdentifierLocation) && !negative) {
+                this.raiseError("Expected builder completion entry");
+            } else if ((completions && completions.isNewIdentifierLocation) && negative) {
+                this.raiseError("Un-expected builder completion entry");
+            }
+        }
+
+        public verifyCompletionListContains(symbol: string, text?: string, documentation?: string, kind?: string) {
+            let completions = this.getCompletionListAtCaret();
+            if (completions) {
+                this.assertItemInCompletionList(completions.entries, symbol, text, documentation, kind);
+            }
+            else {
+                this.raiseError(`No completions at position '${ this.currentCaretPosition }' when looking for '${ symbol }'.`);
+            }
+        }
+
+        /**
+         * Verify that the completion list does NOT contain the given symbol.
+         * The symbol is considered matched with the symbol in the list if and only if all given parameters must matched.
+         * When any parameter is omitted, the parameter is ignored during comparison and assumed that the parameter with
+         * that property of the symbol in the list.
+         * @param symbol the name of symbol
+         * @param expectedText the text associated with the symbol
+         * @param expectedDocumentation the documentation text associated with the symbol
+         * @param expectedKind the kind of symbol (see ScriptElementKind)
+         */
+        public verifyCompletionListDoesNotContain(symbol: string, expectedText?: string, expectedDocumentation?: string, expectedKind?: string) {
+            let that = this;
+            function filterByTextOrDocumentation(entry: ts.CompletionEntry) {
+                let details = that.getCompletionEntryDetails(entry.name);
+                let documentation = ts.displayPartsToString(details.documentation);
+                let text = ts.displayPartsToString(details.displayParts);
+                if (expectedText && expectedDocumentation) {
+                    return (documentation === expectedDocumentation && text === expectedText) ? true : false;
+                }
+                else if (expectedText && !expectedDocumentation) {
+                    return text === expectedText ? true : false;
+                }
+                else if (expectedDocumentation && !expectedText) {
+                    return documentation === expectedDocumentation ? true : false;
+                }
+                // Because expectedText and expectedDocumentation are undefined, we assume that
+                // users don"t care to compare them so we will treat that entry as if the entry has matching text and documentation
+                // and keep it in the list of filtered entry.
+                return true;
+            }
+            this.scenarioActions.push("<ShowCompletionList />");
+            this.scenarioActions.push(`<VerifyCompletionDoesNotContainItem ItemName="${escapeXmlAttributeValue(symbol)}" />`);
+
+            let completions = this.getCompletionListAtCaret();
+            if (completions) {
+                let filterCompletions = completions.entries.filter(e => e.name === symbol);
+                filterCompletions = expectedKind ? filterCompletions.filter(e => e.kind === expectedKind) : filterCompletions;
+                filterCompletions = filterCompletions.filter(filterByTextOrDocumentation);
+                if (filterCompletions.length !== 0) {
+                    // After filtered using all present criterion, if there are still symbol left in the list
+                    // then these symbols must meet the criterion for Not supposed to be in the list. So we
+                    // raise an error
+                    let error = "Completion list did contain \'" + symbol + "\'.";
+                    let details = this.getCompletionEntryDetails(filterCompletions[0].name);
+                    if (expectedText) {
+                        error += "Expected text: " + expectedText + " to equal: " + ts.displayPartsToString(details.displayParts) + ".";
+                    }
+                    if (expectedDocumentation) {
+                        error += "Expected documentation: " + expectedDocumentation + " to equal: " + ts.displayPartsToString(details.documentation) + ".";
+                    }
+                    if (expectedKind) {
+                        error += "Expected kind: " + expectedKind + " to equal: " + filterCompletions[0].kind + ".";
+                    }
+                    this.raiseError(error);
+                }
+            }
+        }
+
+        public verifyCompletionEntryDetails(entryName: string, expectedText: string, expectedDocumentation?: string, kind?: string) {
+            this.taoInvalidReason = "verifyCompletionEntryDetails NYI";
+
+            let details = this.getCompletionEntryDetails(entryName);
+
+            assert.equal(ts.displayPartsToString(details.displayParts), expectedText, assertionMessage("completion entry details text"));
+
+            if (expectedDocumentation !== undefined) {
+                assert.equal(ts.displayPartsToString(details.documentation), expectedDocumentation, assertionMessage("completion entry documentation"));
+            }
+
+            if (kind !== undefined) {
+                assert.equal(details.kind, kind, assertionMessage("completion entry kind"));
+            }
+        }
+
+        public verifyReferencesAtPositionListContains(fileName: string, start: number, end: number, isWriteAccess?: boolean) {
+            this.taoInvalidReason = "verifyReferencesAtPositionListContains NYI";
+
+            let references = this.getReferencesAtCaret();
+
+            if (!references || references.length === 0) {
+                this.raiseError("verifyReferencesAtPositionListContains failed - found 0 references, expected at least one.");
+            }
+
+            for (let i = 0; i < references.length; i++) {
+                let reference = references[i];
+                if (reference && reference.fileName === fileName && reference.textSpan.start === start && ts.textSpanEnd(reference.textSpan) === end) {
+                    if (typeof isWriteAccess !== "undefined" && reference.isWriteAccess !== isWriteAccess) {
+                        this.raiseError(`verifyReferencesAtPositionListContains failed - item isWriteAccess value does not match, actual: ${reference.isWriteAccess}, expected: ${isWriteAccess}.`);
+                    }
+                    return;
+                }
+            }
+
+            let missingItem = { fileName: fileName, start: start, end: end, isWriteAccess: isWriteAccess };
+            this.raiseError(`verifyReferencesAtPositionListContains failed - could not find the item: ${JSON.stringify(missingItem)} in the returned list: (${JSON.stringify(references)})`);
+        }
+
+        public verifyReferencesCountIs(count: number, localFilesOnly: boolean = true) {
+            this.taoInvalidReason = "verifyReferences NYI";
+
+            let references = this.getReferencesAtCaret();
+            let referencesCount = 0;
+
+            if (localFilesOnly) {
+                let localFiles = this.testData.files.map<string>(file => file.fileName);
+                // Count only the references in local files. Filter the ones in lib and other files.
+                ts.forEach(references, entry => {
+                    if (localFiles.some((fileName) => fileName === entry.fileName)) {
+                        ++referencesCount;
+                    }
+                });
+            }
+            else {
+                referencesCount = references && references.length || 0;
+            }
+
+            if (referencesCount !== count) {
+                let condition = localFilesOnly ? "excluding libs" : "including libs";
+                this.raiseError("Expected references count (" + condition + ") to be " + count + ", but is actually " + referencesCount);
+            }
+        }
+
+        private getMemberListAtCaret() {
+            return this.languageService.getCompletionsAtPosition(this.activeFile.fileName, this.currentCaretPosition);
+        }
+
+        private getCompletionListAtCaret() {
+            return this.languageService.getCompletionsAtPosition(this.activeFile.fileName, this.currentCaretPosition);
+        }
+
+        private getCompletionEntryDetails(entryName: string) {
+            return this.languageService.getCompletionEntryDetails(this.activeFile.fileName, this.currentCaretPosition, entryName);
+        }
+
+        private getReferencesAtCaret() {
+            return this.languageService.getReferencesAtPosition(this.activeFile.fileName, this.currentCaretPosition);
+        }
+
+        private assertionMessage(name: string, actualValue: any, expectedValue: any) {
+            return "\nActual " + name + ":\n\t" + actualValue + "\nExpected value:\n\t" + expectedValue;
+        }
+
+        public getSyntacticDiagnostics(expected: string) {
+            let diagnostics = this.languageService.getSyntacticDiagnostics(this.activeFile.fileName);
+            this.testDiagnostics(expected, diagnostics);
+        }
+
+        public getSemanticDiagnostics(expected: string) {
+            let diagnostics = this.languageService.getSemanticDiagnostics(this.activeFile.fileName);
+            this.testDiagnostics(expected, diagnostics);
+        }
+
+        private testDiagnostics(expected: string, diagnostics: ts.Diagnostic[]) {
+            let realized = ts.realizeDiagnostics(diagnostics, "\r\n");
+            let actual = JSON.stringify(realized, null, "  ");
+            assert.equal(actual, expected);
+        }
+
+        public verifyQuickInfoString(negative: boolean, expectedText?: string, expectedDocumentation?: string) {
+            [expectedText, expectedDocumentation].forEach(str => {
+                if (str) {
+                    this.scenarioActions.push("<ShowQuickInfo />");
+                    this.scenarioActions.push(`<VerifyQuickInfoTextContains IgnoreSpacing="true" Text="${escapeXmlAttributeValue(str)}" ${(negative ? "ExpectsFailure=\"true\" " : "")} />`);
+                }
+            });
+
+            let actualQuickInfo = this.languageService.getQuickInfoAtPosition(this.activeFile.fileName, this.currentCaretPosition);
+            let actualQuickInfoText = actualQuickInfo ? ts.displayPartsToString(actualQuickInfo.displayParts) : "";
+            let actualQuickInfoDocumentation = actualQuickInfo ? ts.displayPartsToString(actualQuickInfo.documentation) : "";
+
+            if (negative) {
+                if (expectedText !== undefined) {
+                    assert.notEqual(actualQuickInfoText, expectedText, this.messageAtLastKnownMarker("quick info text"));
+                }
+                // TODO: should be '==='?
+                if (expectedDocumentation != undefined) {
+                    assert.notEqual(actualQuickInfoDocumentation, expectedDocumentation, this.messageAtLastKnownMarker("quick info doc comment"));
+                }
+            } else {
+                if (expectedText !== undefined) {
+                    assert.equal(actualQuickInfoText, expectedText, this.messageAtLastKnownMarker("quick info text"));
+                }
+                // TODO: should be '==='?
+                if (expectedDocumentation != undefined) {
+                    assert.equal(actualQuickInfoDocumentation, expectedDocumentation, assertionMessage("quick info doc"));
+                }
+            }
+        }
+
+        public verifyQuickInfoDisplayParts(kind: string, kindModifiers: string, textSpan: { start: number; length: number; },
+            displayParts: ts.SymbolDisplayPart[],
+            documentation: ts.SymbolDisplayPart[]) {
+            this.scenarioActions.push("<ShowQuickInfo />");
+            this.scenarioActions.push(`<Verify return values of quickInfo="${JSON.stringify(displayParts)}"/>`);
+
+            function getDisplayPartsJson(displayParts: ts.SymbolDisplayPart[]) {
+                let result = "";
+                ts.forEach(displayParts, part => {
+                    if (result) {
+                        result += ",\n    ";
+                    }
+                    else {
+                        result = "[\n    ";
+                    }
+                    result += JSON.stringify(part);
+                });
+                if (result) {
+                    result += "\n]";
+                }
+
+                return result;
+            }
+
+            let actualQuickInfo = this.languageService.getQuickInfoAtPosition(this.activeFile.fileName, this.currentCaretPosition);
+            assert.equal(actualQuickInfo.kind, kind, this.messageAtLastKnownMarker("QuickInfo kind"));
+            assert.equal(actualQuickInfo.kindModifiers, kindModifiers, this.messageAtLastKnownMarker("QuickInfo kindModifiers"));
+            assert.equal(JSON.stringify(actualQuickInfo.textSpan), JSON.stringify(textSpan), this.messageAtLastKnownMarker("QuickInfo textSpan"));
+            assert.equal(getDisplayPartsJson(actualQuickInfo.displayParts), getDisplayPartsJson(displayParts), this.messageAtLastKnownMarker("QuickInfo displayParts"));
+            assert.equal(getDisplayPartsJson(actualQuickInfo.documentation), getDisplayPartsJson(documentation), this.messageAtLastKnownMarker("QuickInfo documentation"));
+        }
+
+        public verifyRenameLocations(findInStrings: boolean, findInComments: boolean) {
+            let renameInfo = this.languageService.getRenameInfo(this.activeFile.fileName, this.currentCaretPosition);
+            if (renameInfo.canRename) {
+                let references = this.languageService.findRenameLocations(
+                    this.activeFile.fileName, this.currentCaretPosition, findInStrings, findInComments);
+
+                let ranges = this.getRanges();
+
+                if (!references) {
+                    if (ranges.length !== 0) {
+                        this.raiseError(`Expected ${ranges.length} rename locations; got none.`);
+                    }
+                    return;
+                }
+
+                if (ranges.length !== references.length) {
+                    this.raiseError("Rename location count does not match result.\n\nExpected: " + JSON.stringify(ranges) + "\n\nActual:" + JSON.stringify(references));
+                }
+
+                ranges = ranges.sort((r1, r2) => r1.start - r2.start);
+                references = references.sort((r1, r2) => r1.textSpan.start - r2.textSpan.start);
+
+                for (let i = 0, n = ranges.length; i < n; i++) {
+                    let reference = references[i];
+                    let range = ranges[i];
+
+                    if (reference.textSpan.start !== range.start ||
+                        ts.textSpanEnd(reference.textSpan) !== range.end) {
+
+                        this.raiseError("Rename location results do not match.\n\nExpected: " + JSON.stringify(ranges) + "\n\nActual:" + JSON.stringify(references));
+                    }
+                }
+            }
+            else {
+                this.raiseError("Expected rename to succeed, but it actually failed.");
+            }
+        }
+
+        public verifyQuickInfoExists(negative: boolean) {
+            this.taoInvalidReason = "verifyQuickInfoExists NYI";
+
+            let actualQuickInfo = this.languageService.getQuickInfoAtPosition(this.activeFile.fileName, this.currentCaretPosition);
+            if (negative) {
+                if (actualQuickInfo) {
+                    this.raiseError("verifyQuickInfoExists failed. Expected quick info NOT to exist");
+                }
+            }
+            else {
+                if (!actualQuickInfo) {
+                    this.raiseError("verifyQuickInfoExists failed. Expected quick info to exist");
+                }
+            }
+        }
+
+        public verifyCurrentSignatureHelpIs(expected: string) {
+            this.taoInvalidReason = "verifyCurrentSignatureHelpIs NYI";
+
+            let help = this.getActiveSignatureHelpItem();
+            assert.equal(
+                ts.displayPartsToString(help.prefixDisplayParts) +
+                help.parameters.map(p => ts.displayPartsToString(p.displayParts)).join(ts.displayPartsToString(help.separatorDisplayParts)) +
+                ts.displayPartsToString(help.suffixDisplayParts), expected);
+        }
+
+        public verifyCurrentParameterIsletiable(isVariable: boolean) {
+            this.taoInvalidReason = "verifyCurrentParameterIsletiable NYI";
+
+            let signature = this.getActiveSignatureHelpItem();
+            assert.isNotNull(signature);
+            assert.equal(isVariable, signature.isVariadic);
+        }
+
+        public verifyCurrentParameterHelpName(name: string) {
+            this.taoInvalidReason = "verifyCurrentParameterHelpName NYI";
+
+            let activeParameter = this.getActiveParameter();
+            let activeParameterName = activeParameter.name;
+            assert.equal(activeParameterName, name);
+        }
+
+        public verifyCurrentParameterSpanIs(parameter: string) {
+            this.taoInvalidReason = "verifyCurrentParameterSpanIs NYI";
+
+            let activeSignature = this.getActiveSignatureHelpItem();
+            let activeParameter = this.getActiveParameter();
+            assert.equal(ts.displayPartsToString(activeParameter.displayParts), parameter);
+        }
+
+        public verifyCurrentParameterHelpDocComment(docComment: string) {
+            this.taoInvalidReason = "verifyCurrentParameterHelpDocComment NYI";
+
+            let activeParameter = this.getActiveParameter();
+            let activeParameterDocComment = activeParameter.documentation;
+            assert.equal(ts.displayPartsToString(activeParameterDocComment), docComment, assertionMessage("current parameter Help DocComment"));
+        }
+
+        public verifyCurrentSignatureHelpParameterCount(expectedCount: number) {
+            this.taoInvalidReason = "verifyCurrentSignatureHelpParameterCount NYI";
+
+            assert.equal(this.getActiveSignatureHelpItem().parameters.length, expectedCount);
+        }
+
+        public verifyCurrentSignatureHelpTypeParameterCount(expectedCount: number) {
+            this.taoInvalidReason = "verifyCurrentSignatureHelpTypeParameterCount NYI";
+
+            // assert.equal(this.getActiveSignatureHelpItem().typeParameters.length, expectedCount);
+        }
+
+        public verifyCurrentSignatureHelpDocComment(docComment: string) {
+            this.taoInvalidReason = "verifyCurrentSignatureHelpDocComment NYI";
+
+            let actualDocComment = this.getActiveSignatureHelpItem().documentation;
+            assert.equal(ts.displayPartsToString(actualDocComment), docComment, assertionMessage("current signature help doc comment"));
+        }
+
+        public verifySignatureHelpCount(expected: number) {
+            this.scenarioActions.push("<InvokeSignatureHelp />");
+            this.scenarioActions.push(`<VerifySignatureHelpOverloadCountEquals Count="${expected}" />`);
+
+            let help = this.languageService.getSignatureHelpItems(this.activeFile.fileName, this.currentCaretPosition);
+            let actual = help && help.items ? help.items.length : 0;
+            assert.equal(actual, expected);
+        }
+
+        public verifySignatureHelpArgumentCount(expected: number) {
+            this.taoInvalidReason = "verifySignatureHelpArgumentCount NYI";
+            let signatureHelpItems = this.languageService.getSignatureHelpItems(this.activeFile.fileName, this.currentCaretPosition);
+            let actual = signatureHelpItems.argumentCount;
+            assert.equal(actual, expected);
+        }
+
+        public verifySignatureHelpPresent(shouldBePresent = true) {
+            this.taoInvalidReason = "verifySignatureHelpPresent NYI";
+
+            let actual = this.languageService.getSignatureHelpItems(this.activeFile.fileName, this.currentCaretPosition);
+            if (shouldBePresent) {
+                if (!actual) {
+                    this.raiseError("Expected signature help to be present, but it wasn't");
+                }
+            } else {
+                if (actual) {
+                    this.raiseError(`Expected no signature help, but got "${JSON.stringify(actual)}"`);
+                }
+            }
+        }
+
+        private validate(name: string, expected: string, actual: string) {
+            if (expected && expected !== actual) {
+                this.raiseError("Expected " + name + " '" + expected + "'.  Got '" + actual + "' instead.");
+            }
+        }
+
+        public verifyRenameInfoSucceeded(displayName?: string, fullDisplayName?: string, kind?: string, kindModifiers?: string) {
+            let renameInfo = this.languageService.getRenameInfo(this.activeFile.fileName, this.currentCaretPosition);
+            if (!renameInfo.canRename) {
+                this.raiseError("Rename did not succeed");
+            }
+
+            this.validate("displayName", displayName, renameInfo.displayName);
+            this.validate("fullDisplayName", fullDisplayName, renameInfo.fullDisplayName);
+            this.validate("kind", kind, renameInfo.kind);
+            this.validate("kindModifiers", kindModifiers, renameInfo.kindModifiers);
+
+            if (this.getRanges().length !== 1) {
+                this.raiseError("Expected a single range to be selected in the test file.");
+            }
+
+            let expectedRange = this.getRanges()[0];
+            if (renameInfo.triggerSpan.start !== expectedRange.start ||
+                ts.textSpanEnd(renameInfo.triggerSpan) !== expectedRange.end) {
+                this.raiseError("Expected triggerSpan [" + expectedRange.start + "," + expectedRange.end + ").  Got [" +
+                    renameInfo.triggerSpan.start + "," + ts.textSpanEnd(renameInfo.triggerSpan) + ") instead.");
+            }
+        }
+
+        public verifyRenameInfoFailed(message?: string) {
+            let renameInfo = this.languageService.getRenameInfo(this.activeFile.fileName, this.currentCaretPosition);
+            if (renameInfo.canRename) {
+                this.raiseError("Rename was expected to fail");
+            }
+
+            this.validate("error", message, renameInfo.localizedErrorMessage);
+        }
+
+        private getActiveSignatureHelpItem() {
+            let help = this.languageService.getSignatureHelpItems(this.activeFile.fileName, this.currentCaretPosition);
+            let index = help.selectedItemIndex;
+            return help.items[index];
+        }
+
+        private getActiveParameter(): ts.SignatureHelpParameter {
+            let help = this.languageService.getSignatureHelpItems(this.activeFile.fileName, this.currentCaretPosition);
+            let item = help.items[help.selectedItemIndex];
+            let currentParam = help.argumentIndex;
+            return item.parameters[currentParam];
+        }
+
+        private alignmentForExtraInfo = 50;
+
+        private spanInfoToString(pos: number, spanInfo: ts.TextSpan, prefixString: string) {
+            let resultString = "SpanInfo: " + JSON.stringify(spanInfo);
+            if (spanInfo) {
+                let spanString = this.activeFile.content.substr(spanInfo.start, spanInfo.length);
+                let spanLineMap = ts.computeLineStarts(spanString);
+                for (let i = 0; i < spanLineMap.length; i++) {
+                    if (!i) {
+                        resultString += "\n";
+                    }
+                    resultString += prefixString + spanString.substring(spanLineMap[i], spanLineMap[i + 1]);
+                }
+                resultString += "\n" + prefixString + ":=> (" + this.getLineColStringAtPosition(spanInfo.start) + ") to (" + this.getLineColStringAtPosition(ts.textSpanEnd(spanInfo)) + ")";
+            }
+
+            return resultString;
+        }
+
+        private baselineCurrentFileLocations(getSpanAtPos: (pos: number) => ts.TextSpan): string {
+            let fileLineMap = ts.computeLineStarts(this.activeFile.content);
+            let nextLine = 0;
+            let resultString = "";
+            let currentLine: string;
+            let previousSpanInfo: string;
+            let startColumn: number;
+            let length: number;
+            let prefixString = "    >";
+
+            let pos = 0;
+            let addSpanInfoString = () => {
+                if (previousSpanInfo) {
+                    resultString += currentLine;
+                    let thisLineMarker = repeatString(startColumn, " ") + repeatString(length, "~");
+                    thisLineMarker += repeatString(this.alignmentForExtraInfo - thisLineMarker.length - prefixString.length + 1, " ");
+                    resultString += thisLineMarker;
+                    resultString += "=> Pos: (" + (pos - length) + " to " + (pos - 1) + ") ";
+                    resultString += " " + previousSpanInfo;
+                    previousSpanInfo = undefined;
+                }
+            };
+
+            for (; pos < this.activeFile.content.length; pos++) {
+                if (pos === 0 || pos === fileLineMap[nextLine]) {
+                    nextLine++;
+                    addSpanInfoString();
+                    if (resultString.length) {
+                        resultString += "\n--------------------------------";
+                    }
+                    currentLine = "\n" + nextLine.toString() + repeatString(3 - nextLine.toString().length, " ") + ">" + this.activeFile.content.substring(pos, fileLineMap[nextLine]) + "\n    ";
+                    startColumn = 0;
+                    length = 0;
+                }
+                let spanInfo = this.spanInfoToString(pos, getSpanAtPos(pos), prefixString);
+                if (previousSpanInfo && previousSpanInfo !== spanInfo) {
+                    addSpanInfoString();
+                    previousSpanInfo = spanInfo;
+                    startColumn = startColumn + length;
+                    length = 1;
+                }
+                else {
+                    previousSpanInfo = spanInfo;
+                    length++;
+                }
+            }
+            addSpanInfoString();
+            return resultString;
+
+            function repeatString(count: number, char: string) {
+                let result = "";
+                for (let i = 0; i < count; i++) {
+                    result += char;
+                }
+                return result;
+            }
+        }
+
+        public getBreakpointStatementLocation(pos: number) {
+            this.taoInvalidReason = "getBreakpointStatementLocation NYI";
+            return this.languageService.getBreakpointStatementAtPosition(this.activeFile.fileName, pos);
+        }
+
+        public baselineCurrentFileBreakpointLocations() {
+            this.taoInvalidReason = "baselineCurrentFileBreakpointLocations impossible";
+
+            Harness.Baseline.runBaseline(
+                "Breakpoint Locations for " + this.activeFile.fileName,
+                this.testData.globalOptions[metadataOptionNames.baselineFile],
+                () => {
+                    return this.baselineCurrentFileLocations(pos => this.getBreakpointStatementLocation(pos));
+                },
+                true /* run immediately */);
+        }
+
+        public baselineGetEmitOutput() {
+            this.taoInvalidReason = "baselineGetEmitOutput impossible";
+            // Find file to be emitted
+            let emitFiles: FourSlashFile[] = [];  // List of FourSlashFile that has emitThisFile flag on
+
+            let allFourSlashFiles = this.testData.files;
+            for (let idx = 0; idx < allFourSlashFiles.length; ++idx) {
+                let file = allFourSlashFiles[idx];
+                if (file.fileOptions[metadataOptionNames.emitThisFile] === "true") {
+                    // Find a file with the flag emitThisFile turned on
+                    emitFiles.push(file);
+                }
+            }
+
+            // If there is not emiThisFile flag specified in the test file, throw an error
+            if (emitFiles.length === 0) {
+                this.raiseError("No emitThisFile is specified in the test file");
+            }
+
+            Harness.Baseline.runBaseline(
+                "Generate getEmitOutput baseline : " + emitFiles.join(" "),
+                this.testData.globalOptions[metadataOptionNames.baselineFile],
+                () => {
+                    let resultString = "";
+                    // Loop through all the emittedFiles and emit them one by one
+                    emitFiles.forEach(emitFile => {
+                        let emitOutput = this.languageService.getEmitOutput(emitFile.fileName);
+                        // Print emitOutputStatus in readable format
+                        resultString += "EmitSkipped: " + emitOutput.emitSkipped + ts.sys.newLine;
+
+                        if (emitOutput.emitSkipped) {
+                            resultString += "Diagnostics:" + ts.sys.newLine;
+                            let diagnostics = ts.getPreEmitDiagnostics(this.languageService.getProgram());
+                            for (let i = 0, n = diagnostics.length; i < n; i++) {
+                                resultString += "  " + diagnostics[0].messageText + ts.sys.newLine;
+                            }
+                        }
+
+                        emitOutput.outputFiles.forEach((outputFile, idx, array) => {
+                            let fileName = "FileName : " + outputFile.name + ts.sys.newLine;
+                            resultString = resultString + fileName + outputFile.text;
+                        });
+                        resultString += ts.sys.newLine;
+                    });
+
+                    return resultString;
+                },
+                true /* run immediately */);
+        }
+
+        public printBreakpointLocation(pos: number) {
+            Harness.IO.log("\n**Pos: " + pos + " " + this.spanInfoToString(pos, this.getBreakpointStatementLocation(pos), "  "));
+        }
+
+        public printBreakpointAtCurrentLocation() {
+            this.printBreakpointLocation(this.currentCaretPosition);
+        }
+
+        public printCurrentParameterHelp() {
+            let help = this.languageService.getSignatureHelpItems(this.activeFile.fileName, this.currentCaretPosition);
+            Harness.IO.log(JSON.stringify(help));
+        }
+
+        public printCurrentQuickInfo() {
+            let quickInfo = this.languageService.getQuickInfoAtPosition(this.activeFile.fileName, this.currentCaretPosition);
+            Harness.IO.log(JSON.stringify(quickInfo));
+        }
+
+        public printErrorList() {
+            let syntacticErrors = this.languageService.getSyntacticDiagnostics(this.activeFile.fileName);
+            let semanticErrors = this.languageService.getSemanticDiagnostics(this.activeFile.fileName);
+            let errorList = syntacticErrors.concat(semanticErrors);
+            Harness.IO.log(`Error list (${errorList.length} errors)`);
+
+            if (errorList.length) {
+                errorList.forEach(err => {
+                    Harness.IO.log(
+                        "start: " + err.start +
+                        ", length: " + err.length +
+                        ", message: " + ts.flattenDiagnosticMessageText(err.messageText, ts.sys.newLine));
+                });
+            }
+        }
+
+        public printCurrentFileState(makeWhitespaceVisible = false, makeCaretVisible = true) {
+            for (let i = 0; i < this.testData.files.length; i++) {
+                let file = this.testData.files[i];
+                let active = (this.activeFile === file);
+                Harness.IO.log(`=== Script (${file.fileName}) ${(active ? "(active, cursor at |)" : "")} ===`);
+                let content = this.getFileContent(file.fileName);
+                if (active) {
+                    content = content.substr(0, this.currentCaretPosition) + (makeCaretVisible ? "|" : "") + content.substr(this.currentCaretPosition);
+                }
+                if (makeWhitespaceVisible) {
+                    content = TestState.makeWhitespaceVisible(content);
+                }
+                Harness.IO.log(content);
+            }
+        }
+
+        public printCurrentSignatureHelp() {
+            let sigHelp = this.getActiveSignatureHelpItem();
+            Harness.IO.log(JSON.stringify(sigHelp));
+        }
+
+        public printMemberListMembers() {
+            let members = this.getMemberListAtCaret();
+            Harness.IO.log(JSON.stringify(members));
+        }
+
+        public printCompletionListMembers() {
+            let completions = this.getCompletionListAtCaret();
+            Harness.IO.log(JSON.stringify(completions));
+        }
+
+        public printReferences() {
+            let references = this.getReferencesAtCaret();
+            ts.forEach(references, entry => {
+                Harness.IO.log(JSON.stringify(entry));
+            });
+        }
+
+        public printContext() {
+            ts.forEach(this.languageServiceAdapterHost.getFilenames(), Harness.IO.log);
+        }
+
+        public deleteChar(count = 1) {
+            this.scenarioActions.push(`<DeleteCharNext Count="${count}" />`);
+
+            let offset = this.currentCaretPosition;
+            let ch = "";
+
+            let checkCadence = (count >> 2) + 1;
+
+            for (let i = 0; i < count; i++) {
+                // Make the edit
+                this.languageServiceAdapterHost.editScript(this.activeFile.fileName, offset, offset + 1, ch);
+                this.updateMarkersForEdit(this.activeFile.fileName, offset, offset + 1, ch);
+
+                if (i % checkCadence === 0) {
+                    this.checkPostEditInletiants();
+                }
+
+                // Handle post-keystroke formatting
+                if (this.enableFormatting) {
+                    let edits = this.languageService.getFormattingEditsAfterKeystroke(this.activeFile.fileName, offset, ch, this.formatCodeOptions);
+                    if (edits.length) {
+                        offset += this.applyEdits(this.activeFile.fileName, edits, true);
+                        // this.checkPostEditInletiants();
+                    }
+                }
+            }
+
+            // Move the caret to wherever we ended up
+            this.currentCaretPosition = offset;
+
+            this.fixCaretPosition();
+            this.checkPostEditInletiants();
+        }
+
+        public replace(start: number, length: number, text: string) {
+            this.taoInvalidReason = "replace NYI";
+
+            this.languageServiceAdapterHost.editScript(this.activeFile.fileName, start, start + length, text);
+            this.updateMarkersForEdit(this.activeFile.fileName, start, start + length, text);
+            this.checkPostEditInletiants();
+        }
+
+        public deleteCharBehindMarker(count = 1) {
+            this.scenarioActions.push(`<DeleteCharPrevious Count="${count}" />`);
+
+            let offset = this.currentCaretPosition;
+            let ch = "";
+            let checkCadence = (count >> 2) + 1;
+
+            for (let i = 0; i < count; i++) {
+                offset--;
+                // Make the edit
+                this.languageServiceAdapterHost.editScript(this.activeFile.fileName, offset, offset + 1, ch);
+                this.updateMarkersForEdit(this.activeFile.fileName, offset, offset + 1, ch);
+
+                if (i % checkCadence === 0) {
+                    this.checkPostEditInletiants();
+                }
+
+                // Handle post-keystroke formatting
+                if (this.enableFormatting) {
+                    let edits = this.languageService.getFormattingEditsAfterKeystroke(this.activeFile.fileName, offset, ch, this.formatCodeOptions);
+                    if (edits.length) {
+                        offset += this.applyEdits(this.activeFile.fileName, edits, true);
+                    }
+                }
+            }
+
+            // Move the caret to wherever we ended up
+            this.currentCaretPosition = offset;
+
+            this.fixCaretPosition();
+            this.checkPostEditInletiants();
+        }
+
+        // Enters lines of text at the current caret position
+        public type(text: string) {
+            if (text === "") {
+                this.taoInvalidReason = "Test used empty-insert workaround.";
+            } else {
+                this.scenarioActions.push(`<InsertText><![CDATA[${text}]]></InsertText>`);
+            }
+
+            return this.typeHighFidelity(text);
+        }
+
+        // Enters lines of text at the current caret position, invoking
+        // language service APIs to mimic Visual Studio's behavior
+        // as much as possible
+        private typeHighFidelity(text: string) {
+            let offset = this.currentCaretPosition;
+            let prevChar = " ";
+            let checkCadence = (text.length >> 2) + 1;
+
+            for (let i = 0; i < text.length; i++) {
+                // Make the edit
+                let ch = text.charAt(i);
+                this.languageServiceAdapterHost.editScript(this.activeFile.fileName, offset, offset, ch);
+                this.languageService.getBraceMatchingAtPosition(this.activeFile.fileName, offset);
+
+                this.updateMarkersForEdit(this.activeFile.fileName, offset, offset, ch);
+                offset++;
+
+                if (ch === "(" || ch === ",") {
+                    /* Signature help*/
+                    this.languageService.getSignatureHelpItems(this.activeFile.fileName, offset);
+                } else if (prevChar === " " && /A-Za-z_/.test(ch)) {
+                    /* Completions */
+                    this.languageService.getCompletionsAtPosition(this.activeFile.fileName, offset);
+                }
+
+                if (i % checkCadence === 0) {
+                    this.checkPostEditInletiants();
+                    // this.languageService.getSyntacticDiagnostics(this.activeFile.fileName);
+                    // this.languageService.getSemanticDiagnostics(this.activeFile.fileName);
+                }
+
+                // Handle post-keystroke formatting
+                if (this.enableFormatting) {
+                    let edits = this.languageService.getFormattingEditsAfterKeystroke(this.activeFile.fileName, offset, ch, this.formatCodeOptions);
+                    if (edits.length) {
+                        offset += this.applyEdits(this.activeFile.fileName, edits, true);
+                        // this.checkPostEditInletiants();
+                    }
+                }
+            }
+
+            // Move the caret to wherever we ended up
+            this.currentCaretPosition = offset;
+
+            this.fixCaretPosition();
+            this.checkPostEditInletiants();
+        }
+
+        // Enters text as if the user had pasted it
+        public paste(text: string) {
+            this.scenarioActions.push(`<InsertText><![CDATA[${text}]]></InsertText>`);
+
+            let start = this.currentCaretPosition;
+            let offset = this.currentCaretPosition;
+            this.languageServiceAdapterHost.editScript(this.activeFile.fileName, offset, offset, text);
+            this.updateMarkersForEdit(this.activeFile.fileName, offset, offset, text);
+            this.checkPostEditInletiants();
+            offset += text.length;
+
+            // Handle formatting
+            if (this.enableFormatting) {
+                let edits = this.languageService.getFormattingEditsForRange(this.activeFile.fileName, start, offset, this.formatCodeOptions);
+                if (edits.length) {
+                    offset += this.applyEdits(this.activeFile.fileName, edits, true);
+                    this.checkPostEditInletiants();
+                }
+            }
+
+            // Move the caret to wherever we ended up
+            this.currentCaretPosition = offset;
+            this.fixCaretPosition();
+
+            this.checkPostEditInletiants();
+        }
+
+        private checkPostEditInletiants() {
+            if (this.testType !== FourSlashTestType.Native) {
+                // getSourcefile() results can not be serialized. Only perform these verifications
+                // if running against a native LS object.
+                return;
+            }
+
+            let incrementalSourceFile = this.languageService.getSourceFile(this.activeFile.fileName);
+            Utils.assertInvariants(incrementalSourceFile, /*parent:*/ undefined);
+
+            let incrementalSyntaxDiagnostics = incrementalSourceFile.parseDiagnostics;
+
+            // Check syntactic structure
+            let content = this.getFileContent(this.activeFile.fileName);
+
+            let referenceSourceFile = ts.createLanguageServiceSourceFile(
+                this.activeFile.fileName, createScriptSnapShot(content), ts.ScriptTarget.Latest, /*version:*/ "0", /*setNodeParents:*/ false);
+            let referenceSyntaxDiagnostics = referenceSourceFile.parseDiagnostics;
+
+            Utils.assertDiagnosticsEquals(incrementalSyntaxDiagnostics, referenceSyntaxDiagnostics);
+            Utils.assertStructuralEquals(incrementalSourceFile, referenceSourceFile);
+        }
+
+        private fixCaretPosition() {
+            // The caret can potentially end up between the \r and \n, which is confusing. If
+            // that happens, move it back one character
+            if (this.currentCaretPosition > 0) {
+                let ch = this.getFileContent(this.activeFile.fileName).substring(this.currentCaretPosition - 1, this.currentCaretPosition);
+                if (ch === "\r") {
+                    this.currentCaretPosition--;
+                }
+            };
+        }
+
+        private applyEdits(fileName: string, edits: ts.TextChange[], isFormattingEdit = false): number {
+            // We get back a set of edits, but langSvc.editScript only accepts one at a time. Use this to keep track
+            // of the incremental offset from each edit to the next. Assumption is that these edit ranges don't overlap
+            let runningOffset = 0;
+            edits = edits.sort((a, b) => a.span.start - b.span.start);
+            // Get a snapshot of the content of the file so we can make sure any formatting edits didn't destroy non-whitespace characters
+            let oldContent = this.getFileContent(this.activeFile.fileName);
+            for (let j = 0; j < edits.length; j++) {
+                this.languageServiceAdapterHost.editScript(fileName, edits[j].span.start + runningOffset, ts.textSpanEnd(edits[j].span) + runningOffset, edits[j].newText);
+                this.updateMarkersForEdit(fileName, edits[j].span.start + runningOffset, ts.textSpanEnd(edits[j].span) + runningOffset, edits[j].newText);
+                let change = (edits[j].span.start - ts.textSpanEnd(edits[j].span)) + edits[j].newText.length;
+                runningOffset += change;
+                // TODO: Consider doing this at least some of the time for higher fidelity. Currently causes a failure (bug 707150)
+                // this.languageService.getScriptLexicalStructure(fileName);
+            }
+
+            if (isFormattingEdit) {
+                let newContent = this.getFileContent(fileName);
+
+                if (newContent.replace(/\s/g, "") !== oldContent.replace(/\s/g, "")) {
+                    this.raiseError("Formatting operation destroyed non-whitespace content");
+                }
+            }
+            return runningOffset;
+        }
+
+        public copyFormatOptions(): ts.FormatCodeOptions {
+            return ts.clone(this.formatCodeOptions);
+        }
+
+        public setFormatOptions(formatCodeOptions: ts.FormatCodeOptions): ts.FormatCodeOptions {
+            let oldFormatCodeOptions = this.formatCodeOptions;
+            this.formatCodeOptions = formatCodeOptions;
+            return oldFormatCodeOptions;
+        }
+
+        public formatDocument() {
+            this.scenarioActions.push("<FormatDocument />");
+
+            let edits = this.languageService.getFormattingEditsForDocument(this.activeFile.fileName, this.formatCodeOptions);
+            this.currentCaretPosition += this.applyEdits(this.activeFile.fileName, edits, true);
+            this.fixCaretPosition();
+        }
+
+        public formatSelection(start: number, end: number) {
+            this.taoInvalidReason = "formatSelection NYI";
+
+            let edits = this.languageService.getFormattingEditsForRange(this.activeFile.fileName, start, end, this.formatCodeOptions);
+            this.currentCaretPosition += this.applyEdits(this.activeFile.fileName, edits, true);
+            this.fixCaretPosition();
+        }
+
+        private updateMarkersForEdit(fileName: string, minChar: number, limChar: number, text: string) {
+            for (let i = 0; i < this.testData.markers.length; i++) {
+                let marker = this.testData.markers[i];
+                if (marker.fileName === fileName) {
+                    if (marker.position > minChar) {
+                        if (marker.position < limChar) {
+                            // Marker is inside the edit - mark it as invalidated (?)
+                            marker.position = -1;
+                        } else {
+                            // Move marker back/forward by the appropriate amount
+                            marker.position += (minChar - limChar) + text.length;
+                        }
+                    }
+                }
+            }
+        }
+
+        public goToBOF() {
+            this.goToPosition(0);
+        }
+
+        public goToEOF() {
+            let len = this.getFileContent(this.activeFile.fileName).length;
+            this.goToPosition(len);
+        }
+
+        public goToDefinition(definitionIndex: number) {
+            if (definitionIndex === 0) {
+                this.scenarioActions.push("<GoToDefinition />");
+            } else {
+                this.taoInvalidReason = "GoToDefinition not supported for non-zero definition indices";
+            }
+
+            let definitions = this.languageService.getDefinitionAtPosition(this.activeFile.fileName, this.currentCaretPosition);
+            if (!definitions || !definitions.length) {
+                this.raiseError("goToDefinition failed - expected to at least one definition location but got 0");
+            }
+
+            if (definitionIndex >= definitions.length) {
+                this.raiseError(`goToDefinition failed - definitionIndex value (${definitionIndex}) exceeds definition list size (${definitions.length})`);
+            }
+
+            let definition = definitions[definitionIndex];
+            this.openFile(definition.fileName);
+            this.currentCaretPosition = definition.textSpan.start;
+        }
+
+        public goToTypeDefinition(definitionIndex: number) {
+            if (definitionIndex === 0) {
+                this.scenarioActions.push("<GoToTypeDefinition />");
+            }
+            else {
+                this.taoInvalidReason = "GoToTypeDefinition not supported for non-zero definition indices";
+            }
+
+            let definitions = this.languageService.getTypeDefinitionAtPosition(this.activeFile.fileName, this.currentCaretPosition);
+            if (!definitions || !definitions.length) {
+                this.raiseError("goToTypeDefinition failed - expected to at least one definition location but got 0");
+            }
+
+            if (definitionIndex >= definitions.length) {
+                this.raiseError(`goToTypeDefinition failed - definitionIndex value (${definitionIndex}) exceeds definition list size (${definitions.length})`);
+            }
+
+            let definition = definitions[definitionIndex];
+            this.openFile(definition.fileName);
+            this.currentCaretPosition = definition.textSpan.start;
+        }
+
+        public verifyDefinitionLocationExists(negative: boolean) {
+            this.taoInvalidReason = "verifyDefinitionLocationExists NYI";
+
+            let definitions = this.languageService.getDefinitionAtPosition(this.activeFile.fileName, this.currentCaretPosition);
+
+            let foundDefinitions = definitions && definitions.length;
+
+            if (foundDefinitions && negative) {
+                this.raiseError(`goToDefinition - expected to 0 definition locations but got ${definitions.length}`);
+            }
+            else if (!foundDefinitions && !negative) {
+                this.raiseError("goToDefinition - expected to at least one definition location but got 0");
+            }
+        }
+
+        public verifyDefinitionsCount(negative: boolean, expectedCount: number) {
+            let assertFn = negative ? assert.notEqual : assert.equal;
+
+            let definitions = this.languageService.getDefinitionAtPosition(this.activeFile.fileName, this.currentCaretPosition);
+            let actualCount = definitions && definitions.length || 0;
+
+            assertFn(actualCount, expectedCount, this.messageAtLastKnownMarker("Definitions Count"));
+        }
+
+        public verifyTypeDefinitionsCount(negative: boolean, expectedCount: number) {
+            let assertFn = negative ? assert.notEqual : assert.equal;
+
+            let definitions = this.languageService.getTypeDefinitionAtPosition(this.activeFile.fileName, this.currentCaretPosition);
+            let actualCount = definitions && definitions.length || 0;
+
+            assertFn(actualCount, expectedCount, this.messageAtLastKnownMarker("Type definitions Count"));
+        }
+
+        public verifyDefinitionsName(negative: boolean, expectedName: string, expectedContainerName: string) {
+            this.taoInvalidReason = "verifyDefinititionsInfo NYI";
+
+            let definitions = this.languageService.getDefinitionAtPosition(this.activeFile.fileName, this.currentCaretPosition);
+            let actualDefinitionName = definitions && definitions.length ? definitions[0].name : "";
+            let actualDefinitionContainerName = definitions && definitions.length ? definitions[0].containerName : "";
+            if (negative) {
+                assert.notEqual(actualDefinitionName, expectedName, this.messageAtLastKnownMarker("Definition Info Name"));
+                assert.notEqual(actualDefinitionContainerName, expectedContainerName, this.messageAtLastKnownMarker("Definition Info Container Name"));
+            } else {
+                assert.equal(actualDefinitionName, expectedName, this.messageAtLastKnownMarker("Definition Info Name"));
+                assert.equal(actualDefinitionContainerName, expectedContainerName, this.messageAtLastKnownMarker("Definition Info Container Name"));
+            }
+        }
+
+        public getMarkers(): Marker[] {
+            //  Return a copy of the list
+            return this.testData.markers.slice(0);
+        }
+
+        public getRanges(): Range[] {
+            //  Return a copy of the list
+            return this.testData.ranges.slice(0);
+        }
+
+        public verifyCaretAtMarker(markerName = "") {
+            this.taoInvalidReason = "verifyCaretAtMarker NYI";
+
+            let pos = this.getMarkerByName(markerName);
+            if (pos.fileName !== this.activeFile.fileName) {
+                throw new Error(`verifyCaretAtMarker failed - expected to be in file "${pos.fileName}", but was in file "${this.activeFile.fileName}"`);
+            }
+            if (pos.position !== this.currentCaretPosition) {
+                throw new Error(`verifyCaretAtMarker failed - expected to be at marker "/*${markerName}*/, but was at position ${this.currentCaretPosition}(${this.getLineColStringAtPosition(this.currentCaretPosition)})`);
+            }
+        }
+
+        private getIndentation(fileName: string, position: number): number {
+            return this.languageService.getIndentationAtPosition(fileName, position, this.formatCodeOptions);
+        }
+
+        public verifyIndentationAtCurrentPosition(numberOfSpaces: number) {
+            this.taoInvalidReason = "verifyIndentationAtCurrentPosition NYI";
+
+            let actual = this.getIndentation(this.activeFile.fileName, this.currentCaretPosition);
+            let lineCol = this.getLineColStringAtPosition(this.currentCaretPosition);
+            if (actual !== numberOfSpaces) {
+                this.raiseError(`verifyIndentationAtCurrentPosition failed at ${lineCol} - expected: ${numberOfSpaces}, actual: ${actual}`);
+            }
+        }
+
+        public verifyIndentationAtPosition(fileName: string, position: number, numberOfSpaces: number) {
+            this.taoInvalidReason = "verifyIndentationAtPosition NYI";
+
+            let actual = this.getIndentation(fileName, position);
+            let lineCol = this.getLineColStringAtPosition(position);
+            if (actual !== numberOfSpaces) {
+                this.raiseError(`verifyIndentationAtPosition failed at ${lineCol} - expected: ${numberOfSpaces}, actual: ${actual}`);
+            }
+        }
+
+        public verifyCurrentLineContent(text: string) {
+            this.taoInvalidReason = "verifyCurrentLineContent NYI";
+
+            let actual = this.getCurrentLineContent();
+            if (actual !== text) {
+                throw new Error("verifyCurrentLineContent\n" +
+                    "\tExpected: \"" + text + "\"\n" +
+                    "\t  Actual: \"" + actual + "\"");
+            }
+        }
+
+        public verifyCurrentFileContent(text: string) {
+            this.taoInvalidReason = "verifyCurrentFileContent NYI";
+
+            let actual = this.getFileContent(this.activeFile.fileName);
+            let replaceNewlines = (str: string) => str.replace(/\r\n/g, "\n");
+            if (replaceNewlines(actual) !== replaceNewlines(text)) {
+                throw new Error("verifyCurrentFileContent\n" +
+                    "\tExpected: \"" + text + "\"\n" +
+                    "\t  Actual: \"" + actual + "\"");
+            }
+        }
+
+        public verifyTextAtCaretIs(text: string) {
+            this.taoInvalidReason = "verifyCurrentFileContent NYI";
+
+            let actual = this.getFileContent(this.activeFile.fileName).substring(this.currentCaretPosition, this.currentCaretPosition + text.length);
+            if (actual !== text) {
+                throw new Error("verifyTextAtCaretIs\n" +
+                    "\tExpected: \"" + text + "\"\n" +
+                    "\t  Actual: \"" + actual + "\"");
+            }
+        }
+
+        public verifyCurrentNameOrDottedNameSpanText(text: string) {
+            this.taoInvalidReason = "verifyCurrentNameOrDottedNameSpanText NYI";
+
+            let span = this.languageService.getNameOrDottedNameSpan(this.activeFile.fileName, this.currentCaretPosition, this.currentCaretPosition);
+            if (!span) {
+                this.raiseError("verifyCurrentNameOrDottedNameSpanText\n" +
+                    "\tExpected: \"" + text + "\"\n" +
+                    "\t  Actual: undefined");
+            }
+
+            let actual = this.getFileContent(this.activeFile.fileName).substring(span.start, ts.textSpanEnd(span));
+            if (actual !== text) {
+                this.raiseError("verifyCurrentNameOrDottedNameSpanText\n" +
+                    "\tExpected: \"" + text + "\"\n" +
+                    "\t  Actual: \"" + actual + "\"");
+            }
+        }
+
+        private getNameOrDottedNameSpan(pos: number) {
+            this.taoInvalidReason = "getNameOrDottedNameSpan NYI";
+            return this.languageService.getNameOrDottedNameSpan(this.activeFile.fileName, pos, pos);
+        }
+
+        public baselineCurrentFileNameOrDottedNameSpans() {
+            this.taoInvalidReason = "baselineCurrentFileNameOrDottedNameSpans impossible";
+
+            Harness.Baseline.runBaseline(
+                "Name OrDottedNameSpans for " + this.activeFile.fileName,
+                this.testData.globalOptions[metadataOptionNames.baselineFile],
+                () => {
+                    return this.baselineCurrentFileLocations(pos =>
+                        this.getNameOrDottedNameSpan(pos));
+                },
+                true /* run immediately */);
+        }
+
+        public printNameOrDottedNameSpans(pos: number) {
+            Harness.IO.log(this.spanInfoToString(pos, this.getNameOrDottedNameSpan(pos), "**"));
+        }
+
+        private verifyClassifications(expected: { classificationType: string; text: string; textSpan?: TextSpan }[], actual: ts.ClassifiedSpan[]) {
+            if (actual.length !== expected.length) {
+                this.raiseError("verifyClassifications failed - expected total classifications to be " + expected.length +
+                    ", but was " + actual.length +
+                    jsonMismatchString());
+            }
+
+            for (let i = 0; i < expected.length; i++) {
+                let expectedClassification = expected[i];
+                let actualClassification = actual[i];
+
+                let expectedType: string = (<any>ts.ClassificationTypeNames)[expectedClassification.classificationType];
+                if (expectedType !== actualClassification.classificationType) {
+                    this.raiseError("verifyClassifications failed - expected classifications type to be " +
+                        expectedType + ", but was " +
+                        actualClassification.classificationType +
+                        jsonMismatchString());
+                }
+
+                let expectedSpan = expectedClassification.textSpan;
+                let actualSpan = actualClassification.textSpan;
+
+                if (expectedSpan) {
+                    let expectedLength = expectedSpan.end - expectedSpan.start;
+
+                    if (expectedSpan.start !== actualSpan.start || expectedLength !== actualSpan.length) {
+                        this.raiseError("verifyClassifications failed - expected span of text to be " +
+                            "{start=" + expectedSpan.start + ", length=" + expectedLength + "}, but was " +
+                            "{start=" + actualSpan.start + ", length=" + actualSpan.length + "}" +
+                            jsonMismatchString());
+                    }
+                }
+
+                let actualText = this.activeFile.content.substr(actualSpan.start, actualSpan.length);
+                if (expectedClassification.text !== actualText) {
+                    this.raiseError("verifyClassifications failed - expected classified text to be " +
+                        expectedClassification.text + ", but was " +
+                        actualText +
+                        jsonMismatchString());
+                }
+            }
+
+            function jsonMismatchString() {
+                return ts.sys.newLine +
+                    "expected: '" + ts.sys.newLine + JSON.stringify(expected, (k, v) => v, 2) + "'" + ts.sys.newLine +
+                    "actual:   '" + ts.sys.newLine + JSON.stringify(actual, (k, v) => v, 2) + "'";
+            }
+        }
+
+        public verifyProjectInfo(expected: string[]) {
+            if (this.testType === FourSlashTestType.Server) {
+                let actual = (<ts.server.SessionClient>this.languageService).getProjectInfo(
+                    this.activeFile.fileName,
+                    /* needFileNameList */ true
+                    );
+                assert.equal(
+                    expected.join(","),
+                    actual.fileNames.map( file => {
+                        return file.replace(this.basePath + "/", "");
+                        }).join(",")
+                    );
+            }
+        }
+
+        public verifySemanticClassifications(expected: { classificationType: string; text: string }[]) {
+            let actual = this.languageService.getSemanticClassifications(this.activeFile.fileName,
+                ts.createTextSpan(0, this.activeFile.content.length));
+
+            this.verifyClassifications(expected, actual);
+        }
+
+        public verifySyntacticClassifications(expected: { classificationType: string; text: string }[]) {
+            let actual = this.languageService.getSyntacticClassifications(this.activeFile.fileName,
+                ts.createTextSpan(0, this.activeFile.content.length));
+
+            this.verifyClassifications(expected, actual);
+        }
+
+        public verifyOutliningSpans(spans: TextSpan[]) {
+            this.taoInvalidReason = "verifyOutliningSpans NYI";
+
+            let actual = this.languageService.getOutliningSpans(this.activeFile.fileName);
+
+            if (actual.length !== spans.length) {
+                this.raiseError(`verifyOutliningSpans failed - expected total spans to be ${spans.length}, but was ${actual.length}`);
+            }
+
+            for (let i = 0; i < spans.length; i++) {
+                let expectedSpan = spans[i];
+                let actualSpan = actual[i];
+                if (expectedSpan.start !== actualSpan.textSpan.start || expectedSpan.end !== ts.textSpanEnd(actualSpan.textSpan)) {
+                    this.raiseError(`verifyOutliningSpans failed - span ${(i + 1)} expected: (${expectedSpan.start},${expectedSpan.end}),  actual: (${actualSpan.textSpan.start},${ts.textSpanEnd(actualSpan.textSpan)})`);
+                }
+            }
+        }
+
+        public verifyTodoComments(descriptors: string[], spans: TextSpan[]) {
+            let actual = this.languageService.getTodoComments(this.activeFile.fileName,
+                descriptors.map(d => { return { text: d, priority: 0 }; }));
+
+            if (actual.length !== spans.length) {
+                this.raiseError(`verifyTodoComments failed - expected total spans to be ${spans.length}, but was ${actual.length}`);
+            }
+
+            for (let i = 0; i < spans.length; i++) {
+                let expectedSpan = spans[i];
+                let actualComment = actual[i];
+                let actualCommentSpan = ts.createTextSpan(actualComment.position, actualComment.message.length);
+
+                if (expectedSpan.start !== actualCommentSpan.start || expectedSpan.end !== ts.textSpanEnd(actualCommentSpan)) {
+                    this.raiseError(`verifyOutliningSpans failed - span ${(i + 1)} expected: (${expectedSpan.start},${expectedSpan.end}),  actual: (${actualCommentSpan.start},${ts.textSpanEnd(actualCommentSpan)})`);
+                }
+            }
+        }
+
+        public verifyDocCommentTemplate(expected?: ts.TextInsertion) {
+            const name = "verifyDocCommentTemplate";
+            let actual = this.languageService.getDocCommentTemplateAtPosition(this.activeFile.fileName, this.currentCaretPosition);
+
+            if (expected === undefined) {
+                if (actual) {
+                    this.raiseError(name + ' failed - expected no template but got {newText: \"' + actual.newText + '\" caretOffset: ' + actual.caretOffset + '}');
+                }
+
+                return;
+            }
+            else {
+                if (actual === undefined) {
+                    this.raiseError(name + ' failed - expected the template {newText: \"' + actual.newText + '\" caretOffset: ' + actual.caretOffset + '} but got nothing instead');
+                }
+
+                if (actual.newText !== expected.newText) {
+                    this.raiseError(name + ' failed - expected insertion:\n' + expected.newText + '\nactual insertion:\n' + actual.newText);
+                }
+
+                if (actual.caretOffset !== expected.caretOffset) {
+                    this.raiseError(name + ' failed - expected caretOffset: ' + expected.caretOffset + ',\nactual caretOffset:' + actual.caretOffset);
+                }
+            }
+        }
+
+        public verifyMatchingBracePosition(bracePosition: number, expectedMatchPosition: number) {
+            this.taoInvalidReason = "verifyMatchingBracePosition NYI";
+
+            let actual = this.languageService.getBraceMatchingAtPosition(this.activeFile.fileName, bracePosition);
+
+            if (actual.length !== 2) {
+                this.raiseError(`verifyMatchingBracePosition failed - expected result to contain 2 spans, but it had ${actual.length}`);
+            }
+
+            let actualMatchPosition = -1;
+            if (bracePosition === actual[0].start) {
+                actualMatchPosition = actual[1].start;
+            } else if (bracePosition === actual[1].start) {
+                actualMatchPosition = actual[0].start;
+            } else {
+                this.raiseError(`verifyMatchingBracePosition failed - could not find the brace position: ${bracePosition} in the returned list: (${actual[0].start},${ts.textSpanEnd(actual[0])}) and (${actual[1].start},${ts.textSpanEnd(actual[1])})`);
+            }
+
+            if (actualMatchPosition !== expectedMatchPosition) {
+                this.raiseError(`verifyMatchingBracePosition failed - expected: ${actualMatchPosition},  actual: ${expectedMatchPosition}`);
+            }
+        }
+
+        public verifyNoMatchingBracePosition(bracePosition: number) {
+            this.taoInvalidReason = "verifyNoMatchingBracePosition NYI";
+
+            let actual = this.languageService.getBraceMatchingAtPosition(this.activeFile.fileName, bracePosition);
+
+            if (actual.length !== 0) {
+                this.raiseError("verifyNoMatchingBracePosition failed - expected: 0 spans, actual: " + actual.length);
+            }
+        }
+
+        /*
+            Check number of navigationItems which match both searchValue and matchKind.
+            Report an error if expected value and actual value do not match.
+        */
+        public verifyNavigationItemsCount(expected: number, searchValue: string, matchKind?: string) {
+            this.taoInvalidReason = "verifyNavigationItemsCount NYI";
+
+            let items = this.languageService.getNavigateToItems(searchValue);
+            let actual = 0;
+            let item: ts.NavigateToItem = null;
+
+            // Count only the match that match the same MatchKind
+            for (let i = 0; i < items.length; ++i) {
+                item = items[i];
+                if (!matchKind || item.matchKind === matchKind) {
+                    actual++;
+                }
+            }
+
+            if (expected !== actual) {
+                this.raiseError(`verifyNavigationItemsCount failed - found: ${actual} navigation items, expected: ${expected}.`);
+            }
+        }
+
+        /*
+            Verify that returned navigationItems from getNavigateToItems have matched searchValue, matchKind, and kind.
+            Report an error if getNavigateToItems does not find any matched searchValue.
+        */
+        public verifyNavigationItemsListContains(
+            name: string,
+            kind: string,
+            searchValue: string,
+            matchKind: string,
+            fileName?: string,
+            parentName?: string) {
+            this.taoInvalidReason = "verifyNavigationItemsListContains NYI";
+
+            let items = this.languageService.getNavigateToItems(searchValue);
+
+            if (!items || items.length === 0) {
+                this.raiseError("verifyNavigationItemsListContains failed - found 0 navigation items, expected at least one.");
+            }
+
+            for (let i = 0; i < items.length; i++) {
+                let item = items[i];
+                if (item && item.name === name && item.kind === kind &&
+                    (matchKind === undefined || item.matchKind === matchKind) &&
+                    (fileName === undefined || item.fileName === fileName) &&
+                    (parentName === undefined || item.containerName === parentName)) {
+                    return;
+                }
+            }
+
+            // if there was an explicit match kind specified, then it should be validated.
+            if (matchKind !== undefined) {
+                let missingItem = { name: name, kind: kind, searchValue: searchValue, matchKind: matchKind, fileName: fileName, parentName: parentName };
+                this.raiseError(`verifyNavigationItemsListContains failed - could not find the item: ${JSON.stringify(missingItem)} in the returned list: (${JSON.stringify(items)})`);
+            }
+        }
+
+        public verifyGetScriptLexicalStructureListCount(expected: number) {
+            this.taoInvalidReason = "verifyNavigationItemsListContains impossible";
+
+            let items = this.languageService.getNavigationBarItems(this.activeFile.fileName);
+            let actual = this.getNavigationBarItemsCount(items);
+
+            if (expected !== actual) {
+                this.raiseError(`verifyGetScriptLexicalStructureListCount failed - found: ${actual} navigation items, expected: ${expected}.`);
+            }
+        }
+
+        private getNavigationBarItemsCount(items: ts.NavigationBarItem[]) {
+            let result = 0;
+            if (items) {
+                for (let i = 0, n = items.length; i < n; i++) {
+                    result++;
+                    result += this.getNavigationBarItemsCount(items[i].childItems);
+                }
+            }
+
+            return result;
+        }
+
+        public verifyGetScriptLexicalStructureListContains(name: string, kind: string) {
+            this.taoInvalidReason = "verifyGetScriptLexicalStructureListContains impossible";
+
+            let items = this.languageService.getNavigationBarItems(this.activeFile.fileName);
+
+            if (!items || items.length === 0) {
+                this.raiseError("verifyGetScriptLexicalStructureListContains failed - found 0 navigation items, expected at least one.");
+            }
+
+            if (this.navigationBarItemsContains(items, name, kind)) {
+                return;
+            }
+
+            let missingItem = { name: name, kind: kind };
+            this.raiseError(`verifyGetScriptLexicalStructureListContains failed - could not find the item: ${JSON.stringify(missingItem)} in the returned list: (${JSON.stringify(items, null, " ")})`);
+        }
+
+        private navigationBarItemsContains(items: ts.NavigationBarItem[], name: string, kind: string) {
+            if (items) {
+                for (let i = 0; i < items.length; i++) {
+                    let item = items[i];
+                    if (item && item.text === name && item.kind === kind) {
+                        return true;
+                    }
+
+                    if (this.navigationBarItemsContains(item.childItems, name, kind)) {
+                        return true;
+                    }
+                }
+            }
+
+            return false;
+        }
+
+        public printNavigationItems(searchValue: string) {
+            let items = this.languageService.getNavigateToItems(searchValue);
+            let length = items && items.length;
+
+            Harness.IO.log(`NavigationItems list (${length} items)`);
+
+            for (let i = 0; i < length; i++) {
+                let item = items[i];
+                Harness.IO.log(`name: ${item.name}, kind: ${item.kind}, parentName: ${item.containerName}, fileName: ${item.fileName}`);
+            }
+        }
+
+        public printScriptLexicalStructureItems() {
+            let items = this.languageService.getNavigationBarItems(this.activeFile.fileName);
+            let length = items && items.length;
+
+            Harness.IO.log(`NavigationItems list (${length} items)`);
+
+            for (let i = 0; i < length; i++) {
+                let item = items[i];
+                Harness.IO.log(`name: ${item.text}, kind: ${item.kind}`);
+            }
+        }
+
+        private getOccurrencesAtCurrentPosition() {
+            return this.languageService.getOccurrencesAtPosition(this.activeFile.fileName, this.currentCaretPosition);
+        }
+
+        public verifyOccurrencesAtPositionListContains(fileName: string, start: number, end: number, isWriteAccess?: boolean) {
+            this.taoInvalidReason = "verifyOccurrencesAtPositionListContains NYI";
+
+            let occurrences = this.getOccurrencesAtCurrentPosition();
+
+            if (!occurrences || occurrences.length === 0) {
+                this.raiseError('verifyOccurrencesAtPositionListContains failed - found 0 references, expected at least one.');
+            }
+
+            for (let occurrence of occurrences) {
+                if (occurrence && occurrence.fileName === fileName && occurrence.textSpan.start === start && ts.textSpanEnd(occurrence.textSpan) === end) {
+                    if (typeof isWriteAccess !== "undefined" && occurrence.isWriteAccess !== isWriteAccess) {
+                        this.raiseError(`verifyOccurrencesAtPositionListContains failed - item isWriteAccess value does not match, actual: ${occurrence.isWriteAccess}, expected: ${isWriteAccess}.`);
+                    }
+                    return;
+                }
+            }
+
+            let missingItem = { fileName: fileName, start: start, end: end, isWriteAccess: isWriteAccess };
+            this.raiseError(`verifyOccurrencesAtPositionListContains failed - could not find the item: ${JSON.stringify(missingItem)} in the returned list: (${JSON.stringify(occurrences)})`);
+        }
+
+        public verifyOccurrencesAtPositionListCount(expectedCount: number) {
+            this.taoInvalidReason = "verifyOccurrencesAtPositionListCount NYI";
+
+            let occurrences = this.getOccurrencesAtCurrentPosition();
+            let actualCount = occurrences ? occurrences.length : 0;
+            if (expectedCount !== actualCount) {
+                this.raiseError(`verifyOccurrencesAtPositionListCount failed - actual: ${actualCount}, expected:${expectedCount}`);
+            }
+        }
+
+        private getDocumentHighlightsAtCurrentPosition(fileNamesToSearch: string[]) {
+            let filesToSearch = fileNamesToSearch.map(name => ts.combinePaths(this.basePath, name));
+            return this.languageService.getDocumentHighlights(this.activeFile.fileName, this.currentCaretPosition, filesToSearch);
+        }
+
+        public verifyDocumentHighlightsAtPositionListContains(fileName: string, start: number, end: number, fileNamesToSearch: string[], kind?: string) {
+            this.taoInvalidReason = 'verifyDocumentHighlightsAtPositionListContains NYI';
+
+            let documentHighlights = this.getDocumentHighlightsAtCurrentPosition(fileNamesToSearch);
+
+            if (!documentHighlights || documentHighlights.length === 0) {
+                this.raiseError('verifyDocumentHighlightsAtPositionListContains failed - found 0 highlights, expected at least one.');
+            }
+
+            for (let documentHighlight of documentHighlights) {
+                if (documentHighlight.fileName === fileName) {
+                    let { highlightSpans } = documentHighlight;
+
+                    for (let highlight of highlightSpans) {
+                        if (highlight && highlight.textSpan.start === start && ts.textSpanEnd(highlight.textSpan) === end) {
+                            if (typeof kind !== "undefined" && highlight.kind !== kind) {
+                                this.raiseError(`verifyDocumentHighlightsAtPositionListContains failed - item "kind" value does not match, actual: ${highlight.kind}, expected: ${kind}.`);
+                            }
+                            return;
+                        }
+                    }
+                }
+            }
+
+            let missingItem = { fileName: fileName, start: start, end: end, kind: kind };
+            this.raiseError(`verifyDocumentHighlightsAtPositionListContains failed - could not find the item: ${JSON.stringify(missingItem)} in the returned list: (${JSON.stringify(documentHighlights)})`);
+        }
+
+        public verifyDocumentHighlightsAtPositionListCount(expectedCount: number, fileNamesToSearch: string[]) {
+            this.taoInvalidReason = 'verifyDocumentHighlightsAtPositionListCount NYI';
+
+            let documentHighlights = this.getDocumentHighlightsAtCurrentPosition(fileNamesToSearch);
+            let actualCount = documentHighlights 
+                ? documentHighlights.reduce((currentCount, { highlightSpans }) => currentCount + highlightSpans.length, 0) 
+                : 0;
+
+            if (expectedCount !== actualCount) {
+                this.raiseError('verifyDocumentHighlightsAtPositionListCount failed - actual: ' + actualCount + ', expected:' + expectedCount);
+            }
+        }
+
+        // Get the text of the entire line the caret is currently at
+        private getCurrentLineContent() {
+            let text = this.getFileContent(this.activeFile.fileName);
+
+            let pos = this.currentCaretPosition;
+            let startPos = pos, endPos = pos;
+
+            while (startPos > 0) {
+                let ch = text.charCodeAt(startPos - 1);
+                if (ch === ts.CharacterCodes.carriageReturn || ch === ts.CharacterCodes.lineFeed) {
+                    break;
+                }
+
+                startPos--;
+            }
+
+            while (endPos < text.length) {
+                let ch = text.charCodeAt(endPos);
+
+                if (ch === ts.CharacterCodes.carriageReturn || ch === ts.CharacterCodes.lineFeed) {
+                    break;
+                }
+
+                endPos++;
+            }
+
+            return text.substring(startPos, endPos);
+        }
+
+        private assertItemInCompletionList(items: ts.CompletionEntry[], name: string, text?: string, documentation?: string, kind?: string) {
+            this.scenarioActions.push("<ShowCompletionList />");
+            this.scenarioActions.push(`<VerifyCompletionContainsItem ItemName="${name}"/>`);
+
+            if (text || documentation || kind) {
+                this.taoInvalidReason = "assertItemInCompletionList only supports the \"name\" parameter";
+            }
+
+            for (let i = 0; i < items.length; i++) {
+                let item = items[i];
+                if (item.name === name) {
+                    if (documentation != undefined || text !== undefined) {
+                        let details = this.getCompletionEntryDetails(item.name);
+
+                        if (documentation !== undefined) {
+                            assert.equal(ts.displayPartsToString(details.documentation), documentation, assertionMessage("completion item documentation"));
+                        }
+                        if (text !== undefined) {
+                            assert.equal(ts.displayPartsToString(details.displayParts), text, assertionMessage("completion item detail text"));
+                        }
+                    }
+
+                    if (kind !== undefined) {
+                        assert.equal(item.kind, kind, assertionMessage("completion item kind"));
+                    }
+
+                    return;
+                }
+            }
+
+            let itemsString = items.map((item) => JSON.stringify({ name: item.name, kind: item.kind })).join(",\n");
+
+            this.raiseError(`Expected "${JSON.stringify({ name, text, documentation, kind })}" to be in list [${itemsString}]`);
+        }
+
+        private findFile(indexOrName: any) {
+            let result: FourSlashFile = null;
+            if (typeof indexOrName === "number") {
+                let index = <number>indexOrName;
+                if (index >= this.testData.files.length) {
+                    throw new Error(`File index (${index}) in openFile was out of range. There are only ${this.testData.files.length} files in this test.`);
+                } else {
+                    result = this.testData.files[index];
+                }
+            } else if (typeof indexOrName === "string") {
+                let name = <string>indexOrName;
+
+                // names are stored in the compiler with this relative path, this allows people to use goTo.file on just the fileName
+                name = name.indexOf("/") === -1 ? (this.basePath + "/" + name) : name;
+
+                let availableNames: string[] = [];
+                let foundIt = false;
+                for (let i = 0; i < this.testData.files.length; i++) {
+                    let fn = this.testData.files[i].fileName;
+                    if (fn) {
+                        if (fn === name) {
+                            result = this.testData.files[i];
+                            foundIt = true;
+                            break;
+                        }
+                        availableNames.push(fn);
+                    }
+                }
+
+                if (!foundIt) {
+                    throw new Error(`No test file named "${name}" exists. Available file names are: ${availableNames.join(", ")}`);
+                }
+            } else {
+                throw new Error("Unknown argument type");
+            }
+
+            return result;
+        }
+
+        private getLineColStringAtPosition(position: number) {
+            let pos = this.languageServiceAdapterHost.positionToLineAndCharacter(this.activeFile.fileName, position);
+            return `line ${(pos.line + 1)}, col ${pos.character}`;
+        }
+
+        public getMarkerByName(markerName: string) {
+            let markerPos = this.testData.markerPositions[markerName];
+            if (markerPos === undefined) {
+                let markerNames: string[] = [];
+                for (let m in this.testData.markerPositions) markerNames.push(m);
+                throw new Error(`Unknown marker "${markerName}" Available markers: ${markerNames.map(m => "\"" + m + "\"").join(", ")}`);
+            } else {
+                return markerPos;
+            }
+        }
+
+        private static makeWhitespaceVisible(text: string) {
+            return text.replace(/ /g, "\u00B7").replace(/\r/g, "\u00B6").replace(/\n/g, "\u2193\n").replace(/\t/g, "\u2192\   ");
+        }
+
+        public getTestXmlData(): TestXmlData {
+            return {
+                actions: this.scenarioActions,
+                invalidReason: this.taoInvalidReason,
+                originalName: ""
+            };
+        }
+
+        public setCancelled(numberOfCalls: number): void {
+            this.cancellationToken.setCancelled(numberOfCalls);
+        }
+
+        public resetCancelled(): void {
+            this.cancellationToken.resetCancelled();
+        }
+    }
+
+    // TOOD: should these just use the Harness's stdout/stderr?
+    let fsOutput = new Harness.Compiler.WriterAggregator();
+    let fsErrors = new Harness.Compiler.WriterAggregator();
+    export let xmlData: TestXmlData[] = [];
+    export function runFourSlashTest(basePath: string, testType: FourSlashTestType, fileName: string) {
+        let content = Harness.IO.readFile(fileName);
+        let xml = runFourSlashTestContent(basePath, testType, content, fileName);
+        xmlData.push(xml);
+    }
+
+    // We don't want to recompile 'fourslash.ts' for every test, so
+    // here we cache the JS output and reuse it for every test.
+    let fourslashJsOutput: string;
+    {
+        let host = Harness.Compiler.createCompilerHost([{ unitName: Harness.Compiler.fourslashFileName, content: undefined }],
+            (fn, contents) => fourslashJsOutput = contents,
+            ts.ScriptTarget.Latest,
+            ts.sys.useCaseSensitiveFileNames);
+
+        let program = ts.createProgram([Harness.Compiler.fourslashFileName], { noResolve: true, target: ts.ScriptTarget.ES3 }, host);
+
+        program.emit(host.getSourceFile(Harness.Compiler.fourslashFileName, ts.ScriptTarget.ES3));
+    }
+
+
+    export function runFourSlashTestContent(basePath: string, testType: FourSlashTestType, content: string, fileName: string): TestXmlData {
+        // Parse out the files and their metadata
+        let testData = parseTestData(basePath, content, fileName);
+
+        currentTestState = new TestState(basePath, testType, testData);
+
+        let result = "";
+        let host = Harness.Compiler.createCompilerHost(
+            [
+                { unitName: Harness.Compiler.fourslashFileName, content: undefined },
+                { unitName: fileName, content: content }
+            ],
+            (fn, contents) => result = contents,
+            ts.ScriptTarget.Latest,
+            ts.sys.useCaseSensitiveFileNames);
+
+        let program = ts.createProgram([Harness.Compiler.fourslashFileName, fileName], { outFile: "fourslashTestOutput.js", noResolve: true, target: ts.ScriptTarget.ES3 }, host);
+
+        let sourceFile = host.getSourceFile(fileName, ts.ScriptTarget.ES3);
+
+        let diagnostics = ts.getPreEmitDiagnostics(program, sourceFile);
+        if (diagnostics.length > 0) {
+            throw new Error(`Error compiling ${fileName}: ` +
+                diagnostics.map(e => ts.flattenDiagnosticMessageText(e.messageText, ts.sys.newLine)).join("\r\n"));
+        }
+
+        program.emit(sourceFile);
+        result = result || ""; // Might have an empty fourslash file
+
+        result = fourslashJsOutput + "\r\n" + result;
+
+        // Compile and execute the test
+        try {
+            eval(result);
+        }
+        catch (err) {
+            // Debugging: FourSlash.currentTestState.printCurrentFileState();
+            throw err;
+        }
+
+        let xmlData = currentTestState.getTestXmlData();
+        xmlData.originalName = fileName;
+        return xmlData;
+    }
+
+    function chompLeadingSpace(content: string) {
+        let lines = content.split("\n");
+        for (let i = 0; i < lines.length; i++) {
+            if ((lines[i].length !== 0) && (lines[i].charAt(0) !== " ")) {
+                return content;
+            }
+        }
+
+        return lines.map(s => s.substr(1)).join("\n");
+    }
+
+    function parseTestData(basePath: string, contents: string, fileName: string): FourSlashData {
+        // Regex for parsing options in the format "@Alpha: Value of any sort"
+        let optionRegex = /^\s*@(\w+): (.*)\s*/;
+
+        // List of all the subfiles we've parsed out
+        let files: FourSlashFile[] = [];
+        // Global options
+        let globalOptions: { [s: string]: string; } = {};
+        // Marker positions
+
+        // Split up the input file by line
+        // Note: IE JS engine incorrectly handles consecutive delimiters here when using RegExp split, so
+        // we have to string-based splitting instead and try to figure out the delimiting chars
+        let lines = contents.split("\n");
+
+        let markerPositions: MarkerMap = {};
+        let markers: Marker[] = [];
+        let ranges: Range[] = [];
+
+        // Stuff related to the subfile we're parsing
+        let currentFileContent: string = null;
+        let currentFileName = fileName;
+        let currentFileOptions: { [s: string]: string } = {};
+
+        for (let i = 0; i < lines.length; i++) {
+            let line = lines[i];
+            let lineLength = line.length;
+
+            if (lineLength > 0 && line.charAt(lineLength - 1) === "\r") {
+                line = line.substr(0, lineLength - 1);
+            }
+
+            if (line.substr(0, 4) === "////") {
+                // Subfile content line
+
+                // Append to the current subfile content, inserting a newline needed
+                if (currentFileContent === null) {
+                    currentFileContent = "";
+                } else {
+                    // End-of-line
+                    currentFileContent = currentFileContent + "\n";
+                }
+
+                currentFileContent = currentFileContent + line.substr(4);
+            } else if (line.substr(0, 2) === "//") {
+                // Comment line, check for global/file @options and record them
+                let match = optionRegex.exec(line.substr(2));
+                if (match) {
+                    let globalMetadataNamesIndex = globalMetadataNames.indexOf(match[1]);
+                    let fileMetadataNamesIndex = fileMetadataNames.indexOf(match[1]);
+                    if (globalMetadataNamesIndex === -1) {
+                        if (fileMetadataNamesIndex === -1) {
+                            throw new Error(`Unrecognized metadata name "${match[1]}". Available global metadata names are: ${globalMetadataNames.join(", ")}; file metadata names are: ${fileMetadataNames.join(", ")}`);
+                        } else if (fileMetadataNamesIndex === fileMetadataNames.indexOf(metadataOptionNames.fileName)) {
+                            // Found an @FileName directive, if this is not the first then create a new subfile
+                            if (currentFileContent) {
+                                let file = parseFileContent(currentFileContent, currentFileName, markerPositions, markers, ranges);
+                                file.fileOptions = currentFileOptions;
+
+                                // Store result file
+                                files.push(file);
+
+                                // Reset local data
+                                currentFileContent = null;
+                                currentFileOptions = {};
+                                currentFileName = fileName;
+                            }
+
+                            currentFileName = basePath + "/" + match[2];
+                            currentFileOptions[match[1]] = match[2];
+                        } else {
+                            // Add other fileMetadata flag
+                            currentFileOptions[match[1]] = match[2];
+                        }
+                    } else {
+                        // Check if the match is already existed in the global options
+                        if (globalOptions[match[1]] !== undefined) {
+                            throw new Error("Global Option : '" + match[1] + "' is already existed");
+                        }
+                        globalOptions[match[1]] = match[2];
+                    }
+                }
+            // TODO: should be '==='?
+            } else if (line == "" || lineLength === 0) {
+                // Previously blank lines between fourslash content caused it to be considered as 2 files,
+                // Remove this behavior since it just causes errors now
+            } else {
+                // Empty line or code line, terminate current subfile if there is one
+                if (currentFileContent) {
+                    let file = parseFileContent(currentFileContent, currentFileName, markerPositions, markers, ranges);
+                    file.fileOptions = currentFileOptions;
+
+                    // Store result file
+                    files.push(file);
+
+                    // Reset local data
+                    currentFileContent = null;
+                    currentFileOptions = {};
+                    currentFileName = fileName;
+                }
+            }
+        }
+
+        // @Filename is the only directive that can be used in a test that contains tsconfig.json file.
+        if (containTSConfigJson(files)) {
+            let directive = getNonFileNameOptionInFileList(files);
+            if (!directive) {
+                directive = getNonFileNameOptionInObject(globalOptions);
+            }
+            if (directive) {
+                throw Error("It is not allowed to use tsconfig.json along with directive '" + directive + "'");
+            }
+        }
+
+        return {
+            markerPositions,
+            markers,
+            globalOptions,
+            files,
+            ranges
+        };
+    }
+
+    function containTSConfigJson(files: FourSlashFile[]): boolean {
+        return ts.forEach(files, f => f.fileOptions["Filename"] === "tsconfig.json");
+    }
+
+    function getNonFileNameOptionInFileList(files: FourSlashFile[]): string {
+        return ts.forEach(files, f => getNonFileNameOptionInObject(f.fileOptions));
+    }
+
+    function getNonFileNameOptionInObject(optionObject: { [s: string]: string }): string {
+        for (let option in optionObject) {
+            if (option !== metadataOptionNames.fileName) {
+                return option;
+            }
+        }
+        return undefined;
+    }
+
+    const enum State {
+        none,
+        inSlashStarMarker,
+        inObjectMarker
+    }
+
+    function reportError(fileName: string, line: number, col: number, message: string) {
+        let errorMessage = fileName + "(" + line + "," + col + "): " + message;
+        throw new Error(errorMessage);
+    }
+
+    function recordObjectMarker(fileName: string, location: ILocationInformation, text: string, markerMap: MarkerMap, markers: Marker[]): Marker {
+        let markerValue: any = undefined;
+        try {
+            // Attempt to parse the marker value as JSON
+            markerValue = JSON.parse("{ " + text + " }");
+        } catch (e) {
+            reportError(fileName, location.sourceLine, location.sourceColumn, "Unable to parse marker text " + e.message);
+        }
+
+        if (markerValue === undefined) {
+            reportError(fileName, location.sourceLine, location.sourceColumn, "Object markers can not be empty");
+            return null;
+        }
+
+        let marker: Marker = {
+            fileName: fileName,
+            position: location.position,
+            data: markerValue
+        };
+
+        // Object markers can be anonymous
+        if (markerValue.name) {
+            markerMap[markerValue.name] = marker;
+        }
+
+        markers.push(marker);
+
+        return marker;
+    }
+
+    function recordMarker(fileName: string, location: ILocationInformation, name: string, markerMap: MarkerMap, markers: Marker[]): Marker {
+        let marker: Marker = {
+            fileName: fileName,
+            position: location.position
+        };
+
+        // Verify markers for uniqueness
+        if (markerMap[name] !== undefined) {
+            let message = "Marker '" + name + "' is duplicated in the source file contents.";
+            reportError(marker.fileName, location.sourceLine, location.sourceColumn, message);
+            return null;
+        } else {
+            markerMap[name] = marker;
+            markers.push(marker);
+            return marker;
+        }
+    }
+
+    function parseFileContent(content: string, fileName: string, markerMap: MarkerMap, markers: Marker[], ranges: Range[]): FourSlashFile {
+        content = chompLeadingSpace(content);
+
+        // Any slash-star comment with a character not in this string is not a marker.
+        let validMarkerChars = "ABCDEFGHIJKLMNOPQRSTUVWXYZabcdefghijklmnopqrstuvwxyz$1234567890_";
+
+        /// The file content (minus metacharacters) so far
+        let output: string = "";
+
+        /// The current marker (or maybe multi-line comment?) we're parsing, possibly
+        let openMarker: ILocationInformation = null;
+
+        /// A stack of the open range markers that are still unclosed
+        let openRanges: IRangeLocationInformation[] = [];
+
+        /// A list of ranges we've collected so far */
+        let localRanges: Range[] = [];
+
+        /// The latest position of the start of an unflushed plain text area
+        let lastNormalCharPosition: number = 0;
+
+        /// The total number of metacharacters removed from the file (so far)
+        let difference: number = 0;
+
+        /// The fourslash file state object we are generating
+        let state: State = State.none;
+
+        /// Current position data
+        let line: number = 1;
+        let column: number = 1;
+
+        let flush = (lastSafeCharIndex: number) => {
+            if (lastSafeCharIndex === undefined) {
+                output = output + content.substr(lastNormalCharPosition);
+            } else {
+                output = output + content.substr(lastNormalCharPosition, lastSafeCharIndex - lastNormalCharPosition);
+            }
+        };
+
+        if (content.length > 0) {
+            let previousChar = content.charAt(0);
+            for (let i = 1; i < content.length; i++) {
+                let currentChar = content.charAt(i);
+                switch (state) {
+                    case State.none:
+                        if (previousChar === "[" && currentChar === "|") {
+                            // found a range start
+                            openRanges.push({
+                                position: (i - 1) - difference,
+                                sourcePosition: i - 1,
+                                sourceLine: line,
+                                sourceColumn: column,
+                            });
+                            // copy all text up to marker position
+                            flush(i - 1);
+                            lastNormalCharPosition = i + 1;
+                            difference += 2;
+                        } else if (previousChar === "|" && currentChar === "]") {
+                            // found a range end
+                            let rangeStart = openRanges.pop();
+                            if (!rangeStart) {
+                                reportError(fileName, line, column, "Found range end with no matching start.");
+                            }
+
+                            let range: Range = {
+                                fileName: fileName,
+                                start: rangeStart.position,
+                                end: (i - 1) - difference,
+                                marker: rangeStart.marker
+                            };
+                            localRanges.push(range);
+
+                            // copy all text up to range marker position
+                            flush(i - 1);
+                            lastNormalCharPosition = i + 1;
+                            difference += 2;
+                        } else if (previousChar === "/" && currentChar === "*") {
+                            // found a possible marker start
+                            state = State.inSlashStarMarker;
+                            openMarker = {
+                                position: (i - 1) - difference,
+                                sourcePosition: i - 1,
+                                sourceLine: line,
+                                sourceColumn: column,
+                            };
+                        } else if (previousChar === "{" && currentChar === "|") {
+                            // found an object marker start
+                            state = State.inObjectMarker;
+                            openMarker = {
+                                position: (i - 1) - difference,
+                                sourcePosition: i - 1,
+                                sourceLine: line,
+                                sourceColumn: column,
+                            };
+                            flush(i - 1);
+                        }
+                        break;
+
+                    case State.inObjectMarker:
+                        // Object markers are only ever terminated by |} and have no content restrictions
+                        if (previousChar === "|" && currentChar === "}") {
+                            // Record the marker
+                            let objectMarkerNameText = content.substring(openMarker.sourcePosition + 2, i - 1).trim();
+                            let marker = recordObjectMarker(fileName, openMarker, objectMarkerNameText, markerMap, markers);
+
+                            if (openRanges.length > 0) {
+                                openRanges[openRanges.length - 1].marker = marker;
+                            }
+
+                            // Set the current start to point to the end of the current marker to ignore its text
+                            lastNormalCharPosition = i + 1;
+                            difference += i + 1 - openMarker.sourcePosition;
+
+                            // Reset the state
+                            openMarker = null;
+                            state = State.none;
+                        }
+                        break;
+
+                    case State.inSlashStarMarker:
+                        if (previousChar === "*" && currentChar === "/") {
+                            // Record the marker
+                            // start + 2 to ignore the */, -1 on the end to ignore the * (/ is next)
+                            let markerNameText = content.substring(openMarker.sourcePosition + 2, i - 1).trim();
+                            let marker = recordMarker(fileName, openMarker, markerNameText, markerMap, markers);
+
+                            if (openRanges.length > 0) {
+                                openRanges[openRanges.length - 1].marker = marker;
+                            }
+
+                            // Set the current start to point to the end of the current marker to ignore its text
+                            flush(openMarker.sourcePosition);
+                            lastNormalCharPosition = i + 1;
+                            difference += i + 1 - openMarker.sourcePosition;
+
+                            // Reset the state
+                            openMarker = null;
+                            state = State.none;
+                        } else if (validMarkerChars.indexOf(currentChar) < 0) {
+                            if (currentChar === "*" && i < content.length - 1 && content.charAt(i + 1) === "/") {
+                                // The marker is about to be closed, ignore the 'invalid' char
+                            } else {
+                                // We've hit a non-valid marker character, so we were actually in a block comment
+                                // Bail out the text we've gathered so far back into the output
+                                flush(i);
+                                lastNormalCharPosition = i;
+                                openMarker = null;
+
+                                state = State.none;
+                            }
+                        }
+                        break;
+                }
+
+                if (currentChar === "\n" && previousChar === "\r") {
+                    // Ignore trailing \n after a \r
+                    continue;
+                } else if (currentChar === "\n" || currentChar === "\r") {
+                    line++;
+                    column = 1;
+                    continue;
+                }
+
+                column++;
+                previousChar = currentChar;
+            }
+        }
+
+        // Add the remaining text
+        flush(undefined);
+
+        if (openRanges.length > 0) {
+            let openRange = openRanges[0];
+            reportError(fileName, openRange.sourceLine, openRange.sourceColumn, "Unterminated range.");
+        }
+
+        if (openMarker !== null) {
+            reportError(fileName, openMarker.sourceLine, openMarker.sourceColumn, "Unterminated marker.");
+        }
+
+        // put ranges in the correct order
+        localRanges = localRanges.sort((a, b) => a.start < b.start ? -1 : 1);
+        localRanges.forEach((r) => { ranges.push(r); });
+
+        return {
+            content: output,
+            fileOptions: {},
+            version: 0,
+            fileName: fileName
+        };
+    }
+}